--- conflicted
+++ resolved
@@ -81,10 +81,7 @@
     }
     obj.push_back(Pair("blocks",        (int)chainActive.Height()));
     obj.push_back(Pair("headers",       (int)pindexBestHeader->nHeight));
-<<<<<<< HEAD
-=======
     obj.push_back(Pair("moneysupply",   ValueFromAmount(chainActive.Tip()->nMoneySupply)));
->>>>>>> 06fe2af8
     obj.push_back(Pair("timeoffset",    GetTimeOffset()));
     obj.push_back(Pair("connections",   (int)vNodes.size()));
     obj.push_back(Pair("proxy",         (proxy.IsValid() ? proxy.proxy.ToStringIPPort() : std::string())));
