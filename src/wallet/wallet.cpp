// Copyright (c) 2009-2010 Satoshi Nakamoto
// Copyright (c) 2009-2015 The Bitcoin Core developers
// Distributed under the MIT software license, see the accompanying
// file COPYING or http://www.opensource.org/licenses/mit-license.php.

#include "wallet/wallet.h"

#include "base58.h"
#include "checkpoints.h"
#include "chain.h"
#include "coincontrol.h"
#include "coins.h"
#include "consensus/consensus.h"
#include "consensus/validation.h"
#include "kernel.h"
#include "key.h"
#include "keystore.h"
#include "main.h"
#include "net.h"
#include "policy/policy.h"
#include "primitives/block.h"
#include "primitives/transaction.h"
#include "script/script.h"
#include "script/sign.h"
#include "timedata.h"
#include "txdb.h"
#include "txmempool.h"
#include "util.h"
#include "args.h""
#include "utilmoneystr.h"

#include <assert.h>

#include <boost/algorithm/string/replace.hpp>
#include <boost/filesystem.hpp>
#include <boost/thread.hpp>

/** Transaction fee set by the user */
CFeeRate payTxFee(DEFAULT_TRANSACTION_FEE);
CAmount maxTxFee = DEFAULT_TRANSACTION_MAXFEE;
unsigned int nTxConfirmTarget = DEFAULT_TX_CONFIRM_TARGET;
bool bSpendZeroConfChange = DEFAULT_SPEND_ZEROCONF_CHANGE;
bool fSendFreeTransactions = DEFAULT_SEND_FREE_TRANSACTIONS;
bool fWalletUnlockStakingOnly = false;

/**
 * Fees smaller than this (in satoshi) are considered zero fee (for transaction creation)
 * Override with -mintxfee
 */
CFeeRate CWallet::minTxFee = CFeeRate(DEFAULT_TRANSACTION_MINFEE);
/**
 * If fee estimation does not have enough data to provide estimates, use this fee instead.
 * Has no effect if not using fee estimation
 * Override with -fallbackfee
 */
CFeeRate CWallet::fallbackFee = CFeeRate(DEFAULT_FALLBACK_FEE);

const uint256 CMerkleTx::ABANDON_HASH(uint256S("0000000000000000000000000000000000000000000000000000000000000001"));

/** @defgroup mapWallet
 *
 * @{
 */

struct CompareValueOnly
{
    bool operator()(const std::pair<CAmount, std::pair<const CWalletTx*, unsigned int> >& t1,
                    const std::pair<CAmount, std::pair<const CWalletTx*, unsigned int> >& t2) const
    {
        return t1.first < t2.first;
    }
};

std::string COutput::ToString() const
{
    return strprintf("COutput(%s, %d, %d) [%s]", tx->GetHash().ToString(), i, nDepth, FormatMoney(tx->vout[i].nValue));
}

const CWalletTx* CWallet::GetWalletTx(const uint256& hash) const
{
    LOCK(cs_wallet);
    std::map<uint256, CWalletTx>::const_iterator it = mapWallet.find(hash);
    if (it == mapWallet.end())
        return NULL;
    return &(it->second);
}

CPubKey CWallet::GenerateNewKey()
{
    AssertLockHeld(cs_wallet); // mapKeyMetadata
    bool fCompressed = CanSupportFeature(FEATURE_COMPRPUBKEY); // default to compressed public keys if we want 0.6.0 wallets

    CKey secret;
    secret.MakeNewKey(fCompressed);

    // Compressed public keys were introduced in version 0.6.0
    if (fCompressed)
        SetMinVersion(FEATURE_COMPRPUBKEY);

    CPubKey pubkey = secret.GetPubKey();
    assert(secret.VerifyPubKey(pubkey));

    // Create new metadata
    int64_t nCreationTime = GetTime();
    mapKeyMetadata[pubkey.GetID()] = CKeyMetadata(nCreationTime);
    if (!nTimeFirstKey || nCreationTime < nTimeFirstKey)
        nTimeFirstKey = nCreationTime;

    if (!AddKeyPubKey(secret, pubkey))
        throw std::runtime_error("CWallet::GenerateNewKey(): AddKey failed");
    return pubkey;
}

bool CWallet::AddKeyPubKey(const CKey& secret, const CPubKey &pubkey)
{
    AssertLockHeld(cs_wallet); // mapKeyMetadata
    if (!CCryptoKeyStore::AddKeyPubKey(secret, pubkey))
        return false;

    // check if we need to remove from watch-only
    CScript script;
    script = GetScriptForDestination(pubkey.GetID());
    if (HaveWatchOnly(script))
        RemoveWatchOnly(script);
    script = GetScriptForRawPubKey(pubkey);
    if (HaveWatchOnly(script))
        RemoveWatchOnly(script);

    if (!fFileBacked)
        return true;
    if (!IsCrypted()) {
        return CWalletDB(strWalletFile).WriteKey(pubkey,
                                                 secret.GetPrivKey(),
                                                 mapKeyMetadata[pubkey.GetID()]);
    }
    return true;
}

bool CWallet::AddCryptedKey(const CPubKey &vchPubKey,
                            const std::vector<unsigned char> &vchCryptedSecret)
{
    if (!CCryptoKeyStore::AddCryptedKey(vchPubKey, vchCryptedSecret))
        return false;
    if (!fFileBacked)
        return true;
    {
        LOCK(cs_wallet);
        if (pwalletdbEncryption)
            return pwalletdbEncryption->WriteCryptedKey(vchPubKey,
                                                        vchCryptedSecret,
                                                        mapKeyMetadata[vchPubKey.GetID()]);
        else
            return CWalletDB(strWalletFile).WriteCryptedKey(vchPubKey,
                                                            vchCryptedSecret,
                                                            mapKeyMetadata[vchPubKey.GetID()]);
    }
    return false;
}

bool CWallet::LoadKeyMetadata(const CPubKey &pubkey, const CKeyMetadata &meta)
{
    AssertLockHeld(cs_wallet); // mapKeyMetadata
    if (meta.nCreateTime && (!nTimeFirstKey || meta.nCreateTime < nTimeFirstKey))
        nTimeFirstKey = meta.nCreateTime;

    mapKeyMetadata[pubkey.GetID()] = meta;
    return true;
}

bool CWallet::LoadCryptedKey(const CPubKey &vchPubKey, const std::vector<unsigned char> &vchCryptedSecret)
{
    return CCryptoKeyStore::AddCryptedKey(vchPubKey, vchCryptedSecret);
}

bool CWallet::AddCScript(const CScript& redeemScript)
{
    if (!CCryptoKeyStore::AddCScript(redeemScript))
        return false;
    if (!fFileBacked)
        return true;
    return CWalletDB(strWalletFile).WriteCScript(Hash160(redeemScript), redeemScript);
}

bool CWallet::LoadCScript(const CScript& redeemScript)
{
    /* A sanity check was added in pull #3843 to avoid adding redeemScripts
     * that never can be redeemed. However, old wallets may still contain
     * these. Do not add them to the wallet and warn. */
    if (redeemScript.size() > MAX_SCRIPT_ELEMENT_SIZE)
    {
        std::string strAddr = CBitcoinAddress(CScriptID(redeemScript)).ToString();
        LogPrintf("%s: Warning: This wallet contains a redeemScript of size %i which exceeds maximum size %i thus can never be redeemed. Do not use address %s.\n",
            __func__, redeemScript.size(), MAX_SCRIPT_ELEMENT_SIZE, strAddr);
        return true;
    }

    return CCryptoKeyStore::AddCScript(redeemScript);
}

bool CWallet::AddWatchOnly(const CScript &dest)
{
    if (!CCryptoKeyStore::AddWatchOnly(dest))
        return false;
    nTimeFirstKey = 1; // No birthday information for watch-only keys.
    NotifyWatchonlyChanged(true);
    if (!fFileBacked)
        return true;
    return CWalletDB(strWalletFile).WriteWatchOnly(dest);
}

bool CWallet::RemoveWatchOnly(const CScript &dest)
{
    AssertLockHeld(cs_wallet);
    if (!CCryptoKeyStore::RemoveWatchOnly(dest))
        return false;
    if (!HaveWatchOnly())
        NotifyWatchonlyChanged(false);
    if (fFileBacked)
        if (!CWalletDB(strWalletFile).EraseWatchOnly(dest))
            return false;

    return true;
}

bool CWallet::LoadWatchOnly(const CScript &dest)
{
    return CCryptoKeyStore::AddWatchOnly(dest);
}

bool CWallet::Unlock(const SecureString& strWalletPassphrase)
{
    CCrypter crypter;
    CKeyingMaterial vMasterKey;

    {
        LOCK(cs_wallet);
        for (auto const& pMasterKey: mapMasterKeys)
        {
            if(!crypter.SetKeyFromPassphrase(strWalletPassphrase, pMasterKey.second.vchSalt, pMasterKey.second.nDeriveIterations, pMasterKey.second.nDerivationMethod))
                return false;
            if (!crypter.Decrypt(pMasterKey.second.vchCryptedKey, vMasterKey))
                continue; // try another master key
            if (CCryptoKeyStore::Unlock(vMasterKey))
                return true;
        }
    }
    return false;
}

bool CWallet::ChangeWalletPassphrase(const SecureString& strOldWalletPassphrase, const SecureString& strNewWalletPassphrase)
{
    bool fWasLocked = IsLocked();

    {
        LOCK(cs_wallet);
        Lock();

        CCrypter crypter;
        CKeyingMaterial vMasterKey;
        for (auto& pMasterKey: mapMasterKeys)
        {
            if(!crypter.SetKeyFromPassphrase(strOldWalletPassphrase, pMasterKey.second.vchSalt, pMasterKey.second.nDeriveIterations, pMasterKey.second.nDerivationMethod))
                return false;
            if (!crypter.Decrypt(pMasterKey.second.vchCryptedKey, vMasterKey))
                return false;
            if (CCryptoKeyStore::Unlock(vMasterKey))
            {
                int64_t nStartTime = GetTimeMillis();
                crypter.SetKeyFromPassphrase(strNewWalletPassphrase, pMasterKey.second.vchSalt, pMasterKey.second.nDeriveIterations, pMasterKey.second.nDerivationMethod);
                pMasterKey.second.nDeriveIterations = pMasterKey.second.nDeriveIterations * (100 / ((double)(GetTimeMillis() - nStartTime)));

                nStartTime = GetTimeMillis();
                crypter.SetKeyFromPassphrase(strNewWalletPassphrase, pMasterKey.second.vchSalt, pMasterKey.second.nDeriveIterations, pMasterKey.second.nDerivationMethod);
                pMasterKey.second.nDeriveIterations = (pMasterKey.second.nDeriveIterations + pMasterKey.second.nDeriveIterations * 100 / ((double)(GetTimeMillis() - nStartTime))) / 2;

                if (pMasterKey.second.nDeriveIterations < 25000)
                    pMasterKey.second.nDeriveIterations = 25000;

                LogPrintf("Wallet passphrase changed to an nDeriveIterations of %i\n", pMasterKey.second.nDeriveIterations);

                if (!crypter.SetKeyFromPassphrase(strNewWalletPassphrase, pMasterKey.second.vchSalt, pMasterKey.second.nDeriveIterations, pMasterKey.second.nDerivationMethod))
                    return false;
                if (!crypter.Encrypt(vMasterKey, pMasterKey.second.vchCryptedKey))
                    return false;
                CWalletDB(strWalletFile).WriteMasterKey(pMasterKey.first, pMasterKey.second);
                if (fWasLocked)
                    Lock();
                return true;
            }
        }
    }

    return false;
}

void CWallet::SetBestChain(const CBlockLocator& loc)
{
    CWalletDB walletdb(strWalletFile);
    walletdb.WriteBestBlock(loc);
}

void CWallet::ForceSetMinVersion(int nVersion)
{
    CWalletDB* pwalletdbIn = NULL;
    CWalletDB* pwalletdb = pwalletdbIn ? pwalletdbIn : new CWalletDB(strWalletFile);;
    pwalletdb->WriteMinVersion(nVersion);
}

bool CWallet::SetMinVersion(enum WalletFeature nVersion, CWalletDB* pwalletdbIn, bool fExplicit)
{
    LOCK(cs_wallet); // nWalletVersion
    if (nWalletVersion >= nVersion)
        return true;

    // when doing an explicit upgrade, if we pass the max version permitted, upgrade all the way
    if (fExplicit && nVersion > nWalletMaxVersion)
            nVersion = FEATURE_LATEST;

    nWalletVersion = nVersion;

    if (nVersion > nWalletMaxVersion)
        nWalletMaxVersion = nVersion;

    if (fFileBacked)
    {
        CWalletDB* pwalletdb = pwalletdbIn ? pwalletdbIn : new CWalletDB(strWalletFile);
        if (nWalletVersion > 40000)
            pwalletdb->WriteMinVersion(nWalletVersion);
        if (!pwalletdbIn)
            delete pwalletdb;
    }

    return true;
}

bool CWallet::SetMaxVersion(int nVersion)
{
    LOCK(cs_wallet); // nWalletVersion, nWalletMaxVersion
    // cannot downgrade below current version
    if (nWalletVersion > nVersion)
        return false;

    nWalletMaxVersion = nVersion;

    return true;
}

std::set<uint256> CWallet::GetConflicts(const uint256& txid) const
{
    std::set<uint256> result;
    AssertLockHeld(cs_wallet);

    std::map<uint256, CWalletTx>::const_iterator it = mapWallet.find(txid);
    if (it == mapWallet.end())
        return result;
    const CWalletTx& wtx = it->second;

    std::pair<TxSpends::const_iterator, TxSpends::const_iterator> range;

    for (auto const& txin: wtx.vin)
    {
        if (mapTxSpends.count(txin.prevout) <= 1)
            continue;  // No conflict if zero or one spends
        range = mapTxSpends.equal_range(txin.prevout);
        for (TxSpends::const_iterator it = range.first; it != range.second; ++it)
            result.insert(it->second);
    }
    return result;
}

void CWallet::Flush(bool shutdown)
{
    bitdb.Flush(shutdown);
}

bool CWallet::Verify(const std::string& walletFile, std::string& warningString, std::string& errorString)
{
    if (!bitdb.Open(GetDataDir()))
    {
        // try moving the database env out of the way
        boost::filesystem::path pathDatabase = GetDataDir() / "database";
        boost::filesystem::path pathDatabaseBak = GetDataDir() / strprintf("database.%d.bak", GetTime());
        try {
            boost::filesystem::rename(pathDatabase, pathDatabaseBak);
            LogPrintf("Moved old %s to %s. Retrying.\n", pathDatabase.string(), pathDatabaseBak.string());
        } catch (const boost::filesystem::filesystem_error&) {
            // failure is ok (well, not really, but it's not worse than what we started with)
        }
        
        // try again
        if (!bitdb.Open(GetDataDir())) {
            // if it still fails, it probably means we can't even create the database env
            std::string msg = strprintf(_("Error initializing wallet database environment %s!"), GetDataDir());
            errorString += msg;
            return true;
        }
    }
    
    if (gArgs.GetBoolArg("-salvagewallet", false))
    {
        // Recover readable keypairs:
        if (!CWalletDB::Recover(bitdb, walletFile, true))
            return false;
    }
    
    if (boost::filesystem::exists(GetDataDir() / walletFile))
    {
        CDBEnv::VerifyResult r = bitdb.Verify(walletFile, CWalletDB::Recover);
        if (r == CDBEnv::RECOVER_OK)
        {
            warningString += strprintf(_("Warning: wallet.dat corrupt, data salvaged!"
                                     " Original wallet.dat saved as wallet.{timestamp}.bak in %s; if"
                                     " your balance or transactions are incorrect you should"
                                     " restore from a backup."), GetDataDir());
        }
        if (r == CDBEnv::RECOVER_FAIL)
            errorString += _("wallet.dat corrupt, salvage failed");
    }
    
    return true;
}

void CWallet::SyncMetaData(std::pair<TxSpends::iterator, TxSpends::iterator> range)
{
    // We want all the wallet transactions in range to have the same metadata as
    // the oldest (smallest nOrderPos).
    // So: find smallest nOrderPos:

    int nMinOrderPos = std::numeric_limits<int>::max();
    const CWalletTx* copyFrom = NULL;
    for (TxSpends::iterator it = range.first; it != range.second; ++it)
    {
        const uint256& hash = it->second;
        int n = mapWallet[hash].nOrderPos;
        if (n < nMinOrderPos)
        {
            nMinOrderPos = n;
            copyFrom = &mapWallet[hash];
        }
    }
    // Now copy data from copyFrom to rest:
    for (TxSpends::iterator it = range.first; it != range.second; ++it)
    {
        const uint256& hash = it->second;
        CWalletTx* copyTo = &mapWallet[hash];
        if (copyFrom == copyTo) continue;
        if (!copyFrom->IsEquivalentTo(*copyTo)) continue;
        copyTo->mapValue = copyFrom->mapValue;
        copyTo->vOrderForm = copyFrom->vOrderForm;
        // fTimeReceivedIsTxTime not copied on purpose
        // nTimeReceived not copied on purpose
        copyTo->nTimeSmart = copyFrom->nTimeSmart;
        copyTo->fFromMe = copyFrom->fFromMe;
        copyTo->strFromAccount = copyFrom->strFromAccount;
        // nOrderPos not copied on purpose
        // cached members not copied on purpose
    }
}

/**
 * Outpoint is spent if any non-conflicted transaction
 * spends it:
 */
bool CWallet::IsSpent(const uint256& hash, unsigned int n) const
{
    const COutPoint outpoint(hash, n);
    std::pair<TxSpends::const_iterator, TxSpends::const_iterator> range;
    range = mapTxSpends.equal_range(outpoint);

    for (TxSpends::const_iterator it = range.first; it != range.second; ++it)
    {
        const uint256& wtxid = it->second;
        std::map<uint256, CWalletTx>::const_iterator mit = mapWallet.find(wtxid);
        if (mit != mapWallet.end()) {
            int depth = mit->second.GetDepthInMainChain();
            if (depth > 0  || (depth == 0 && !mit->second.isAbandoned()))
                return true; // Spent
        }
    }
    return false;
}

void CWallet::AddToSpends(const COutPoint& outpoint, const uint256& wtxid)
{
    mapTxSpends.insert(std::make_pair(outpoint, wtxid));

    std::pair<TxSpends::iterator, TxSpends::iterator> range;
    range = mapTxSpends.equal_range(outpoint);
    SyncMetaData(range);
}


void CWallet::AddToSpends(const uint256& wtxid)
{
    assert(mapWallet.count(wtxid));
    CWalletTx& thisTx = mapWallet[wtxid];
    if (thisTx.IsCoinBase()) // Coinbases don't spend anything!
        return;

    for (auto const& txin: thisTx.vin)
        AddToSpends(txin.prevout, wtxid);
}

bool CWallet::EncryptWallet(const SecureString& strWalletPassphrase)
{
    if (IsCrypted())
        return false;

    CKeyingMaterial vMasterKey;
    RandAddSeedPerfmon();

    vMasterKey.resize(WALLET_CRYPTO_KEY_SIZE);
    GetRandBytes(&vMasterKey[0], WALLET_CRYPTO_KEY_SIZE);

    CMasterKey kMasterKey;
    RandAddSeedPerfmon();

    kMasterKey.vchSalt.resize(WALLET_CRYPTO_SALT_SIZE);
    GetRandBytes(&kMasterKey.vchSalt[0], WALLET_CRYPTO_SALT_SIZE);

    CCrypter crypter;
    int64_t nStartTime = GetTimeMillis();
    crypter.SetKeyFromPassphrase(strWalletPassphrase, kMasterKey.vchSalt, 25000, kMasterKey.nDerivationMethod);
    kMasterKey.nDeriveIterations = 2500000 / ((double)(GetTimeMillis() - nStartTime));

    nStartTime = GetTimeMillis();
    crypter.SetKeyFromPassphrase(strWalletPassphrase, kMasterKey.vchSalt, kMasterKey.nDeriveIterations, kMasterKey.nDerivationMethod);
    kMasterKey.nDeriveIterations = (kMasterKey.nDeriveIterations + kMasterKey.nDeriveIterations * 100 / ((double)(GetTimeMillis() - nStartTime))) / 2;

    if (kMasterKey.nDeriveIterations < 25000)
        kMasterKey.nDeriveIterations = 25000;

    LogPrintf("Encrypting Wallet with an nDeriveIterations of %i\n", kMasterKey.nDeriveIterations);

    if (!crypter.SetKeyFromPassphrase(strWalletPassphrase, kMasterKey.vchSalt, kMasterKey.nDeriveIterations, kMasterKey.nDerivationMethod))
        return false;
    if (!crypter.Encrypt(vMasterKey, kMasterKey.vchCryptedKey))
        return false;

    {
        LOCK(cs_wallet);
        mapMasterKeys[++nMasterKeyMaxID] = kMasterKey;
        if (fFileBacked)
        {
            assert(!pwalletdbEncryption);
            pwalletdbEncryption = new CWalletDB(strWalletFile);
            if (!pwalletdbEncryption->TxnBegin()) {
                delete pwalletdbEncryption;
                pwalletdbEncryption = NULL;
                return false;
            }
            pwalletdbEncryption->WriteMasterKey(nMasterKeyMaxID, kMasterKey);
        }

        if (!EncryptKeys(vMasterKey))
        {
            if (fFileBacked) {
                pwalletdbEncryption->TxnAbort();
                delete pwalletdbEncryption;
            }
            // We now probably have half of our keys encrypted in memory, and half not...
            // die and let the user reload the unencrypted wallet.
            assert(false);
        }

        // Encryption was introduced in version 0.4.0
        SetMinVersion(FEATURE_WALLETCRYPT, pwalletdbEncryption, true);

        if (fFileBacked)
        {
            if (!pwalletdbEncryption->TxnCommit()) {
                delete pwalletdbEncryption;
                // We now have keys encrypted in memory, but not on disk...
                // die to avoid confusion and let the user reload the unencrypted wallet.
                assert(false);
            }

            delete pwalletdbEncryption;
            pwalletdbEncryption = NULL;
        }

        Lock();
        Unlock(strWalletPassphrase);
        NewKeyPool();
        Lock();

        // Need to completely rewrite the wallet file; if we don't, bdb might keep
        // bits of the unencrypted private key in slack space in the database file.
        CDB::Rewrite(strWalletFile);

    }
    NotifyStatusChanged(this);

    return true;
}

int64_t CWallet::IncOrderPosNext(CWalletDB *pwalletdb)
{
    AssertLockHeld(cs_wallet); // nOrderPosNext
    int64_t nRet = nOrderPosNext++;
    if (pwalletdb) {
        pwalletdb->WriteOrderPosNext(nOrderPosNext);
    } else {
        CWalletDB(strWalletFile).WriteOrderPosNext(nOrderPosNext);
    }
    return nRet;
}

void CWallet::MarkDirty()
{
    {
        LOCK(cs_wallet);
        for (std::pair<const uint256, CWalletTx>& item : mapWallet)
        {
            item.second.MarkDirty();
        }
    }
}

bool CWallet::AddToWallet(const CWalletTx& wtxIn, bool fFromLoadWallet, CWalletDB* pwalletdb)
{
    uint256 hash = wtxIn.GetHash();

    if (fFromLoadWallet)
    {
        mapWallet[hash] = wtxIn;
        CWalletTx& wtx = mapWallet[hash];
        wtx.BindWallet(this);
        wtxOrdered.insert(make_pair(wtx.nOrderPos, TxPair(&wtx, (CAccountingEntry*)0)));
        AddToSpends(hash);
        for (auto const& txin: wtx.vin) {
            if (mapWallet.count(txin.prevout.hash)) {
                CWalletTx& prevtx = mapWallet[txin.prevout.hash];
                if (prevtx.nIndex == -1 && !prevtx.hashUnset()) {
                    MarkConflicted(prevtx.hashBlock, wtx.GetHash());
                }
            }
        }
    }
    else
    {
        LOCK(cs_wallet);
        // Inserts only if not already there, returns tx inserted or tx found
        std::pair<std::map<uint256, CWalletTx>::iterator, bool> ret = mapWallet.insert(std::make_pair(hash, wtxIn));
        CWalletTx& wtx = (*ret.first).second;
        wtx.BindWallet(this);
        bool fInsertedNew = ret.second;
        if (fInsertedNew)
        {
            wtx.nTimeReceived = GetAdjustedTime();
            wtx.nOrderPos = IncOrderPosNext(pwalletdb);
            wtxOrdered.insert(make_pair(wtx.nOrderPos, TxPair(&wtx, (CAccountingEntry*)0)));

            wtx.nTimeSmart = wtx.nTimeReceived;
            if (!wtxIn.hashUnset())
            {
                if (mapBlockIndex.count(wtxIn.hashBlock))
                {
                    int64_t latestNow = wtx.nTimeReceived;
                    int64_t latestEntry = 0;
                    {
                        // Tolerate times up to the last timestamp in the wallet not more than 5 minutes into the future
                        int64_t latestTolerated = latestNow + 300;
                        const TxItems & txOrdered = wtxOrdered;
                        for (TxItems::const_reverse_iterator it = txOrdered.rbegin(); it != txOrdered.rend(); ++it)
                        {
                            CWalletTx *const pwtx = (*it).second.first;
                            if (pwtx == &wtx)
                                continue;
                            CAccountingEntry *const pacentry = (*it).second.second;
                            int64_t nSmartTime;
                            if (pwtx)
                            {
                                nSmartTime = pwtx->nTimeSmart;
                                if (!nSmartTime)
                                    nSmartTime = pwtx->nTimeReceived;
                            }
                            else
                                nSmartTime = pacentry->nTime;
                            if (nSmartTime <= latestTolerated)
                            {
                                latestEntry = nSmartTime;
                                if (nSmartTime > latestNow)
                                    latestNow = nSmartTime;
                                break;
                            }
                        }
                    }

                    int64_t blocktime = mapBlockIndex[wtxIn.hashBlock]->GetBlockTime();
                    wtx.nTimeSmart = std::max(latestEntry, std::min(blocktime, latestNow));
                }
                else
                    LogPrintf("AddToWallet(): found %s in block %s not in index\n",
                             wtxIn.GetHash().ToString(),
                             wtxIn.hashBlock.ToString());
            }
            AddToSpends(hash);
        }

        bool fUpdated = false;
        if (!fInsertedNew)
        {
            // Merge
            if (!wtxIn.hashUnset() && wtxIn.hashBlock != wtx.hashBlock)
            {
                wtx.hashBlock = wtxIn.hashBlock;
                fUpdated = true;
            }
            // If no longer abandoned, update
            if (wtxIn.hashBlock.IsNull() && wtx.isAbandoned())
            {
                wtx.hashBlock = wtxIn.hashBlock;
                fUpdated = true;
            }
            if (wtxIn.nIndex != -1 && (wtxIn.nIndex != wtx.nIndex))
            {
                wtx.nIndex = wtxIn.nIndex;
                fUpdated = true;
            }
            if (wtxIn.fFromMe && wtxIn.fFromMe != wtx.fFromMe)
            {
                wtx.fFromMe = wtxIn.fFromMe;
                fUpdated = true;
            }
        }

        //// debug print
        LogPrintf("AddToWallet %s  %s%s\n", wtxIn.GetHash().ToString(), (fInsertedNew ? "new" : ""), (fUpdated ? "update" : ""));

        // Write to disk
        if (fInsertedNew || fUpdated)
            if (!wtx.WriteToDisk(pwalletdb))
                return false;

        // Break debit/credit balance caches:
        wtx.MarkDirty();

        // Notify UI of new or updated transaction
        NotifyTransactionChanged(this, hash, fInsertedNew ? CT_NEW : CT_UPDATED);

        // notify an external script when a wallet transaction comes in or is updated
        std::string strCmd = gArgs.GetArg("-walletnotify", "");

        if ( !strCmd.empty())
        {
            boost::replace_all(strCmd, "%s", wtxIn.GetHash().GetHex());
            boost::thread t(runCommand, strCmd); // thread runs free
        }

    }
    return true;
}

/**
 * Add a transaction to the wallet, or update it.
 * pblock is optional, but should be provided if the transaction is known to be in a block.
 * If fUpdate is true, existing transactions will be updated.
 */
bool CWallet::AddToWalletIfInvolvingMe(const CTransaction& tx, const CBlock* pblock, bool fUpdate)
{
    {
        AssertLockHeld(cs_wallet);

        if (pblock) {
            for (auto const& txin: tx.vin) {
                std::pair<TxSpends::const_iterator, TxSpends::const_iterator> range = mapTxSpends.equal_range(txin.prevout);
                while (range.first != range.second) {
                    if (range.first->second != tx.GetHash()) {
                        LogPrintf("Transaction %s (in block %s) conflicts with wallet transaction %s (both spend %s:%i)\n", tx.GetHash().ToString(), pblock->GetHash().ToString(), range.first->second.ToString(), range.first->first.hash.ToString(), range.first->first.n);
                        MarkConflicted(pblock->GetHash(), range.first->second);
                    }
                    range.first++;
                }
            }
        }

        bool fExisted = mapWallet.count(tx.GetHash()) != 0;
        if (fExisted && !fUpdate) return false;
        if (fExisted || IsMine(tx) || IsFromMe(tx))
        {
            CWalletTx wtx(this,tx);

            // Get merkle branch if transaction was found in a block
            if (pblock)
                wtx.SetMerkleBranch(*pblock);

            // Do not flush the wallet here for performance reasons
            // this is safe, as in case of a crash, we rescan the necessary blocks on startup through our SetBestChain-mechanism
            CWalletDB walletdb(strWalletFile, "r+", false);

            return AddToWallet(wtx, false, &walletdb);
        }
    }
    return false;
}

bool CWallet::AbandonTransaction(const uint256& hashTx)
{
    LOCK2(cs_main, cs_wallet);

    // Do not flush the wallet here for performance reasons
    CWalletDB walletdb(strWalletFile, "r+", false);

    std::set<uint256> todo;
    std::set<uint256> done;

    // Can't mark abandoned if confirmed or in mempool
    assert(mapWallet.count(hashTx));
    CWalletTx& origtx = mapWallet[hashTx];
    if (origtx.GetDepthInMainChain() > 0 || origtx.InMempool()) {
        return false;
    }

    todo.insert(hashTx);

    while (!todo.empty()) {
        uint256 now = *todo.begin();
        todo.erase(now);
        done.insert(now);
        assert(mapWallet.count(now));
        CWalletTx& wtx = mapWallet[now];
        int currentconfirm = wtx.GetDepthInMainChain();
        // If the orig tx was not in block, none of its spends can be
        assert(currentconfirm <= 0);
        // if (currentconfirm < 0) {Tx and spends are already conflicted, no need to abandon}
        if (currentconfirm == 0 && !wtx.isAbandoned()) {
            // If the orig tx was not in block/mempool, none of its spends can be in mempool
            assert(!wtx.InMempool());
            wtx.nIndex = -1;
            wtx.setAbandoned();
            wtx.MarkDirty();
            wtx.WriteToDisk(&walletdb);
            NotifyTransactionChanged(this, wtx.GetHash(), CT_UPDATED);
            // Iterate over all its outputs, and mark transactions in the wallet that spend them abandoned too
            TxSpends::const_iterator iter = mapTxSpends.lower_bound(COutPoint(hashTx, 0));
            while (iter != mapTxSpends.end() && iter->first.hash == now) {
                if (!done.count(iter->second)) {
                    todo.insert(iter->second);
                }
                iter++;
            }
            // If a transaction changes 'conflicted' state, that changes the balance
            // available of the outputs it spends. So force those to be recomputed
            for (auto const& txin: wtx.vin)
            {
                if (mapWallet.count(txin.prevout.hash))
                    mapWallet[txin.prevout.hash].MarkDirty();
            }
        }
    }

    return true;
}

void CWallet::MarkConflicted(const uint256& hashBlock, const uint256& hashTx)
{
    LOCK2(cs_main, cs_wallet);

    int conflictconfirms = 0;
    if (mapBlockIndex.count(hashBlock)) {
        CBlockIndex* pindex = mapBlockIndex[hashBlock];
        if (chainActive.Contains(pindex)) {
            conflictconfirms = -(chainActive.Height() - pindex->nHeight + 1);
        }
    }
    // If number of conflict confirms cannot be determined, this means
    // that the block is still unknown or not yet part of the main chain,
    // for example when loading the wallet during a reindex. Do nothing in that
    // case.
    if (conflictconfirms >= 0)
        return;

    // Do not flush the wallet here for performance reasons
    CWalletDB walletdb(strWalletFile, "r+", false);

    std::set<uint256> todo;
    std::set<uint256> done;

    todo.insert(hashTx);

    while (!todo.empty()) {
        uint256 now = *todo.begin();
        todo.erase(now);
        done.insert(now);
        assert(mapWallet.count(now));
        CWalletTx& wtx = mapWallet[now];
        int currentconfirm = wtx.GetDepthInMainChain();
        if (conflictconfirms < currentconfirm) {
            // Block is 'more conflicted' than current confirm; update.
            // Mark transaction as conflicted with this block.
            wtx.nIndex = -1;
            wtx.hashBlock = hashBlock;
            wtx.MarkDirty();
            wtx.WriteToDisk(&walletdb);
            // Iterate over all its outputs, and mark transactions in the wallet that spend them conflicted too
            TxSpends::const_iterator iter = mapTxSpends.lower_bound(COutPoint(now, 0));
            while (iter != mapTxSpends.end() && iter->first.hash == now) {
                 if (!done.count(iter->second)) {
                     todo.insert(iter->second);
                 }
                 iter++;
            }
            // If a transaction changes 'conflicted' state, that changes the balance
            // available of the outputs it spends. So force those to be recomputed
            for (auto const& txin: wtx.vin)
            {
                if (mapWallet.count(txin.prevout.hash))
                    mapWallet[txin.prevout.hash].MarkDirty();
            }
        }
    }
}

void CWallet::SyncTransaction(const CTransaction& tx, const CBlock* pblock)
{
    LOCK2(cs_main, cs_wallet);

    if (!AddToWalletIfInvolvingMe(tx, pblock, true))
        return; // Not one of ours

    // If a transaction changes 'conflicted' state, that changes the balance
    // available of the outputs it spends. So force those to be
    // recomputed, also:
    for (auto const& txin: tx.vin)
    {
        if (mapWallet.count(txin.prevout.hash))
            mapWallet[txin.prevout.hash].MarkDirty();
    }
}


isminetype CWallet::IsMine(const CTxIn &txin) const
{
    {
        LOCK(cs_wallet);
        std::map<uint256, CWalletTx>::const_iterator mi = mapWallet.find(txin.prevout.hash);
        if (mi != mapWallet.end())
        {
            const CWalletTx& prev = (*mi).second;
            if (txin.prevout.n < prev.vout.size())
                return IsMine(prev.vout[txin.prevout.n]);
        }
    }
    return ISMINE_NO;
}

CAmount CWallet::GetDebit(const CTxIn &txin, const isminefilter& filter) const
{
    {
        LOCK(cs_wallet);
        std::map<uint256, CWalletTx>::const_iterator mi = mapWallet.find(txin.prevout.hash);
        if (mi != mapWallet.end())
        {
            const CWalletTx& prev = (*mi).second;
            if (txin.prevout.n < prev.vout.size())
                if (IsMine(prev.vout[txin.prevout.n]) & filter)
                    return prev.vout[txin.prevout.n].nValue;
        }
    }
    return 0;
}

isminetype CWallet::IsMine(const CTxOut& txout) const
{
    return ::IsMine(*this, txout.scriptPubKey);
}

CAmount CWallet::GetCredit(const CTxOut& txout, const isminefilter& filter) const
{
    if (!MoneyRange(txout.nValue))
        throw std::runtime_error("CWallet::GetCredit(): value out of range");
    return ((IsMine(txout) & filter) ? txout.nValue : 0);
}

bool CWallet::IsChange(const CTxOut& txout) const
{
    // TODO: fix handling of 'change' outputs. The assumption is that any
    // payment to a script that is ours, but is not in the address book
    // is change. That assumption is likely to break when we implement multisignature
    // wallets that return change back into a multi-signature-protected address;
    // a better way of identifying which outputs are 'the send' and which are
    // 'the change' will need to be implemented (maybe extend CWalletTx to remember
    // which output, if any, was change).
    if (::IsMine(*this, txout.scriptPubKey))
    {
        CTxDestination address;
        if (!ExtractDestination(txout.scriptPubKey, address))
            return true;

        LOCK(cs_wallet);
        if (!mapAddressBook.count(address))
            return true;
    }
    return false;
}

CAmount CWallet::GetChange(const CTxOut& txout) const
{
    if (!MoneyRange(txout.nValue))
        throw std::runtime_error("CWallet::GetChange(): value out of range");
    return (IsChange(txout) ? txout.nValue : 0);
}

bool CWallet::IsMine(const CTransaction& tx) const
{
    for (auto const& txout: tx.vout)
        if (IsMine(txout))
            return true;
    return false;
}

bool CWallet::IsFromMe(const CTransaction& tx) const
{
    return (GetDebit(tx, ISMINE_ALL) > 0);
}

CAmount CWallet::GetDebit(const CTransaction& tx, const isminefilter& filter) const
{
    CAmount nDebit = 0;
    for (auto const& txin: tx.vin)
    {
        nDebit += GetDebit(txin, filter);
        if (!MoneyRange(nDebit))
            throw std::runtime_error("CWallet::GetDebit(): value out of range");
    }
    return nDebit;
}

CAmount CWallet::GetCredit(const CTransaction& tx, const isminefilter& filter) const
{
    CAmount nCredit = 0;
    for (auto const& txout: tx.vout)
    {
        nCredit += GetCredit(txout, filter);
        if (!MoneyRange(nCredit))
            throw std::runtime_error("CWallet::GetCredit(): value out of range");
    }
    return nCredit;
}

CAmount CWallet::GetChange(const CTransaction& tx) const
{
    CAmount nChange = 0;
    for (auto const& txout: tx.vout)
    {
        nChange += GetChange(txout);
        if (!MoneyRange(nChange))
            throw std::runtime_error("CWallet::GetChange(): value out of range");
    }
    return nChange;
}

int64_t CWalletTx::GetTxTime() const
{
    int64_t n = nTimeSmart;
    return n ? n : nTimeReceived;
}

int CWalletTx::GetRequestCount() const
{
    // Returns -1 if it wasn't being tracked
    int nRequests = -1;
    {
        LOCK(pwallet->cs_wallet);
        if (IsCoinBase())
        {
            // Generated block
            if (!hashUnset())
            {
                std::map<uint256, int>::const_iterator mi = pwallet->mapRequestCount.find(hashBlock);
                if (mi != pwallet->mapRequestCount.end())
                    nRequests = (*mi).second;
            }
        }
        else
        {
            // Did anyone request this transaction?
            std::map<uint256, int>::const_iterator mi = pwallet->mapRequestCount.find(GetHash());
            if (mi != pwallet->mapRequestCount.end())
            {
                nRequests = (*mi).second;

                // How about the block it's in?
                if (nRequests == 0 && !hashUnset())
                {
                    std::map<uint256, int>::const_iterator mi = pwallet->mapRequestCount.find(hashBlock);
                    if (mi != pwallet->mapRequestCount.end())
                        nRequests = (*mi).second;
                    else
                        nRequests = 1; // If it's in someone else's block it must have got out
                }
            }
        }
    }
    return nRequests;
}

void CWalletTx::GetAmounts(std::list<COutputEntry>& listReceived,
                           std::list<COutputEntry>& listSent, CAmount& nFee, std::string& strSentAccount, const isminefilter& filter) const
{
    nFee = 0;
    listReceived.clear();
    listSent.clear();
    strSentAccount = strFromAccount;

    // Compute fee:
    CAmount nDebit = GetDebit(filter);
    if (nDebit > 0) // debit>0 means we signed/sent this transaction
    {
        CAmount nValueOut = GetValueOut();
        nFee = nDebit - nValueOut;
    }

    // Sent/received.
    for (unsigned int i = 0; i < vout.size(); ++i)
    {
        const CTxOut& txout = vout[i];
        isminetype fIsMine = pwallet->IsMine(txout);
        // Only need to handle txouts if AT LEAST one of these is true:
        //   1) they debit from us (sent)
        //   2) the output is to us (received)
        if (nDebit > 0)
        {
            // Don't report 'change' txouts
            if (pwallet->IsChange(txout))
                continue;
        }
        else if (!(fIsMine & filter))
            continue;

        // In either case, we need to get the destination address
        CTxDestination address;

        if (!ExtractDestination(txout.scriptPubKey, address) && !txout.scriptPubKey.IsUnspendable())
        {
            LogPrintf("CWalletTx::GetAmounts: Unknown transaction type found, txid %s\n",
                     this->GetHash().ToString());
            address = CNoDestination();
        }

        COutputEntry output = {address, txout.nValue, (int)i};

        // If we are debited by the transaction, add the output as a "sent" entry
        if (nDebit > 0)
            listSent.push_back(output);

        // If we are receiving the output, add it as a "received" entry
        if (fIsMine & filter)
            listReceived.push_back(output);
    }

}

void CWalletTx::GetAccountAmounts(const std::string& strAccount, CAmount& nReceived,
                                  CAmount& nSent, CAmount& nFee, const isminefilter& filter) const
{
    nReceived = nSent = nFee = 0;

    CAmount allFee;
    std::string strSentAccount;
    std::list<COutputEntry> listReceived;
    std::list<COutputEntry> listSent;
    GetAmounts(listReceived, listSent, allFee, strSentAccount, filter);

    if (strAccount == strSentAccount)
    {
        for (auto const& s: listSent)
            nSent += s.amount;
        nFee = allFee;
    }
    {
        LOCK(pwallet->cs_wallet);
        for (auto const& r: listReceived)
        {
            if (pwallet->mapAddressBook.count(r.destination))
            {
                std::map<CTxDestination, CAddressBookData>::const_iterator mi = pwallet->mapAddressBook.find(r.destination);
                if (mi != pwallet->mapAddressBook.end() && (*mi).second.name == strAccount)
                    nReceived += r.amount;
            }
            else if (strAccount.empty())
            {
                nReceived += r.amount;
            }
        }
    }
}


bool CWalletTx::WriteToDisk(CWalletDB *pwalletdb)
{
    return pwalletdb->WriteTx(GetHash(), *this);
}

/**
 * Scan the block chain (starting in pindexStart) for transactions
 * from or to us. If fUpdate is true, found transactions that already
 * exist in the wallet will be updated.
 */
int CWallet::ScanForWalletTransactions(CBlockIndex* pindexStart, bool fUpdate)
{
    int ret = 0;
    int64_t nNow = GetTime();
    const CChainParams& chainParams = Params();

    CBlockIndex* pindex = pindexStart;
    {
        LOCK2(cs_main, cs_wallet);

        // no need to read and scan block, if block was created before
        // our wallet birthday (as adjusted for block time variability)
        while (pindex && nTimeFirstKey && (pindex->GetBlockTime() < (nTimeFirstKey - 7200)))
            pindex = chainActive.Next(pindex);

        ShowProgress(_("Rescanning..."), 0); // show rescan progress in GUI as dialog or on splashscreen, if -rescan on startup
        double dProgressStart = Checkpoints::GuessVerificationProgress(chainParams.Checkpoints(), pindex, false);
        double dProgressTip = Checkpoints::GuessVerificationProgress(chainParams.Checkpoints(), chainActive.Tip(), false);
        while (pindex)
        {
            if (pindex->nHeight % 100 == 0 && dProgressTip - dProgressStart > 0.0)
                ShowProgress(_("Rescanning..."), std::max(1, std::min(99, (int)((Checkpoints::GuessVerificationProgress(chainParams.Checkpoints(), pindex, false) - dProgressStart) / (dProgressTip - dProgressStart) * 100))));

            CBlock block;
            ReadBlockFromDisk(block, pindex, Params().GetConsensus());
            for (auto& tx: block.vtx)
            {
                if (AddToWalletIfInvolvingMe(tx, &block, fUpdate))
                    ret++;
            }
            pindex = chainActive.Next(pindex);
            if (GetTime() >= nNow + 60) {
                nNow = GetTime();
                LogPrintf("Still rescanning. At block %d. Progress=%f\n", pindex->nHeight, Checkpoints::GuessVerificationProgress(chainParams.Checkpoints(), pindex));
            }
        }
        ShowProgress(_("Rescanning..."), 100); // hide progress dialog in GUI
    }
    return ret;
}

void CWallet::ReacceptWalletTransactions()
{
    // If transactions aren't being broadcasted, don't let them into local mempool either
    if (!fBroadcastTransactions)
        return;
    LOCK2(cs_main, cs_wallet);
    std::map<int64_t, CWalletTx*> mapSorted;

    // Sort pending wallet transactions based on their initial wallet insertion order
    for (auto const& item: mapWallet)
    {
        const uint256& wtxid = item.first;
        CWalletTx wtx = item.second;
        assert(wtx.GetHash() == wtxid);

        int nDepth = wtx.GetDepthInMainChain();

        if (!wtx.IsCoinBase() && (nDepth == 0 && !wtx.isAbandoned())) {
            mapSorted.insert(std::make_pair(wtx.nOrderPos, &wtx));
        }
    }

    // Try to add wallet transactions to memory pool
    for (auto const& item: mapSorted)
    {
        CWalletTx& wtx = *(item.second);

        LOCK(mempool.cs);
        wtx.AcceptToMemoryPool(false);
    }
}

bool CWalletTx::RelayWalletTransaction()
{
    assert(pwallet->GetBroadcastTransactions());
    if (!IsCoinBase() || !IsCoinStake())
    {
        if (GetDepthInMainChain() == 0 && !isAbandoned()) {
            LogPrintf("Relaying wtx %s\n", GetHash().ToString());
            RelayTransaction((CTransaction)*this);
            return true;
        }
    }
    return false;
}

std::set<uint256> CWalletTx::GetConflicts() const
{
    std::set<uint256> result;
    if (pwallet != NULL)
    {
        uint256 myHash = GetHash();
        result = pwallet->GetConflicts(myHash);
        result.erase(myHash);
    }
    return result;
}

CAmount CWalletTx::GetDebit(const isminefilter& filter) const
{
    if (vin.empty())
        return 0;

    CAmount debit = 0;
    if(filter & ISMINE_SPENDABLE)
    {
        if (fDebitCached)
            debit += nDebitCached;
        else
        {
            nDebitCached = pwallet->GetDebit(*this, ISMINE_SPENDABLE);
            fDebitCached = true;
            debit += nDebitCached;
        }
    }
    if(filter & ISMINE_WATCH_ONLY)
    {
        if(fWatchDebitCached)
            debit += nWatchDebitCached;
        else
        {
            nWatchDebitCached = pwallet->GetDebit(*this, ISMINE_WATCH_ONLY);
            fWatchDebitCached = true;
            debit += nWatchDebitCached;
        }
    }
    return debit;
}

CAmount CWalletTx::GetCredit(const isminefilter& filter) const
{
    // Must wait until coinbase is safely deep enough in the chain before valuing it
    if (IsCoinBase() && GetBlocksToMaturity() > 0)
        return 0;

    int64_t credit = 0;
    if (filter & ISMINE_SPENDABLE)
    {
        // GetBalance can assume transactions in mapWallet won't change
        if (fCreditCached)
            credit += nCreditCached;
        else
        {
            nCreditCached = pwallet->GetCredit(*this, ISMINE_SPENDABLE);
            fCreditCached = true;
            credit += nCreditCached;
        }
    }
    if (filter & ISMINE_WATCH_ONLY)
    {
        if (fWatchCreditCached)
            credit += nWatchCreditCached;
        else
        {
            nWatchCreditCached = pwallet->GetCredit(*this, ISMINE_WATCH_ONLY);
            fWatchCreditCached = true;
            credit += nWatchCreditCached;
        }
    }
    return credit;
}

CAmount CWalletTx::GetImmatureCredit(bool fUseCache) const
{
    if (IsCoinBase() && GetBlocksToMaturity() > 0 && IsInMainChain())
    {
        if (fUseCache && fImmatureCreditCached)
            return nImmatureCreditCached;
        nImmatureCreditCached = pwallet->GetCredit(*this, ISMINE_SPENDABLE);
        fImmatureCreditCached = true;
        return nImmatureCreditCached;
    }

    return 0;
}

CAmount CWalletTx::GetAvailableCredit(bool fUseCache) const
{
    if (pwallet == 0)
        return 0;

    // Must wait until coinbase is safely deep enough in the chain before valuing it
    if (IsCoinBase() && GetBlocksToMaturity() > 0)
        return 0;

    if (fUseCache && fAvailableCreditCached)
        return nAvailableCreditCached;

    CAmount nCredit = 0;
    uint256 hashTx = GetHash();
    for (unsigned int i = 0; i < vout.size(); i++)
    {
        if (!pwallet->IsSpent(hashTx, i))
        {
            const CTxOut &txout = vout[i];
            nCredit += pwallet->GetCredit(txout, ISMINE_SPENDABLE);
            if (!MoneyRange(nCredit))
                throw std::runtime_error("CWalletTx::GetAvailableCredit() : value out of range");
        }
    }

    nAvailableCreditCached = nCredit;
    fAvailableCreditCached = true;
    return nCredit;
}

CAmount CWalletTx::GetImmatureWatchOnlyCredit(const bool& fUseCache) const
{
    if (IsCoinBase() && GetBlocksToMaturity() > 0 && IsInMainChain())
    {
        if (fUseCache && fImmatureWatchCreditCached)
            return nImmatureWatchCreditCached;
        nImmatureWatchCreditCached = pwallet->GetCredit(*this, ISMINE_WATCH_ONLY);
        fImmatureWatchCreditCached = true;
        return nImmatureWatchCreditCached;
    }

    return 0;
}

CAmount CWalletTx::GetAvailableWatchOnlyCredit(const bool& fUseCache) const
{
    if (pwallet == 0)
        return 0;

    // Must wait until coinbase is safely deep enough in the chain before valuing it
    if (IsCoinBase() && GetBlocksToMaturity() > 0)
        return 0;

    if (fUseCache && fAvailableWatchCreditCached)
        return nAvailableWatchCreditCached;

    CAmount nCredit = 0;
    for (unsigned int i = 0; i < vout.size(); i++)
    {
        if (!pwallet->IsSpent(GetHash(), i))
        {
            const CTxOut &txout = vout[i];
            nCredit += pwallet->GetCredit(txout, ISMINE_WATCH_ONLY);
            if (!MoneyRange(nCredit))
                throw std::runtime_error("CWalletTx::GetAvailableCredit() : value out of range");
        }
    }

    nAvailableWatchCreditCached = nCredit;
    fAvailableWatchCreditCached = true;
    return nCredit;
}

CAmount CWalletTx::GetChange() const
{
    if (fChangeCached)
        return nChangeCached;
    nChangeCached = pwallet->GetChange(*this);
    fChangeCached = true;
    return nChangeCached;
}

bool CWalletTx::InMempool() const
{
    LOCK(mempool.cs);
    if (mempool.exists(GetHash())) {
        return true;
    }
    return false;
}

bool CWalletTx::IsTrusted() const
{
    // Quick answer in most cases
    if (!CheckFinalTx(*this))
        return false;
    int nDepth = GetDepthInMainChain();
    if (nDepth >= 1)
        return true;
    if (nDepth < 0)
        return false;
    if (!bSpendZeroConfChange || !IsFromMe(ISMINE_ALL)) // using wtx's cached debit
        return false;

    // Don't trust unconfirmed transactions from us unless they are in the mempool.
    if (!InMempool())
        return false;

    // Trusted if all inputs are from us and are in the mempool:
    for (auto const& txin: vin)
    {
        // Transactions not sent by us: not trusted
        const CWalletTx* parent = pwallet->GetWalletTx(txin.prevout.hash);
        if (parent == NULL)
            return false;
        const CTxOut& parentOut = parent->vout[txin.prevout.n];
        if (pwallet->IsMine(parentOut) != ISMINE_SPENDABLE)
            return false;
    }
    return true;
}

bool CWalletTx::IsEquivalentTo(const CWalletTx& tx) const
{
        CTransaction tx1 = *this;
        CTransaction tx2 = tx;
        for (unsigned int i = 0; i < tx1.vin.size(); i++) tx1.vin[i].scriptSig = CScript();
        for (unsigned int i = 0; i < tx2.vin.size(); i++) tx2.vin[i].scriptSig = CScript();
        return CTransaction(tx1) == CTransaction(tx2);
}

std::vector<uint256> CWallet::ResendWalletTransactionsBefore(int64_t nTime)
{
    std::vector<uint256> result;

    LOCK(cs_wallet);
    // Sort them in chronological order
    std::multimap<unsigned int, CWalletTx*> mapSorted;
    for (auto const& item: mapWallet)
    {
        CWalletTx wtx = item.second;
        // Don't rebroadcast if newer than nTime:
        if (wtx.nTimeReceived > nTime)
            continue;
        mapSorted.insert(std::make_pair(wtx.nTimeReceived, &wtx));
    }
    for (auto const& item: mapSorted)
    {
        CWalletTx& wtx = *item.second;
        if (wtx.RelayWalletTransaction())
            result.push_back(wtx.GetHash());
    }
    return result;
}

void CWallet::ResendWalletTransactions(int64_t nBestBlockTime)
{
    // Do this infrequently and randomly to avoid giving away
    // that these are our transactions.
    if (GetTime() < nNextResend || !fBroadcastTransactions)
        return;
    bool fFirst = (nNextResend == 0);
    nNextResend = GetTime() + GetRand(30 * 60);
    if (fFirst)
        return;

    // Only do it if there's been a new block since last time
    if (nBestBlockTime < nLastResend)
        return;
    nLastResend = GetTime();

    // Rebroadcast unconfirmed txes older than 5 minutes before the last
    // block was found:
    std::vector<uint256> relayed = ResendWalletTransactionsBefore(nBestBlockTime-5*60);
    if (!relayed.empty())
        LogPrintf("%s: rebroadcast %u unconfirmed transactions\n", __func__, relayed.size());
}

/** @} */ // end of mapWallet




/** @defgroup Actions
 *
 * @{
 */


CAmount CWallet::GetBalance() const
{
    CAmount nTotal = 0;
    {
        LOCK2(cs_main, cs_wallet);
        for (std::map<uint256, CWalletTx>::const_iterator it = mapWallet.begin(); it != mapWallet.end(); ++it)
        {
            const CWalletTx* pcoin = &(*it).second;
            if (pcoin->IsTrusted())
                nTotal += pcoin->GetAvailableCredit();
        }
    }

    return nTotal;
}

CAmount CWallet::GetUnconfirmedBalance() const
{
    CAmount nTotal = 0;
    {
        LOCK2(cs_main, cs_wallet);
        for (std::map<uint256, CWalletTx>::const_iterator it = mapWallet.begin(); it != mapWallet.end(); ++it)
        {
            const CWalletTx* pcoin = &(*it).second;
            if (!pcoin->IsTrusted() && pcoin->GetDepthInMainChain() == 0 && pcoin->InMempool())
                nTotal += pcoin->GetAvailableCredit();
        }
    }
    return nTotal;
}

CAmount CWallet::GetImmatureBalance() const
{
    CAmount nTotal = 0;
    {
        LOCK2(cs_main, cs_wallet);
        for (std::map<uint256, CWalletTx>::const_iterator it = mapWallet.begin(); it != mapWallet.end(); ++it)
        {
            const CWalletTx* pcoin = &(*it).second;
            nTotal += pcoin->GetImmatureCredit();
        }
    }
    return nTotal;
}

CAmount CWallet::GetWatchOnlyBalance() const
{
    CAmount nTotal = 0;
    {
        LOCK2(cs_main, cs_wallet);
        for (std::map<uint256, CWalletTx>::const_iterator it = mapWallet.begin(); it != mapWallet.end(); ++it)
        {
            const CWalletTx* pcoin = &(*it).second;
            if (pcoin->IsTrusted())
                nTotal += pcoin->GetAvailableWatchOnlyCredit();
        }
    }

    return nTotal;
}

CAmount CWallet::GetUnconfirmedWatchOnlyBalance() const
{
    CAmount nTotal = 0;
    {
        LOCK2(cs_main, cs_wallet);
        for (std::map<uint256, CWalletTx>::const_iterator it = mapWallet.begin(); it != mapWallet.end(); ++it)
        {
            const CWalletTx* pcoin = &(*it).second;
            if (!pcoin->IsTrusted() && pcoin->GetDepthInMainChain() == 0 && pcoin->InMempool())
                nTotal += pcoin->GetAvailableWatchOnlyCredit();
        }
    }
    return nTotal;
}

CAmount CWallet::GetImmatureWatchOnlyBalance() const
{
    CAmount nTotal = 0;
    {
        LOCK2(cs_main, cs_wallet);
        for (std::map<uint256, CWalletTx>::const_iterator it = mapWallet.begin(); it != mapWallet.end(); ++it)
        {
            const CWalletTx* pcoin = &(*it).second;
            nTotal += pcoin->GetImmatureWatchOnlyCredit();
        }
    }
    return nTotal;
}

void CWallet::AvailableCoins(std::vector<COutput>& vCoins, bool fOnlyConfirmed, const CCoinControl *coinControl, bool fIncludeZeroValue) const
{
    vCoins.clear();

    {
        LOCK2(cs_main, cs_wallet);
        for (std::map<uint256, CWalletTx>::const_iterator it = mapWallet.begin(); it != mapWallet.end(); ++it)
        {
            const uint256& wtxid = it->first;
            const CWalletTx* pcoin = &(*it).second;

            if (!CheckFinalTx(*pcoin))
                continue;

            if (fOnlyConfirmed && !pcoin->IsTrusted())
                continue;

            if (pcoin->IsCoinBase() && pcoin->GetBlocksToMaturity() > 0)
                continue;

            int nDepth = pcoin->GetDepthInMainChain();
            if (nDepth < 0)
                continue;

            // We should not consider coins which aren't at least in our mempool
            // It's possible for these to be conflicted via ancestors which we may never be able to detect
            if (nDepth == 0 && !pcoin->InMempool())
                continue;

            for (unsigned int i = 0; i < pcoin->vout.size(); i++)
            {
                isminetype mine = IsMine(pcoin->vout[i]);
                if (!(IsSpent(wtxid, i)) && mine != ISMINE_NO &&
                    !IsLockedCoin((*it).first, i) && (pcoin->vout[i].nValue > 0 || fIncludeZeroValue) &&
                    (!coinControl || !coinControl->HasSelected() || coinControl->fAllowOtherInputs || coinControl->IsSelected((*it).first, i)))
                        vCoins.push_back(COutput(pcoin, i, nDepth,
                                                 ((mine & ISMINE_SPENDABLE) != ISMINE_NO) ||
                                                  (coinControl && coinControl->fAllowWatchOnly && (mine & ISMINE_WATCH_SOLVABLE) != ISMINE_NO)));
            }
        }
    }
}

static void ApproximateBestSubset(std::vector<std::pair<CAmount, std::pair<const CWalletTx*,unsigned int> > >vValue, const CAmount& nTotalLower, const CAmount& nTargetValue,
                                  std::vector<char>& vfBest, CAmount& nBest, int iterations = 1000)
{
    std::vector<char> vfIncluded;

    vfBest.assign(vValue.size(), true);
    nBest = nTotalLower;

    seed_insecure_rand();

    for (int nRep = 0; nRep < iterations && nBest != nTargetValue; nRep++)
    {
        vfIncluded.assign(vValue.size(), false);
        CAmount nTotal = 0;
        bool fReachedTarget = false;
        for (int nPass = 0; nPass < 2 && !fReachedTarget; nPass++)
        {
            for (unsigned int i = 0; i < vValue.size(); i++)
            {
                //The solver here uses a randomized algorithm,
                //the randomness serves no real security purpose but is just
                //needed to prevent degenerate behavior and it is important
                //that the rng is fast. We do not use a constant random sequence,
                //because there may be some privacy improvement by making
                //the selection random.
                if (nPass == 0 ? insecure_rand()&1 : !vfIncluded[i])
                {
                    nTotal += vValue[i].first;
                    vfIncluded[i] = true;
                    if (nTotal >= nTargetValue)
                    {
                        fReachedTarget = true;
                        if (nTotal < nBest)
                        {
                            nBest = nTotal;
                            vfBest = vfIncluded;
                        }
                        nTotal -= vValue[i].first;
                        vfIncluded[i] = false;
                    }
                }
            }
        }
    }

    //Reduces the approximate best subset by removing any inputs that are smaller than the surplus of nTotal beyond nTargetValue. 
    for (unsigned int i = 0; i < vValue.size(); i++)
    {                        
        if (vfBest[i] && (nBest - vValue[i].first) >= nTargetValue )
        {
            vfBest[i] = false;
            nBest -= vValue[i].first;
        }
    }
}

bool CWallet::SelectCoinsMinConf(const CAmount& nTargetValue, int nConfMine, int nConfTheirs, std::vector<COutput> vCoins,
                                 std::set<std::pair<const CWalletTx*,unsigned int> >& setCoinsRet, CAmount& nValueRet) const
{
    setCoinsRet.clear();
    nValueRet = 0;

    // List of values less than target
    std::pair<CAmount, std::pair<const CWalletTx*,unsigned int> > coinLowestLarger;
    coinLowestLarger.first = std::numeric_limits<CAmount>::max();
    coinLowestLarger.second.first = NULL;
    std::vector<std::pair<CAmount, std::pair<const CWalletTx*,unsigned int> > > vValue;
    CAmount nTotalLower = 0;

    random_shuffle(vCoins.begin(), vCoins.end(), GetRandInt);

    for (auto const& output: vCoins)
    {
        if (!output.fSpendable)
            continue;

        const CWalletTx *pcoin = output.tx;

        if (output.nDepth < (pcoin->IsFromMe(ISMINE_ALL) ? nConfMine : nConfTheirs))
            continue;

        int i = output.i;
        CAmount n = pcoin->vout[i].nValue;

        std::pair<CAmount,std::pair<const CWalletTx*,unsigned int> > coin = std::make_pair(n,std::make_pair(pcoin, i));

        if (n == nTargetValue)
        {
            setCoinsRet.insert(coin.second);
            nValueRet += coin.first;
            return true;
        }
        else if (n < nTargetValue + MIN_CHANGE)
        {
            vValue.push_back(coin);
            nTotalLower += n;
        }
        else if (n < coinLowestLarger.first)
        {
            coinLowestLarger = coin;
        }
    }

    if (nTotalLower == nTargetValue)
    {
        for (unsigned int i = 0; i < vValue.size(); ++i)
        {
            setCoinsRet.insert(vValue[i].second);
            nValueRet += vValue[i].first;
        }
        return true;
    }

    if (nTotalLower < nTargetValue)
    {
        if (coinLowestLarger.second.first == NULL)
            return false;
        setCoinsRet.insert(coinLowestLarger.second);
        nValueRet += coinLowestLarger.first;
        return true;
    }

    // Solve subset sum by stochastic approximation
    std::sort(vValue.rbegin(), vValue.rend(), CompareValueOnly());
    std::vector<char> vfBest;
    CAmount nBest;

    ApproximateBestSubset(vValue, nTotalLower, nTargetValue, vfBest, nBest);
    if (nBest != nTargetValue && nTotalLower >= nTargetValue + MIN_CHANGE)
        ApproximateBestSubset(vValue, nTotalLower, nTargetValue + MIN_CHANGE, vfBest, nBest);

    // If we have a bigger coin and (either the stochastic approximation didn't find a good solution,
    //                                   or the next bigger coin is closer), return the bigger coin
    if (coinLowestLarger.second.first &&
        ((nBest != nTargetValue && nBest < nTargetValue + MIN_CHANGE) || coinLowestLarger.first <= nBest))
    {
        setCoinsRet.insert(coinLowestLarger.second);
        nValueRet += coinLowestLarger.first;
    }
    else {
        for (unsigned int i = 0; i < vValue.size(); i++)
            if (vfBest[i])
            {
                setCoinsRet.insert(vValue[i].second);
                nValueRet += vValue[i].first;
            }

        LogPrint("selectcoins", "SelectCoins() best subset: ");
        for (unsigned int i = 0; i < vValue.size(); i++)
            if (vfBest[i])
                LogPrint("selectcoins", "%s ", FormatMoney(vValue[i].first));
        LogPrint("selectcoins", "total %s\n", FormatMoney(nBest));
    }

    return true;
}

bool CWallet::SelectCoins(const CAmount& nTargetValue, std::set<std::pair<const CWalletTx*,unsigned int> >& setCoinsRet, CAmount& nValueRet, const CCoinControl* coinControl) const
{
    std::vector<COutput> vCoins;
    AvailableCoins(vCoins, true, coinControl);

    // coin control -> return all selected outputs (we want all selected to go into the transaction for sure)
    if (coinControl && coinControl->HasSelected() && !coinControl->fAllowOtherInputs)
    {
        for (auto const& out: vCoins)
        {
            if (!out.fSpendable)
                 continue;
            nValueRet += out.tx->vout[out.i].nValue;
            setCoinsRet.insert(std::make_pair(out.tx, out.i));
        }
        return (nValueRet >= nTargetValue);
    }

    // calculate value from preset inputs and store them
    std::set<std::pair<const CWalletTx*, uint32_t> > setPresetCoins;
    CAmount nValueFromPresetInputs = 0;

    std::vector<COutPoint> vPresetInputs;
    if (coinControl)
        coinControl->ListSelected(vPresetInputs);
    for (auto const& outpoint: vPresetInputs)
    {
        std::map<uint256, CWalletTx>::const_iterator it = mapWallet.find(outpoint.hash);
        if (it != mapWallet.end())
        {
            const CWalletTx* pcoin = &it->second;
            // Clearly invalid input, fail
            if (pcoin->vout.size() <= outpoint.n)
                return false;
            nValueFromPresetInputs += pcoin->vout[outpoint.n].nValue;
            setPresetCoins.insert(std::make_pair(pcoin, outpoint.n));
        } else
            return false; // TODO: Allow non-wallet inputs
    }

    // remove preset inputs from vCoins
    for (std::vector<COutput>::iterator it = vCoins.begin(); it != vCoins.end() && coinControl && coinControl->HasSelected();)
    {
        if (setPresetCoins.count(std::make_pair(it->tx, it->i)))
            it = vCoins.erase(it);
        else
            ++it;
    }

    bool res = nTargetValue <= nValueFromPresetInputs ||
        SelectCoinsMinConf(nTargetValue - nValueFromPresetInputs, 1, 6, vCoins, setCoinsRet, nValueRet) ||
        SelectCoinsMinConf(nTargetValue - nValueFromPresetInputs, 1, 1, vCoins, setCoinsRet, nValueRet) ||
        (bSpendZeroConfChange && SelectCoinsMinConf(nTargetValue - nValueFromPresetInputs, 0, 1, vCoins, setCoinsRet, nValueRet));

    // because SelectCoinsMinConf clears the setCoinsRet, we now add the possible inputs to the coinset
    setCoinsRet.insert(setPresetCoins.begin(), setPresetCoins.end());

    // add preset inputs to the total value selected
    nValueRet += nValueFromPresetInputs;

    return res;
}

bool CWallet::FundTransaction(CTransaction& tx, CAmount &nFeeRet, int& nChangePosRet, std::string& strFailReason, bool includeWatching)
{
    std::vector<CRecipient> vecSend;

    // Turn the txout set into a CRecipient vector
    for (auto const& txOut: tx.vout)
    {
        CRecipient recipient = {txOut.scriptPubKey, txOut.nValue, false};
        vecSend.push_back(recipient);
    }

    CCoinControl coinControl;
    coinControl.fAllowOtherInputs = true;
    coinControl.fAllowWatchOnly = includeWatching;
    for (auto const& txin: tx.vin)
        coinControl.Select(txin.prevout);

    CReserveKey reservekey(this);
    CWalletTx wtx;
    if (!CreateTransaction(vecSend, wtx, reservekey, nFeeRet, nChangePosRet, strFailReason, &coinControl, false))
        return false;

    if (nChangePosRet != -1)
        tx.vout.insert(tx.vout.begin() + nChangePosRet, wtx.vout[nChangePosRet]);

    // Add new txins (keeping original txin scriptSig/order)
    for (auto const& txin: wtx.vin)
    {
        bool found = false;
        for (auto const& origTxIn: tx.vin)
        {
            if (txin.prevout.hash == origTxIn.prevout.hash && txin.prevout.n == origTxIn.prevout.n)
            {
                found = true;
                break;
            }
        }
        if (!found)
            tx.vin.push_back(txin);
    }

    return true;
}

bool CWallet::CreateTransaction(const std::vector<CRecipient>& vecSend, CWalletTx& wtxNew, CReserveKey& reservekey, CAmount& nFeeRet,
                                int& nChangePosRet, std::string& strFailReason, const CCoinControl* coinControl, bool sign)
{

    if (fWalletUnlockStakingOnly)
    {
        LogPrintf("CreateTransaction() :  Error: Wallet unlocked for staking only, unable to create transaction.\n");
    }
    CAmount nValue = 0;
    unsigned int nSubtractFeeFromAmount = 0;
    for (auto const& recipient: vecSend)
    {
        if (nValue < 0 || recipient.nAmount < 0)
        {
            strFailReason = _("Transaction amounts must be positive");
            return false;
        }
        nValue += recipient.nAmount;

        if (recipient.fSubtractFeeFromAmount)
            nSubtractFeeFromAmount++;
    }
    if (vecSend.empty() || nValue < 0)
    {
        strFailReason = _("Transaction amounts must be positive");
        return false;
    }

    wtxNew.fTimeReceivedIsTxTime = true;
    wtxNew.BindWallet(this);
    CTransaction txNew;

    // Discourage fee sniping.
    //
    // For a large miner the value of the transactions in the best block and
    // the mempool can exceed the cost of deliberately attempting to mine two
    // blocks to orphan the current best block. By setting nLockTime such that
    // only the next block can include the transaction, we discourage this
    // practice as the height restricted and limited blocksize gives miners
    // considering fee sniping fewer options for pulling off this attack.
    //
    // A simple way to think about this is from the wallet's point of view we
    // always want the blockchain to move forward. By setting nLockTime this
    // way we're basically making the statement that we only want this
    // transaction to appear in the next block; we don't want to potentially
    // encourage reorgs by allowing transactions to appear at lower heights
    // than the next block in forks of the best chain.
    //
    // Of course, the subsidy is high enough, and transaction volume low
    // enough, that fee sniping isn't a problem yet, but by implementing a fix
    // now we ensure code won't be written that makes assumptions about
    // nLockTime that preclude a fix later.
    txNew.nLockTime = chainActive.Height();

    // Secondly occasionally randomly pick a nLockTime even further back, so
    // that transactions that are delayed after signing for whatever reason,
    // e.g. high-latency mix networks and some CoinJoin implementations, have
    // better privacy.
    if (GetRandInt(10) == 0)
        txNew.nLockTime = std::max(0, (int)txNew.nLockTime - GetRandInt(100));

    assert(txNew.nLockTime <= (unsigned int)chainActive.Height());
    assert(txNew.nLockTime < LOCKTIME_THRESHOLD);

    {
        LOCK2(cs_main, cs_wallet);
        {
            nFeeRet = 0;
            // Start with no fee and loop until there is enough fee
            while (true)
            {
                txNew.vin.clear();
                txNew.vout.clear();
                wtxNew.fFromMe = true;
                nChangePosRet = -1;
                bool fFirst = true;

                CAmount nValueToSelect = nValue;
                if (nSubtractFeeFromAmount == 0)
                    nValueToSelect += nFeeRet;
                double dPriority = 0;
                // vouts to the payees
                for (auto const& recipient: vecSend)
                {
                    CTxOut txout(recipient.nAmount, recipient.scriptPubKey);

                    if (recipient.fSubtractFeeFromAmount)
                    {
                        txout.nValue -= nFeeRet / nSubtractFeeFromAmount; // Subtract fee equally from each selected recipient

                        if (fFirst) // first receiver pays the remainder not divisible by output count
                        {
                            fFirst = false;
                            txout.nValue -= nFeeRet % nSubtractFeeFromAmount;
                        }
                    }

                    if (txout.IsDust(::minRelayTxFee))
                    {
                        if (recipient.fSubtractFeeFromAmount && nFeeRet > 0)
                        {
                            if (txout.nValue < 0)
                                strFailReason = _("The transaction amount is too small to pay the fee");
                            else
                                strFailReason = _("The transaction amount is too small to send after the fee has been deducted");
                        }
                        else
                            strFailReason = _("Transaction amount too small");
                        return false;
                    }
                    txNew.vout.push_back(txout);
                }

                // Choose coins to use
                std::set<std::pair<const CWalletTx*,unsigned int> > setCoins;
                CAmount nValueIn = 0;
                if (!SelectCoins(nValueToSelect, setCoins, nValueIn, coinControl))
                {
                    strFailReason = _("Insufficient funds");
                    return false;
                }
                for (auto pcoin: setCoins)
                {
                    CAmount nCredit = pcoin.first->vout[pcoin.second].nValue;
                    //The coin age after the next block (depth+1) is used instead of the current,
                    //reflecting an assumption the user would accept a bit more delay for
                    //a chance at a free transaction.
                    //But mempool inputs might still be in the mempool, so their age stays 0
                    int age = pcoin.first->GetDepthInMainChain();
                    assert(age >= 0);
                    if (age != 0)
                        age += 1;
                    dPriority += (double)nCredit * age;
                }

                const CAmount nChange = nValueIn - nValueToSelect;
                if (nChange > 0)
                {
                    // Fill a vout to ourself
                    // TODO: pass in scriptChange instead of reservekey so
                    // change transaction isn't always pay-to-ecc-address
                    CScript scriptChange;

                    // coin control: send change to custom address
                    if (coinControl && !boost::get<CNoDestination>(&coinControl->destChange))
                        scriptChange = GetScriptForDestination(coinControl->destChange);

                    // no coin control: send change to newly generated address
                    else
                    {
                        // Note: We use a new key here to keep it from being obvious which side is the change.
                        //  The drawback is that by not reusing a previous key, the change may be lost if a
                        //  backup is restored, if the backup doesn't have the new private key for the change.
                        //  If we reused the old key, it would be possible to add code to look for and
                        //  rediscover unknown transactions that were written with keys of ours to recover
                        //  post-backup change.

                        // Reserve a new key pair from key pool
                        CPubKey vchPubKey;
                        bool ret;
                        ret = reservekey.GetReservedKey(vchPubKey);
                        assert(ret); // should never fail, as we just unlocked

                        scriptChange = GetScriptForDestination(vchPubKey.GetID());
                    }

                    CTxOut newTxOut(nChange, scriptChange);

                    // We do not move dust-change to fees, because the sender would end up paying more than requested.
                    // This would be against the purpose of the all-inclusive feature.
                    // So instead we raise the change and deduct from the recipient.
                    if (nSubtractFeeFromAmount > 0 && newTxOut.IsDust(::minRelayTxFee))
                    {
                        CAmount nDust = newTxOut.GetDustThreshold(::minRelayTxFee) - newTxOut.nValue;
                        newTxOut.nValue += nDust; // raise change until no more dust
                        for (unsigned int i = 0; i < vecSend.size(); i++) // subtract from first recipient
                        {
                            if (vecSend[i].fSubtractFeeFromAmount)
                            {
                                txNew.vout[i].nValue -= nDust;
                                if (txNew.vout[i].IsDust(::minRelayTxFee))
                                {
                                    strFailReason = _("The transaction amount is too small to send after the fee has been deducted");
                                    return false;
                                }
                                break;
                            }
                        }
                    }

                    // Never create dust outputs; if we would, just
                    // add the dust to the fee.
                    if (newTxOut.IsDust(::minRelayTxFee))
                    {
                        nFeeRet += nChange;
                        reservekey.ReturnKey();
                    }
                    else
                    {
                        // Insert change txn at random position:
                        nChangePosRet = GetRandInt(txNew.vout.size()+1);
                        std::vector<CTxOut>::iterator position = txNew.vout.begin()+nChangePosRet;
                        txNew.vout.insert(position, newTxOut);
                    }
                }
                else
                    reservekey.ReturnKey();

                // Fill vin
                //
                // Note how the sequence number is set to max()-1 so that the
                // nLockTime set above actually works.
                for (auto const& coin: setCoins)
                    txNew.vin.push_back(CTxIn(coin.first->GetHash(),coin.second,CScript(),
                                              std::numeric_limits<unsigned int>::max()-1));

                // Sign
                int nIn = 0;
                CTransaction txNewConst(txNew);
                for (auto const& coin: setCoins)
                {
                    bool signSuccess;
                    const CScript& scriptPubKey = coin.first->vout[coin.second].scriptPubKey;
                    CScript& scriptSigRes = txNew.vin[nIn].scriptSig;
                    if (sign)
                        signSuccess = ProduceSignature(TransactionSignatureCreator(this, &txNewConst, nIn, SIGHASH_ALL), scriptPubKey, scriptSigRes);
                    else
                        signSuccess = ProduceSignature(DummySignatureCreator(this), scriptPubKey, scriptSigRes);

                    if (!signSuccess)
                    {
                        strFailReason = _("Signing transaction failed");
                        return false;
                    }
                    nIn++;
                }

                unsigned int nBytes = ::GetSerializeSize(txNew, SER_NETWORK, PROTOCOL_VERSION);

                // Remove scriptSigs if we used dummy signatures for fee calculation
                if (!sign) {
                    for (auto& vin: txNew.vin)
                        vin.scriptSig = CScript();
                }

                // Embed the constructed transaction data in wtxNew.
                *static_cast<CTransaction*>(&wtxNew) = CTransaction(txNew);

                // Limit size
                if (nBytes >= MAX_STANDARD_TX_SIZE)
                {
                    strFailReason = _("Transaction too large");
                    return false;
                }

                dPriority = wtxNew.ComputePriority(dPriority, nBytes);

                // Can we complete this as a free transaction?
                if (fSendFreeTransactions && nBytes <= MAX_FREE_TRANSACTION_CREATE_SIZE)
                {
                    // Not enough fee: enough priority?
                    double dPriorityNeeded = mempool.estimateSmartPriority(nTxConfirmTarget);
                    // Require at least hard-coded AllowFree.
                    if (dPriority >= dPriorityNeeded && AllowFree(dPriority))
                        break;
                }

                CAmount nFeeNeeded = GetMinimumFee(nBytes, nTxConfirmTarget, mempool);
                if (coinControl && nFeeNeeded > 0 && coinControl->nMinimumTotalFee > nFeeNeeded) {
                    nFeeNeeded = coinControl->nMinimumTotalFee;
                }

                // If we made it here and we aren't even able to meet the relay fee on the next pass, give up
                // because we must be at the maximum allowed fee.
                if (nFeeNeeded < ::minRelayTxFee.GetFee(nBytes))
                {
                    strFailReason = _("Transaction too large for fee policy");
                    return false;
                }

                if (nFeeRet >= nFeeNeeded)
                    break; // Done, enough fee included.

                // Include more fee and try again.
                nFeeRet = nFeeNeeded;
                continue;
            }
        }
    }

    return true;
}

/**
 * Call after CreateTransaction unless you want to abort
 */
bool CWallet::CommitTransaction(CWalletTx& wtxNew, CReserveKey& reservekey)
{
    {
        LOCK2(cs_main, cs_wallet);
        LogPrintf("CommitTransaction:\n%s", wtxNew.ToString());
        {
            // This is only to keep the database open to defeat the auto-flush for the
            // duration of this scope.  This is the only place where this optimization
            // maybe makes sense; please don't do it anywhere else.
            CWalletDB* pwalletdb = fFileBacked ? new CWalletDB(strWalletFile,"r+") : NULL;

            // Take key pair from key pool so it won't be used again
            reservekey.KeepKey();

            // Add tx to wallet, because if it has change it's also ours,
            // otherwise just for transaction history.
            AddToWallet(wtxNew, false, pwalletdb);

            // Notify that old coins are spent
            std::set<CWalletTx*> setCoins;
            for (auto const& txin: wtxNew.vin)
            {
                CWalletTx &coin = mapWallet[txin.prevout.hash];
                coin.BindWallet(this);
                NotifyTransactionChanged(this, coin.GetHash(), CT_UPDATED);
            }

            if (fFileBacked)
                delete pwalletdb;
        }

        // Track how many getdata requests our transaction gets
        mapRequestCount[wtxNew.GetHash()] = 0;

        if (fBroadcastTransactions)
        {
            // Broadcast
            if (!wtxNew.AcceptToMemoryPool(false))
            {
                // This must not fail. The transaction has already been signed and recorded.
                LogPrintf("CommitTransaction(): Error: Transaction not valid\n");
                return false;
            }
            wtxNew.RelayWalletTransaction();
        }
    }
    return true;
}

bool CWallet::AddAccountingEntry(const CAccountingEntry& acentry, CWalletDB & pwalletdb)
{
    if (!pwalletdb.WriteAccountingEntry_Backend(acentry))
        return false;

    laccentries.push_back(acentry);
    CAccountingEntry & entry = laccentries.back();
    wtxOrdered.insert(make_pair(entry.nOrderPos, TxPair((CWalletTx*)0, &entry)));

    return true;
}

CAmount CWallet::GetRequiredFee(unsigned int nTxBytes)
{
    return std::max(minTxFee.GetFee(nTxBytes), ::minRelayTxFee.GetFee(nTxBytes));
}

CAmount CWallet::GetMinimumFee(unsigned int nTxBytes, unsigned int nConfirmTarget, const CTxMemPool& pool)
{
    // payTxFee is user-set "I want to pay this much"
    CAmount nFeeNeeded = payTxFee.GetFee(nTxBytes);
    // User didn't set: use -txconfirmtarget to estimate...
    if (nFeeNeeded == 0) {
        int estimateFoundTarget = nConfirmTarget;
        nFeeNeeded = pool.estimateSmartFee(nConfirmTarget, &estimateFoundTarget).GetFee(nTxBytes);
        // ... unless we don't have enough mempool data for estimatefee, then use fallbackFee
        if (nFeeNeeded == 0)
            nFeeNeeded = fallbackFee.GetFee(nTxBytes);
    }
    // prevent user from paying a fee below minRelayTxFee or minTxFee
    nFeeNeeded = std::max(nFeeNeeded, GetRequiredFee(nTxBytes));
    // But always obey the maximum
    if (nFeeNeeded > maxTxFee)
        nFeeNeeded = maxTxFee;
    return nFeeNeeded;
}




DBErrors CWallet::LoadWallet(bool& fFirstRunRet)
{
    if (!fFileBacked)
        return DB_LOAD_OK;
    fFirstRunRet = false;
    DBErrors nLoadWalletRet = CWalletDB(strWalletFile,"cr+").LoadWallet(this);
    if (nLoadWalletRet == DB_NEED_REWRITE)
    {
        if (CDB::Rewrite(strWalletFile, "\x04pool"))
        {
            LOCK(cs_wallet);
            setKeyPool.clear();
            // Note: can't top-up keypool here, because wallet is locked.
            // User will be prompted to unlock wallet the next operation
            // that requires a new key.
        }
    }

    if (nLoadWalletRet != DB_LOAD_OK)
        return nLoadWalletRet;
    fFirstRunRet = !vchDefaultKey.IsValid();

    uiInterface.LoadWallet(this);

    return DB_LOAD_OK;
}


DBErrors CWallet::ZapWalletTx(std::vector<CWalletTx>& vWtx)
{
    if (!fFileBacked)
        return DB_LOAD_OK;
    DBErrors nZapWalletTxRet = CWalletDB(strWalletFile,"cr+").ZapWalletTx(this, vWtx);
    if (nZapWalletTxRet == DB_NEED_REWRITE)
    {
        if (CDB::Rewrite(strWalletFile, "\x04pool"))
        {
            LOCK(cs_wallet);
            setKeyPool.clear();
            // Note: can't top-up keypool here, because wallet is locked.
            // User will be prompted to unlock wallet the next operation
            // that requires a new key.
        }
    }

    if (nZapWalletTxRet != DB_LOAD_OK)
        return nZapWalletTxRet;

    return DB_LOAD_OK;
}


bool CWallet::SetAddressBook(const CTxDestination& address, const std::string& strName, const std::string& strPurpose)
{
    bool fUpdated = false;
    {
        LOCK(cs_wallet); // mapAddressBook
        std::map<CTxDestination, CAddressBookData>::iterator mi = mapAddressBook.find(address);
        fUpdated = mi != mapAddressBook.end();
        mapAddressBook[address].name = strName;
        if (!strPurpose.empty()) /* update purpose only if requested */
            mapAddressBook[address].purpose = strPurpose;
    }
    NotifyAddressBookChanged(this, address, strName, ::IsMine(*this, address) != ISMINE_NO,
                             strPurpose, (fUpdated ? CT_UPDATED : CT_NEW) );
    if (!fFileBacked)
        return false;
    if (!strPurpose.empty() && !CWalletDB(strWalletFile).WritePurpose(CBitcoinAddress(address).ToString(), strPurpose))
        return false;
    return CWalletDB(strWalletFile).WriteName(CBitcoinAddress(address).ToString(), strName);
}

bool CWallet::DelAddressBook(const CTxDestination& address)
{
    {
        LOCK(cs_wallet); // mapAddressBook

        if(fFileBacked)
        {
            // Delete destdata tuples associated with address
            std::string strAddress = CBitcoinAddress(address).ToString();
            for (auto const& item: mapAddressBook[address].destdata)
            {
                CWalletDB(strWalletFile).EraseDestData(strAddress, item.first);
            }
        }
        mapAddressBook.erase(address);
    }

    NotifyAddressBookChanged(this, address, "", ::IsMine(*this, address) != ISMINE_NO, "", CT_DELETED);

    if (!fFileBacked)
        return false;
    CWalletDB(strWalletFile).ErasePurpose(CBitcoinAddress(address).ToString());
    return CWalletDB(strWalletFile).EraseName(CBitcoinAddress(address).ToString());
}

bool CWallet::SetDefaultKey(const CPubKey &vchPubKey)
{
    if (fFileBacked)
    {
        if (!CWalletDB(strWalletFile).WriteDefaultKey(vchPubKey))
            return false;
    }
    vchDefaultKey = vchPubKey;
    return true;
}

/**
 * Mark old keypool keys as used,
 * and generate all new keys 
 */
bool CWallet::NewKeyPool()
{
    {
        LOCK(cs_wallet);
        CWalletDB walletdb(strWalletFile);
        for (auto nIndex: setKeyPool)
            walletdb.ErasePool(nIndex);
        setKeyPool.clear();

        if (IsLocked())
            return false;

        int64_t nKeys = std::max(gArgs.GetArg("-keypool", DEFAULT_KEYPOOL_SIZE), (int64_t)0);
        for (int i = 0; i < nKeys; i++)
        {
            int64_t nIndex = i+1;
            walletdb.WritePool(nIndex, CKeyPool(GenerateNewKey()));
            setKeyPool.insert(nIndex);
        }
        LogPrintf("CWallet::NewKeyPool wrote %d new keys\n", nKeys);
    }
    return true;
}

bool CWallet::TopUpKeyPool(unsigned int kpSize)
{
    {
        LOCK(cs_wallet);

        if (IsLocked())
            return false;

        CWalletDB walletdb(strWalletFile);

        // Top up key pool
        unsigned int nTargetSize;
        if (kpSize > 0)
            nTargetSize = kpSize;
        else
            nTargetSize = std::max(gArgs.GetArg("-keypool", DEFAULT_KEYPOOL_SIZE), (int64_t) 0);

        while (setKeyPool.size() < (nTargetSize + 1))
        {
            int64_t nEnd = 1;
            if (!setKeyPool.empty())
                nEnd = *(--setKeyPool.end()) + 1;
            if (!walletdb.WritePool(nEnd, CKeyPool(GenerateNewKey())))
                throw std::runtime_error("TopUpKeyPool(): writing generated key failed");
            setKeyPool.insert(nEnd);
            LogPrintf("keypool added key %d, size=%u\n", nEnd, setKeyPool.size());
        }
    }
    return true;
}

void CWallet::ReserveKeyFromKeyPool(int64_t& nIndex, CKeyPool& keypool)
{
    nIndex = -1;
    keypool.vchPubKey = CPubKey();
    {
        LOCK(cs_wallet);

        if (!IsLocked())
            TopUpKeyPool();

        // Get the oldest key
        if(setKeyPool.empty())
            return;

        CWalletDB walletdb(strWalletFile);

        nIndex = *(setKeyPool.begin());
        setKeyPool.erase(setKeyPool.begin());
        if (!walletdb.ReadPool(nIndex, keypool))
            throw std::runtime_error("ReserveKeyFromKeyPool(): read failed");
        if (!HaveKey(keypool.vchPubKey.GetID()))
            throw std::runtime_error("ReserveKeyFromKeyPool(): unknown key in key pool");
        assert(keypool.vchPubKey.IsValid());
        LogPrintf("keypool reserve %d\n", nIndex);
    }
}

void CWallet::KeepKey(int64_t nIndex)
{
    // Remove from key pool
    if (fFileBacked)
    {
        CWalletDB walletdb(strWalletFile);
        walletdb.ErasePool(nIndex);
    }
    LogPrintf("keypool keep %d\n", nIndex);
}

void CWallet::ReturnKey(int64_t nIndex)
{
    // Return to key pool
    {
        LOCK(cs_wallet);
        setKeyPool.insert(nIndex);
    }
    LogPrintf("keypool return %d\n", nIndex);
}

bool CWallet::GetKeyFromPool(CPubKey& result)
{
    int64_t nIndex = 0;
    CKeyPool keypool;
    {
        LOCK(cs_wallet);
        ReserveKeyFromKeyPool(nIndex, keypool);
        if (nIndex == -1)
        {
            if (IsLocked()) return false;
            result = GenerateNewKey();
            return true;
        }
        KeepKey(nIndex);
        result = keypool.vchPubKey;
    }
    return true;
}

int64_t CWallet::GetOldestKeyPoolTime()
{
    int64_t nIndex = 0;
    CKeyPool keypool;
    ReserveKeyFromKeyPool(nIndex, keypool);
    if (nIndex == -1)
        return GetTime();
    ReturnKey(nIndex);
    return keypool.nTime;
}

std::map<CTxDestination, CAmount> CWallet::GetAddressBalances()
{
    std::map<CTxDestination, CAmount> balances;

    {
        LOCK(cs_wallet);
        for (auto walletEntry: mapWallet)
        {
            CWalletTx *pcoin = &walletEntry.second;

            if (!CheckFinalTx(*pcoin) || !pcoin->IsTrusted())
                continue;

            if (pcoin->IsCoinBase() && pcoin->GetBlocksToMaturity() > 0)
                continue;

            int nDepth = pcoin->GetDepthInMainChain();
            if (nDepth < (pcoin->IsFromMe(ISMINE_ALL) ? 0 : 1))
                continue;

            for (unsigned int i = 0; i < pcoin->vout.size(); i++)
            {
                CTxDestination addr;
                if (!IsMine(pcoin->vout[i]))
                    continue;
                if(!ExtractDestination(pcoin->vout[i].scriptPubKey, addr))
                    continue;

                CAmount n = IsSpent(walletEntry.first, i) ? 0 : pcoin->vout[i].nValue;

                if (!balances.count(addr))
                    balances[addr] = 0;
                balances[addr] += n;
            }
        }
    }

    return balances;
}

std::set< std::set<CTxDestination> > CWallet::GetAddressGroupings()
{
    AssertLockHeld(cs_wallet); // mapWallet
    std::set< std::set<CTxDestination> > groupings;
    std::set<CTxDestination> grouping;

    for (auto walletEntry: mapWallet)
    {
        CWalletTx *pcoin = &walletEntry.second;

        if (pcoin->vin.size() > 0)
        {
            bool any_mine = false;
            // group all input addresses with each other
            for (auto txin: pcoin->vin)
            {
                CTxDestination address;
                if(!IsMine(txin)) /* If this input isn't mine, ignore it */
                    continue;
                if(!ExtractDestination(mapWallet[txin.prevout.hash].vout[txin.prevout.n].scriptPubKey, address))
                    continue;
                grouping.insert(address);
                any_mine = true;
            }

            // group change with input addresses
            if (any_mine)
            {
               for (auto txout: pcoin->vout)
                   if (IsChange(txout))
                   {
                       CTxDestination txoutAddr;
                       if(!ExtractDestination(txout.scriptPubKey, txoutAddr))
                           continue;
                       grouping.insert(txoutAddr);
                   }
            }
            if (grouping.size() > 0)
            {
                groupings.insert(grouping);
                grouping.clear();
            }
        }

        // group lone addrs by themselves
        for (unsigned int i = 0; i < pcoin->vout.size(); i++)
            if (IsMine(pcoin->vout[i]))
            {
                CTxDestination address;
                if(!ExtractDestination(pcoin->vout[i].scriptPubKey, address))
                    continue;
                grouping.insert(address);
                groupings.insert(grouping);
                grouping.clear();
            }
    }

    std::set< std::set<CTxDestination>* > uniqueGroupings; // a set of pointers to groups of addresses
    std::map< CTxDestination, std::set<CTxDestination>* > setmap;  // map addresses to the unique group containing it
    for (auto grouping: groupings)
    {
        // make a set of all the groups hit by this new group
        std::set< std::set<CTxDestination>* > hits;
        std::map< CTxDestination, std::set<CTxDestination>* >::iterator it;
        for (auto address: grouping)
            if ((it = setmap.find(address)) != setmap.end())
                hits.insert((*it).second);

        // merge all hit groups into a new single group and delete old groups
        std::set<CTxDestination>* merged = new std::set<CTxDestination>(grouping);
        for (auto* hit: hits)
        {
            merged->insert(hit->begin(), hit->end());
            uniqueGroupings.erase(hit);
            delete hit;
        }
        uniqueGroupings.insert(merged);

        // update setmap
        for (auto element: *merged)
            setmap[element] = merged;
    }

    std::set< std::set<CTxDestination> > ret;
    for (auto* uniqueGrouping: uniqueGroupings)
    {
        ret.insert(*uniqueGrouping);
        delete uniqueGrouping;
    }

    return ret;
}

std::set<CTxDestination> CWallet::GetAccountAddresses(const std::string& strAccount) const
{
    LOCK(cs_wallet);
    std::set<CTxDestination> result;
    for (auto const& item: mapAddressBook)
    {
        const CTxDestination& address = item.first;
        const std::string& strName = item.second.name;
        if (strName == strAccount)
            result.insert(address);
    }
    return result;
}

bool CReserveKey::GetReservedKey(CPubKey& pubkey)
{
    if (nIndex == -1)
    {
        CKeyPool keypool;
        pwallet->ReserveKeyFromKeyPool(nIndex, keypool);
        if (nIndex != -1)
            vchPubKey = keypool.vchPubKey;
        else {
            return false;
        }
    }
    assert(vchPubKey.IsValid());
    pubkey = vchPubKey;
    return true;
}

void CReserveKey::KeepKey()
{
    if (nIndex != -1)
        pwallet->KeepKey(nIndex);
    nIndex = -1;
    vchPubKey = CPubKey();
}

void CReserveKey::ReturnKey()
{
    if (nIndex != -1)
        pwallet->ReturnKey(nIndex);
    nIndex = -1;
    vchPubKey = CPubKey();
}

void CWallet::GetAllReserveKeys(std::set<CKeyID>& setAddress) const
{
    setAddress.clear();

    CWalletDB walletdb(strWalletFile);

    LOCK2(cs_main, cs_wallet);
    for (auto const& id: setKeyPool)
    {
        CKeyPool keypool;
        if (!walletdb.ReadPool(id, keypool))
            throw std::runtime_error("GetAllReserveKeyHashes(): read failed");
        assert(keypool.vchPubKey.IsValid());
        CKeyID keyID = keypool.vchPubKey.GetID();
        if (!HaveKey(keyID))
            throw std::runtime_error("GetAllReserveKeyHashes(): unknown key in key pool");
        setAddress.insert(keyID);
    }
}

void CWallet::UpdatedTransaction(const uint256 &hashTx)
{
    {
        LOCK(cs_wallet);
        // Only notify UI if this transaction is in this wallet
        std::map<uint256, CWalletTx>::const_iterator mi = mapWallet.find(hashTx);
        if (mi != mapWallet.end())
            NotifyTransactionChanged(this, hashTx, CT_UPDATED);
    }
}

void CWallet::GetScriptForMining(boost::shared_ptr<CReserveScript> &script)
{
    boost::shared_ptr<CReserveKey> rKey(new CReserveKey(this));
    CPubKey pubkey;
    if (!rKey->GetReservedKey(pubkey))
        return;

    script = rKey;
    script->reserveScript = CScript() << ToByteVector(pubkey) << OP_CHECKSIG;
}

void CWallet::LockCoin(COutPoint& output)
{
    AssertLockHeld(cs_wallet); // setLockedCoins
    setLockedCoins.insert(output);
}

void CWallet::UnlockCoin(COutPoint& output)
{
    AssertLockHeld(cs_wallet); // setLockedCoins
    setLockedCoins.erase(output);
}

void CWallet::UnlockAllCoins()
{
    AssertLockHeld(cs_wallet); // setLockedCoins
    setLockedCoins.clear();
}

bool CWallet::IsLockedCoin(uint256 hash, unsigned int n) const
{
    AssertLockHeld(cs_wallet); // setLockedCoins
    COutPoint outpt(hash, n);

    return (setLockedCoins.count(outpt) > 0);
}

void CWallet::ListLockedCoins(std::vector<COutPoint>& vOutpts)
{
    AssertLockHeld(cs_wallet); // setLockedCoins
    for (std::set<COutPoint>::iterator it = setLockedCoins.begin();
         it != setLockedCoins.end(); it++) {
        COutPoint outpt = (*it);
        vOutpts.push_back(outpt);
    }
}

/** @} */ // end of Actions

class CAffectedKeysVisitor : public boost::static_visitor<void> {
private:
    const CKeyStore &keystore;
    std::vector<CKeyID> &vKeys;

public:
    CAffectedKeysVisitor(const CKeyStore &keystoreIn, std::vector<CKeyID> &vKeysIn) : keystore(keystoreIn), vKeys(vKeysIn) {}

    void Process(const CScript &script) {
        txnouttype type;
        std::vector<CTxDestination> vDest;
        int nRequired;
        if (ExtractDestinations(script, type, vDest, nRequired)) {
            for (auto const& dest: vDest)
                boost::apply_visitor(*this, dest);
        }
    }

    void operator()(const CKeyID &keyId) {
        if (keystore.HaveKey(keyId))
            vKeys.push_back(keyId);
    }

    void operator()(const CScriptID &scriptId) {
        CScript script;
        if (keystore.GetCScript(scriptId, script))
            Process(script);
    }

    void operator()(const CNoDestination &none) {}
};

void CWallet::GetKeyBirthTimes(std::map<CKeyID, int64_t> &mapKeyBirth) const {
    AssertLockHeld(cs_wallet); // mapKeyMetadata
    mapKeyBirth.clear();

    // get birth times for keys with metadata
    for (std::map<CKeyID, CKeyMetadata>::const_iterator it = mapKeyMetadata.begin(); it != mapKeyMetadata.end(); it++)
        if (it->second.nCreateTime)
            mapKeyBirth[it->first] = it->second.nCreateTime;

    // map in which we'll infer heights of other keys
    CBlockIndex *pindexMax = chainActive[std::max(0, chainActive.Height() - 144)]; // the tip can be reorganised; use a 144-block safety margin
    std::map<CKeyID, CBlockIndex*> mapKeyFirstBlock;
    std::set<CKeyID> setKeys;
    GetKeys(setKeys);
    for (auto const& keyid: setKeys) {
        if (mapKeyBirth.count(keyid) == 0)
            mapKeyFirstBlock[keyid] = pindexMax;
    }
    setKeys.clear();

    // if there are no such keys, we're done
    if (mapKeyFirstBlock.empty())
        return;

    // find first block that affects those keys, if there are any left
    std::vector<CKeyID> vAffected;
    for (std::map<uint256, CWalletTx>::const_iterator it = mapWallet.begin(); it != mapWallet.end(); it++) {
        // iterate over all wallet transactions...
        const CWalletTx &wtx = (*it).second;
        BlockMap::const_iterator blit = mapBlockIndex.find(wtx.hashBlock);
        if (blit != mapBlockIndex.end() && chainActive.Contains(blit->second)) {
            // ... which are already in a block
            int nHeight = blit->second->nHeight;
            for (auto const& txout: wtx.vout) {
                // iterate over all their outputs
                CAffectedKeysVisitor(*this, vAffected).Process(txout.scriptPubKey);
                for (auto const& keyid: vAffected) {
                    // ... and all their affected keys
                    std::map<CKeyID, CBlockIndex*>::iterator rit = mapKeyFirstBlock.find(keyid);
                    if (rit != mapKeyFirstBlock.end() && nHeight < rit->second->nHeight)
                        rit->second = blit->second;
                }
                vAffected.clear();
            }
        }
    }

    // Extract block timestamps for those keys
    for (std::map<CKeyID, CBlockIndex*>::const_iterator it = mapKeyFirstBlock.begin(); it != mapKeyFirstBlock.end(); it++)
        mapKeyBirth[it->first] = it->second->GetBlockTime() - 7200; // block times can be 2h off
}

bool CWallet::AddDestData(const CTxDestination &dest, const std::string &key, const std::string &value)
{
    if (boost::get<CNoDestination>(&dest))
        return false;

    mapAddressBook[dest].destdata.insert(std::make_pair(key, value));
    if (!fFileBacked)
        return true;
    return CWalletDB(strWalletFile).WriteDestData(CBitcoinAddress(dest).ToString(), key, value);
}

bool CWallet::EraseDestData(const CTxDestination &dest, const std::string &key)
{
    if (!mapAddressBook[dest].destdata.erase(key))
        return false;
    if (!fFileBacked)
        return true;
    return CWalletDB(strWalletFile).EraseDestData(CBitcoinAddress(dest).ToString(), key);
}

bool CWallet::LoadDestData(const CTxDestination &dest, const std::string &key, const std::string &value)
{
    mapAddressBook[dest].destdata.insert(std::make_pair(key, value));
    return true;
}

bool CWallet::GetDestData(const CTxDestination &dest, const std::string &key, std::string *value) const
{
    std::map<CTxDestination, CAddressBookData>::const_iterator i = mapAddressBook.find(dest);
    if(i != mapAddressBook.end())
    {
        CAddressBookData::StringMap::const_iterator j = i->second.destdata.find(key);
        if(j != i->second.destdata.end())
        {
            if(value)
                *value = j->second;
            return true;
        }
    }
    return false;
}

CKeyPool::CKeyPool()
{
    nTime = GetTime();
}

CKeyPool::CKeyPool(const CPubKey& vchPubKeyIn)
{
    nTime = GetTime();
    vchPubKey = vchPubKeyIn;
}

CWalletKey::CWalletKey(int64_t nExpires)
{
    nTimeCreated = (nExpires ? GetTime() : 0);
    nTimeExpires = nExpires;
}

int CMerkleTx::SetMerkleBranch(const CBlock& block)
{
    AssertLockHeld(cs_main);
    CBlock blockTmp;

    // Update the tx's hashBlock
    hashBlock = block.GetHash();

    // Locate the transaction
    for (nIndex = 0; nIndex < (int)block.vtx.size(); nIndex++)
        if (block.vtx[nIndex] == *(CTransaction*)this)
            break;
    if (nIndex == (int)block.vtx.size())
    {
        nIndex = -1;
        LogPrintf("ERROR: SetMerkleBranch(): couldn't find tx in block\n");
        return 0;
    }

    // Is the tx in a block that's in the main chain
    BlockMap::iterator mi = mapBlockIndex.find(hashBlock);
    if (mi == mapBlockIndex.end())
        return 0;
    const CBlockIndex* pindex = (*mi).second;
    if (!pindex || !chainActive.Contains(pindex))
        return 0;

    return chainActive.Height() - pindex->nHeight + 1;
}

int CMerkleTx::GetDepthInMainChain(const CBlockIndex* &pindexRet) const
{
    if (hashUnset())
        return 0;

    AssertLockHeld(cs_main);

    // Find the block it claims to be in
    BlockMap::iterator mi = mapBlockIndex.find(hashBlock);
    if (mi == mapBlockIndex.end())
        return 0;
    CBlockIndex* pindex = (*mi).second;
    if (!pindex || !chainActive.Contains(pindex))
        return 0;

    pindexRet = pindex;
    return ((nIndex == -1) ? (-1) : 1) * (chainActive.Height() - pindex->nHeight + 1);
}

int CMerkleTx::GetBlocksToMaturity() const
{
    if (!IsCoinBase())
        return 0;
    return std::max(0, (COINBASE_MATURITY+1) - GetDepthInMainChain());
}


bool CMerkleTx::AcceptToMemoryPool(bool fLimitFree, bool fRejectAbsurdFee)
{
    CValidationState state;
    return ::AcceptToMemoryPool(mempool, state, *this, fLimitFree, NULL, false, fRejectAbsurdFee);
}


bool CWallet::SelectCoinsMinConf(CAmount nTargetValue, unsigned int nSpendTime, int nConfMine,
                                 int nConfTheirs, std::vector<COutput> vCoins, std::set<std::pair<const CWalletTx*,unsigned int> >& setCoinsRet, int64_t& nValueRet) const
{
    setCoinsRet.clear();
    nValueRet = 0;

    // List of values less than target
    std::pair<int64_t, std::pair<const CWalletTx*,unsigned int> > coinLowestLarger;
    coinLowestLarger.first = std::numeric_limits<int64_t>::max();
    coinLowestLarger.second.first = NULL;
    std::vector<std::pair<int64_t, std::pair<const CWalletTx*,unsigned int> > > vValue;
    int64_t nTotalLower = 0;

    random_shuffle(vCoins.begin(), vCoins.end(), GetRandInt);

    for (auto output: vCoins)
    {
        const CWalletTx *pcoin = output.tx;

        if (output.nDepth < (IsFromMe(*pcoin) ? nConfMine : nConfTheirs))
            continue;

        int i = output.i;

        // Follow the timestamp rules
        if (pcoin->nTime > nSpendTime)
            continue;

        int64_t n = pcoin->vout[i].nValue;

        std::pair<int64_t,std::pair<const CWalletTx*,unsigned int> > coin = std::make_pair(n,std::make_pair(pcoin, i));

        if (n == nTargetValue)
        {
            setCoinsRet.insert(coin.second);
            nValueRet += coin.first;
            return true;
        }
        else if (n < nTargetValue + CENT)
        {
            vValue.push_back(coin);
            nTotalLower += n;
        }
        else if (n < coinLowestLarger.first)
        {
            coinLowestLarger = coin;
        }
    }

    if (nTotalLower == nTargetValue)
    {
        for (unsigned int i = 0; i < vValue.size(); ++i)
        {
            setCoinsRet.insert(vValue[i].second);
            nValueRet += vValue[i].first;
        }
        return true;
    }

    if (nTotalLower < nTargetValue)
    {
        if (coinLowestLarger.second.first == NULL)
            return false;
        setCoinsRet.insert(coinLowestLarger.second);
        nValueRet += coinLowestLarger.first;
        return true;
    }

    // Solve subset sum by stochastic approximation
    std::sort(vValue.rbegin(), vValue.rend(), CompareValueOnly());
    std::vector<char> vfBest;
    int64_t nBest;

    ApproximateBestSubset(vValue, nTotalLower, nTargetValue, vfBest, nBest, 1000);
    if (nBest != nTargetValue && nTotalLower >= nTargetValue + CENT)
        ApproximateBestSubset(vValue, nTotalLower, nTargetValue + CENT, vfBest, nBest, 1000);

    // If we have a bigger coin and (either the stochastic approximation didn't find a good solution,
    //                                   or the next bigger coin is closer), return the bigger coin
    if (coinLowestLarger.second.first &&
        ((nBest != nTargetValue && nBest < nTargetValue + CENT) || coinLowestLarger.first <= nBest))
    {
        setCoinsRet.insert(coinLowestLarger.second);
        nValueRet += coinLowestLarger.first;
    }
    else {
        for (unsigned int i = 0; i < vValue.size(); i++)
            if (vfBest[i])
            {
                setCoinsRet.insert(vValue[i].second);
                nValueRet += vValue[i].first;
            }

        if (fDebug && gArgs.GetBoolArg("-printpriority", false))
        {
            //// debug print
            LogPrintf("SelectCoins() best subset: ");
            for (unsigned int i = 0; i < vValue.size(); i++)
                if (vfBest[i])
                    LogPrintf("%s ", FormatMoney(vValue[i].first).c_str());
            LogPrintf("total %s\n", FormatMoney(nBest).c_str());
        }
    }

    return true;
}

bool CWallet::SelectCoins(CAmount nTargetValue, unsigned int nSpendTime, std::set<std::pair<const CWalletTx*,unsigned int> >& setCoinsRet,
                          int64_t& nValueRet, const CCoinControl* coinControl) const
{
    std::vector<COutput> vCoins;
    AvailableCoins(vCoins, true, coinControl); 

    // coin control -> return all selected outputs (we want all selected to go into the transaction for sure)
    if (coinControl && coinControl->HasSelected() && !coinControl->fAllowOtherInputs)
    {
        for (auto const& out: vCoins)
        {
            if (!out.fSpendable)
                 continue;
            nValueRet += out.tx->vout[out.i].nValue;
            setCoinsRet.insert(std::make_pair(out.tx, out.i));
        }
        return (nValueRet >= nTargetValue);
    }

    return (SelectCoinsMinConf(nTargetValue, nSpendTime, 1, 6, vCoins, setCoinsRet, nValueRet) ||
            SelectCoinsMinConf(nTargetValue, nSpendTime, 1, 1, vCoins, setCoinsRet, nValueRet) ||
            SelectCoinsMinConf(nTargetValue, nSpendTime, 0, 1, vCoins, setCoinsRet, nValueRet));
}

// ppcoin: create coin stake transaction
bool CWallet::CreateCoinStake(const CKeyStore& keystore, unsigned int nBits, int64_t nSearchInterval, CTransaction& txNew)
{
    // The following split & combine thresholds are important to security
    // Should not be adjusted if you don't understand the consequences
    static unsigned int nStakeSplitAge = (60 * 60 * 24 * 30);
    const CBlockIndex* pIndex0 = GetLastBlockIndex(chainActive.Tip(), false);
    int64_t nCombineThreshold = 0;
    if(pIndex0->pprev)
        nCombineThreshold = GetProofOfWorkReward(pIndex0->nHeight, MIN_TX_FEE(txNew.nTime), pIndex0->pprev->GetBlockHash()) / 3;

    CBigNum bnTargetPerCoinDay;
    bnTargetPerCoinDay.SetCompact(nBits);

    txNew.vin.clear();
    txNew.vout.clear();
    // Mark coin stake transaction
    CScript scriptEmpty;
    scriptEmpty.clear();
    txNew.vout.push_back(CTxOut(0, scriptEmpty));
    // Choose coins to use
    CAmount nBalance = GetBalance();
    CAmount nReserveBalance = 0;
    if (gArgs.IsArgSet("-reservebalance") && !ParseMoney(gArgs.GetArg("-reservebalance", ""), nReserveBalance))
        return error("CreateCoinStake : invalid reserve balance amount");
    if (nBalance <= nReserveBalance)
        return false;

    std::set<std::pair<const CWalletTx*,unsigned int> > setCoins;
    std::vector<const CWalletTx*> vwtxPrev;
    int64_t nValueIn = 0;
    if (!SelectCoins(nBalance - nReserveBalance, txNew.nTime, setCoins, nValueIn))
        return false;

    if (setCoins.empty())
        return false;

    int64_t nCredit = 0;
    CScript scriptPubKeyKernel;
<<<<<<< HEAD
    int64_t timeRedux = GetTime();
=======
>>>>>>> 06fe2af8
    bool fKernelFound = false;
    for (auto pcoin: setCoins)
    {
        CDiskTxPos txindex;
        {
            LOCK2(cs_main, cs_wallet);
            if (!pblocktree->ReadTxIndex(pcoin.first->GetHash(), txindex))
                continue;
        }

        // Read block header
        CBlock block;
        {
            LOCK2(cs_main, cs_wallet);
            CDiskBlockPos blockPos(txindex.nFile, txindex.nPos);
            if (!ReadBlockFromDisk(block, blockPos, Params().GetConsensus()))
                continue;
        }

        static int nMaxStakeSearchInterval = 60;

        // LogPrintf(">> block.GetBlockTime() = %"PRI64d", nStakeMinAge = %d, txNew.nTime = %d\n", block.GetBlockTime(), nStakeMinAge,txNew.nTime);
        if (block.GetBlockTime() + Params().getStakeMinAge() > txNew.nTime - nMaxStakeSearchInterval)
            continue; // only count coins meeting min age requirement

        {
            // LogPrintf(">> In.....\n");
            // Search backward in time from the given txNew timestamp
            // Search nSearchInterval seconds back up to nMaxStakeSearchInterval
            uint256 hashProofOfStake;
            hashProofOfStake.SetNull();
            COutPoint prevoutStake = COutPoint(pcoin.first->GetHash(), pcoin.second);
<<<<<<< HEAD
            unsigned int n = (unsigned int)(GetTime() - timeRedux);
            if (CheckStakeKernelHash(chainActive.Tip()->nHeight+1, nBits, block, txindex.nTxOffset, *pcoin.first, prevoutStake, txNew.nTime - n, hashProofOfStake))
=======
            if (CheckStakeKernelHash(chainActive.Tip()->nHeight+1, block, txindex.nTxOffset, *pcoin.first, prevoutStake, txNew.nTime, hashProofOfStake))
>>>>>>> 06fe2af8
            {
               // Found a kernel
                if (fDebug)
                    LogPrintf("CreateCoinStake : kernel found\n");
                std::vector<std::vector<unsigned char> > vSolutions;
                txnouttype whichType;
                CScript scriptPubKeyOut;
                scriptPubKeyKernel = pcoin.first->vout[pcoin.second].scriptPubKey;
                if (!Solver(scriptPubKeyKernel, whichType, vSolutions))
                {
                    if (fDebug)
                        LogPrintf("CreateCoinStake : failed to parse kernel\n");
                    break;
                }
                if (fDebug)
                    LogPrintf("CreateCoinStake : parsed kernel type=%d\n", whichType);
                if (whichType != TX_PUBKEY && whichType != TX_PUBKEYHASH)
                {
                    if (fDebug)
                        LogPrintf("CreateCoinStake : no support for kernel type=%d\n", whichType);
                    break;  // only support pay to public key and pay to address
                }
                if (whichType == TX_PUBKEYHASH) // pay to address type
                {
                    // convert to pay to public key type
                    CKey key;
                    if (!keystore.GetKey(uint160(vSolutions[0]), key))
                    {
                        if (fDebug)
                            LogPrintf("CreateCoinStake : failed to get key for kernel type=%d\n", whichType);
                        break;  // unable to find corresponding public key
                    }
                    scriptPubKeyOut << key.GetPubKey() << OP_CHECKSIG;
                }
                else
                    scriptPubKeyOut = scriptPubKeyKernel;

                txNew.vin.push_back(CTxIn(pcoin.first->GetHash(), pcoin.second));
                nCredit += pcoin.first->vout[pcoin.second].nValue;
                vwtxPrev.push_back(pcoin.first);
                txNew.vout.push_back(CTxOut(0, scriptPubKeyOut));
                if (block.GetBlockTime() + nStakeSplitAge > txNew.nTime)
                    txNew.vout.push_back(CTxOut(0, scriptPubKeyOut)); //split stake

                if (fDebug)
                    LogPrintf("CreateCoinStake : added kernel type=%d\n", whichType);
                fKernelFound = true;
                break;
            }
            else
            {
                /// TODO
                /// sleep very briefly before trying next pcoin for kernel. removing this would be an obvious opimization but it is here to keep cpu temps
                /// lower in times of high difficulty staking, possible change to configurable parameter later so i will mark this with todo
                MilliSleep(100);
            }
        }
        if (fKernelFound)
            break; // if kernel is found stop searching

    }
    if(!fKernelFound)
    {
        return false;
    }
    if (nCredit == 0 || nCredit > nBalance - nReserveBalance)
    {
        //LogPrintf(">> Wallet: CreateCoinStake: nCredit = %"PRId64", nBalance = %"PRId64", nReserveBalance = %"PRId64"\n", nCredit, nBalance, nReserveBalance);
        return false;
    }

    for (auto pcoin: setCoins)
    {
        // Attempt to add more inputs
        // Only add coins of the same key/address as kernel
        if (txNew.vout.size() == 2 && ((pcoin.first->vout[pcoin.second].scriptPubKey == scriptPubKeyKernel || pcoin.first->vout[pcoin.second].scriptPubKey == txNew.vout[1].scriptPubKey))
            && pcoin.first->GetHash() != txNew.vin[0].prevout.hash)
        {
            // Stop adding more inputs if already too many inputs
            if (txNew.vin.size() >= 100)
                break;
            // Stop adding more inputs if value is already pretty significant
            if (nCredit > nCombineThreshold)
                break;
            // Stop adding inputs if reached reserve limit
            if (nCredit + pcoin.first->vout[pcoin.second].nValue > nBalance - nReserveBalance)
                break;
            // Do not add additional significant input
            if (pcoin.first->vout[pcoin.second].nValue > nCombineThreshold)
                continue;
            // Do not add input that is still too young
            if (pcoin.first->nTime + Params().getStakeMaxAge() > txNew.nTime)
                continue;
            txNew.vin.push_back(CTxIn(pcoin.first->GetHash(), pcoin.second));
            nCredit += pcoin.first->vout[pcoin.second].nValue;
            vwtxPrev.push_back(pcoin.first);
        }
    }
    // Calculate coin age reward
    {
        uint64_t nCoinAge;
        const CBlockIndex* pIndex0 = GetLastBlockIndex(chainActive.Tip(), false);

        if (!txNew.GetCoinAge(nCoinAge))
        {
            return error("CreateCoinStake : failed to calculate coin age");
        }

        int64_t nCreditReward = GetProofOfStakeReward(txNew.GetCoinAge(nCoinAge, true), pIndex0->nHeight);
        LogPrintf("nCreditReward create=%d \n", nCreditReward);
        nCredit = nCredit + nCreditReward;
    }

    int64_t nMinFee = 0;
    while(true)
    {
        // Set output amount
        if (txNew.vout.size() == 3)
        {
            txNew.vout[1].nValue = ((nCredit - nMinFee) / 2 / CENT) * CENT;
            txNew.vout[2].nValue = nCredit - nMinFee - txNew.vout[1].nValue;
        }
        else
            txNew.vout[1].nValue = nCredit - nMinFee;

        // Sign
        int nIn = 0;
        for (auto const* pcoin: vwtxPrev)
        {
            if (!SignSignature(*this, *pcoin, txNew, nIn++))
                return error("CreateCoinStake : failed to sign coinstake");
        }

        // Limit size
        unsigned int nBytes = ::GetSerializeSize(txNew, SER_NETWORK, PROTOCOL_VERSION);
        if (nBytes >= MAX_BLOCK_SIZE_GEN/5)
            return error("CreateCoinStake : exceeded coinstake size limit");

        // Check enough fee is paid
        if (nMinFee < txNew.GetMinFee() - MIN_TX_FEE(txNew.nTime))
        {
            nMinFee = txNew.GetMinFee() - MIN_TX_FEE(txNew.nTime);
            continue; // try signing again
        }
        else
        {
            if (fDebug && gArgs.GetBoolArg("-printfee", false))
                LogPrintf("CreateCoinStake : fee for coinstake %s\n", FormatMoney(nMinFee).c_str());
            break;
        }
    }

    // Successfully generated coinstake
    return true;
}<|MERGE_RESOLUTION|>--- conflicted
+++ resolved
@@ -3228,10 +3228,6 @@
 
     int64_t nCredit = 0;
     CScript scriptPubKeyKernel;
-<<<<<<< HEAD
-    int64_t timeRedux = GetTime();
-=======
->>>>>>> 06fe2af8
     bool fKernelFound = false;
     for (auto pcoin: setCoins)
     {
@@ -3264,12 +3260,7 @@
             uint256 hashProofOfStake;
             hashProofOfStake.SetNull();
             COutPoint prevoutStake = COutPoint(pcoin.first->GetHash(), pcoin.second);
-<<<<<<< HEAD
-            unsigned int n = (unsigned int)(GetTime() - timeRedux);
-            if (CheckStakeKernelHash(chainActive.Tip()->nHeight+1, nBits, block, txindex.nTxOffset, *pcoin.first, prevoutStake, txNew.nTime - n, hashProofOfStake))
-=======
             if (CheckStakeKernelHash(chainActive.Tip()->nHeight+1, block, txindex.nTxOffset, *pcoin.first, prevoutStake, txNew.nTime, hashProofOfStake))
->>>>>>> 06fe2af8
             {
                // Found a kernel
                 if (fDebug)
