// Copyright (c) 2009-2010 Satoshi Nakamoto
// Copyright (c) 2009-2015 The Bitcoin Core developers
// Distributed under the MIT software license, see the accompanying
// file COPYING or http://www.opensource.org/licenses/mit-license.php.

#include "wallet/wallet.h"

#include "base58.h"
#include "checkpoints.h"
#include "chain.h"
#include "coincontrol.h"
#include "coins.h"
#include "consensus/consensus.h"
#include "consensus/validation.h"
#include "kernel.h"
#include "key.h"
#include "keystore.h"
#include "main.h"
#include "net.h"
#include "policy/policy.h"
#include "primitives/block.h"
#include "primitives/transaction.h"
#include "script/script.h"
#include "script/sign.h"
#include "timedata.h"
#include "txdb.h"
#include "txmempool.h"
#include "util.h"
#include "args.h""
#include "utilmoneystr.h"

#include <assert.h>

#include <boost/algorithm/string/replace.hpp>
#include <boost/filesystem.hpp>
#include <boost/thread.hpp>

/** Transaction fee set by the user */
CFeeRate payTxFee(DEFAULT_TRANSACTION_FEE);
CAmount maxTxFee = DEFAULT_TRANSACTION_MAXFEE;
unsigned int nTxConfirmTarget = DEFAULT_TX_CONFIRM_TARGET;
bool bSpendZeroConfChange = DEFAULT_SPEND_ZEROCONF_CHANGE;
bool fSendFreeTransactions = DEFAULT_SEND_FREE_TRANSACTIONS;

/**
 * Fees smaller than this (in satoshi) are considered zero fee (for transaction creation)
 * Override with -mintxfee
 */
CFeeRate CWallet::minTxFee = CFeeRate(DEFAULT_TRANSACTION_MINFEE);
/**
 * If fee estimation does not have enough data to provide estimates, use this fee instead.
 * Has no effect if not using fee estimation
 * Override with -fallbackfee
 */
CFeeRate CWallet::fallbackFee = CFeeRate(DEFAULT_FALLBACK_FEE);

const uint256 CMerkleTx::ABANDON_HASH(uint256S("0000000000000000000000000000000000000000000000000000000000000001"));

/** @defgroup mapWallet
 *
 * @{
 */

struct CompareValueOnly
{
    bool operator()(const std::pair<CAmount, std::pair<const CWalletTx*, unsigned int> >& t1,
                    const std::pair<CAmount, std::pair<const CWalletTx*, unsigned int> >& t2) const
    {
        return t1.first < t2.first;
    }
};

std::string COutput::ToString() const
{
    return strprintf("COutput(%s, %d, %d) [%s]", tx->GetHash().ToString(), i, nDepth, FormatMoney(tx->vout[i].nValue));
}

const CWalletTx* CWallet::GetWalletTx(const uint256& hash) const
{
    LOCK(cs_wallet);
    std::map<uint256, CWalletTx>::const_iterator it = mapWallet.find(hash);
    if (it == mapWallet.end())
        return NULL;
    return &(it->second);
}

CPubKey CWallet::GenerateNewKey()
{
    AssertLockHeld(cs_wallet); // mapKeyMetadata
    bool fCompressed = CanSupportFeature(FEATURE_COMPRPUBKEY); // default to compressed public keys if we want 0.6.0 wallets

    CKey secret;
    secret.MakeNewKey(fCompressed);

    // Compressed public keys were introduced in version 0.6.0
    if (fCompressed)
        SetMinVersion(FEATURE_COMPRPUBKEY);

    CPubKey pubkey = secret.GetPubKey();
    assert(secret.VerifyPubKey(pubkey));

    // Create new metadata
    int64_t nCreationTime = GetTime();
    mapKeyMetadata[pubkey.GetID()] = CKeyMetadata(nCreationTime);
    if (!nTimeFirstKey || nCreationTime < nTimeFirstKey)
        nTimeFirstKey = nCreationTime;

    if (!AddKeyPubKey(secret, pubkey))
        throw std::runtime_error("CWallet::GenerateNewKey(): AddKey failed");
    return pubkey;
}

bool CWallet::AddKeyPubKey(const CKey& secret, const CPubKey &pubkey)
{
    AssertLockHeld(cs_wallet); // mapKeyMetadata
    if (!CCryptoKeyStore::AddKeyPubKey(secret, pubkey))
        return false;

    // check if we need to remove from watch-only
    CScript script;
    script = GetScriptForDestination(pubkey.GetID());
    if (HaveWatchOnly(script))
        RemoveWatchOnly(script);
    script = GetScriptForRawPubKey(pubkey);
    if (HaveWatchOnly(script))
        RemoveWatchOnly(script);

    if (!fFileBacked)
        return true;
    if (!IsCrypted()) {
        return CWalletDB(strWalletFile).WriteKey(pubkey,
                                                 secret.GetPrivKey(),
                                                 mapKeyMetadata[pubkey.GetID()]);
    }
    return true;
}

bool CWallet::AddCryptedKey(const CPubKey &vchPubKey,
                            const std::vector<unsigned char> &vchCryptedSecret)
{
    if (!CCryptoKeyStore::AddCryptedKey(vchPubKey, vchCryptedSecret))
        return false;
    if (!fFileBacked)
        return true;
    {
        LOCK(cs_wallet);
        if (pwalletdbEncryption)
            return pwalletdbEncryption->WriteCryptedKey(vchPubKey,
                                                        vchCryptedSecret,
                                                        mapKeyMetadata[vchPubKey.GetID()]);
        else
            return CWalletDB(strWalletFile).WriteCryptedKey(vchPubKey,
                                                            vchCryptedSecret,
                                                            mapKeyMetadata[vchPubKey.GetID()]);
    }
    return false;
}

bool CWallet::LoadKeyMetadata(const CPubKey &pubkey, const CKeyMetadata &meta)
{
    AssertLockHeld(cs_wallet); // mapKeyMetadata
    if (meta.nCreateTime && (!nTimeFirstKey || meta.nCreateTime < nTimeFirstKey))
        nTimeFirstKey = meta.nCreateTime;

    mapKeyMetadata[pubkey.GetID()] = meta;
    return true;
}

bool CWallet::LoadCryptedKey(const CPubKey &vchPubKey, const std::vector<unsigned char> &vchCryptedSecret)
{
    return CCryptoKeyStore::AddCryptedKey(vchPubKey, vchCryptedSecret);
}

bool CWallet::AddCScript(const CScript& redeemScript)
{
    if (!CCryptoKeyStore::AddCScript(redeemScript))
        return false;
    if (!fFileBacked)
        return true;
    return CWalletDB(strWalletFile).WriteCScript(Hash160(redeemScript), redeemScript);
}

bool CWallet::LoadCScript(const CScript& redeemScript)
{
    /* A sanity check was added in pull #3843 to avoid adding redeemScripts
     * that never can be redeemed. However, old wallets may still contain
     * these. Do not add them to the wallet and warn. */
    if (redeemScript.size() > MAX_SCRIPT_ELEMENT_SIZE)
    {
        std::string strAddr = CBitcoinAddress(CScriptID(redeemScript)).ToString();
        LogPrintf("%s: Warning: This wallet contains a redeemScript of size %i which exceeds maximum size %i thus can never be redeemed. Do not use address %s.\n",
            __func__, redeemScript.size(), MAX_SCRIPT_ELEMENT_SIZE, strAddr);
        return true;
    }

    return CCryptoKeyStore::AddCScript(redeemScript);
}

bool CWallet::AddWatchOnly(const CScript &dest)
{
    if (!CCryptoKeyStore::AddWatchOnly(dest))
        return false;
    nTimeFirstKey = 1; // No birthday information for watch-only keys.
    NotifyWatchonlyChanged(true);
    if (!fFileBacked)
        return true;
    return CWalletDB(strWalletFile).WriteWatchOnly(dest);
}

bool CWallet::RemoveWatchOnly(const CScript &dest)
{
    AssertLockHeld(cs_wallet);
    if (!CCryptoKeyStore::RemoveWatchOnly(dest))
        return false;
    if (!HaveWatchOnly())
        NotifyWatchonlyChanged(false);
    if (fFileBacked)
        if (!CWalletDB(strWalletFile).EraseWatchOnly(dest))
            return false;

    return true;
}

bool CWallet::LoadWatchOnly(const CScript &dest)
{
    return CCryptoKeyStore::AddWatchOnly(dest);
}

bool CWallet::Unlock(const SecureString& strWalletPassphrase)
{
    CCrypter crypter;
    CKeyingMaterial vMasterKey;

    {
        LOCK(cs_wallet);
        for (auto const& pMasterKey: mapMasterKeys)
        {
            if(!crypter.SetKeyFromPassphrase(strWalletPassphrase, pMasterKey.second.vchSalt, pMasterKey.second.nDeriveIterations, pMasterKey.second.nDerivationMethod))
                return false;
            if (!crypter.Decrypt(pMasterKey.second.vchCryptedKey, vMasterKey))
                continue; // try another master key
            if (CCryptoKeyStore::Unlock(vMasterKey))
                return true;
        }
    }
    return false;
}

bool CWallet::ChangeWalletPassphrase(const SecureString& strOldWalletPassphrase, const SecureString& strNewWalletPassphrase)
{
    bool fWasLocked = IsLocked();

    {
        LOCK(cs_wallet);
        Lock();

        CCrypter crypter;
        CKeyingMaterial vMasterKey;
        for (auto& pMasterKey: mapMasterKeys)
        {
            if(!crypter.SetKeyFromPassphrase(strOldWalletPassphrase, pMasterKey.second.vchSalt, pMasterKey.second.nDeriveIterations, pMasterKey.second.nDerivationMethod))
                return false;
            if (!crypter.Decrypt(pMasterKey.second.vchCryptedKey, vMasterKey))
                return false;
            if (CCryptoKeyStore::Unlock(vMasterKey))
            {
                int64_t nStartTime = GetTimeMillis();
                crypter.SetKeyFromPassphrase(strNewWalletPassphrase, pMasterKey.second.vchSalt, pMasterKey.second.nDeriveIterations, pMasterKey.second.nDerivationMethod);
                pMasterKey.second.nDeriveIterations = pMasterKey.second.nDeriveIterations * (100 / ((double)(GetTimeMillis() - nStartTime)));

                nStartTime = GetTimeMillis();
                crypter.SetKeyFromPassphrase(strNewWalletPassphrase, pMasterKey.second.vchSalt, pMasterKey.second.nDeriveIterations, pMasterKey.second.nDerivationMethod);
                pMasterKey.second.nDeriveIterations = (pMasterKey.second.nDeriveIterations + pMasterKey.second.nDeriveIterations * 100 / ((double)(GetTimeMillis() - nStartTime))) / 2;

                if (pMasterKey.second.nDeriveIterations < 25000)
                    pMasterKey.second.nDeriveIterations = 25000;

                LogPrintf("Wallet passphrase changed to an nDeriveIterations of %i\n", pMasterKey.second.nDeriveIterations);

                if (!crypter.SetKeyFromPassphrase(strNewWalletPassphrase, pMasterKey.second.vchSalt, pMasterKey.second.nDeriveIterations, pMasterKey.second.nDerivationMethod))
                    return false;
                if (!crypter.Encrypt(vMasterKey, pMasterKey.second.vchCryptedKey))
                    return false;
                CWalletDB(strWalletFile).WriteMasterKey(pMasterKey.first, pMasterKey.second);
                if (fWasLocked)
                    Lock();
                return true;
            }
        }
    }

    return false;
}

void CWallet::SetBestChain(const CBlockLocator& loc)
{
    CWalletDB walletdb(strWalletFile);
    walletdb.WriteBestBlock(loc);
}

void CWallet::ForceSetMinVersion(int nVersion)
{
    CWalletDB* pwalletdbIn = NULL;
    CWalletDB* pwalletdb = pwalletdbIn ? pwalletdbIn : new CWalletDB(strWalletFile);;
    pwalletdb->WriteMinVersion(nVersion);
}

bool CWallet::SetMinVersion(enum WalletFeature nVersion, CWalletDB* pwalletdbIn, bool fExplicit)
{
    LOCK(cs_wallet); // nWalletVersion
    if (nWalletVersion >= nVersion)
        return true;

    // when doing an explicit upgrade, if we pass the max version permitted, upgrade all the way
    if (fExplicit && nVersion > nWalletMaxVersion)
            nVersion = FEATURE_LATEST;

    nWalletVersion = nVersion;

    if (nVersion > nWalletMaxVersion)
        nWalletMaxVersion = nVersion;

    if (fFileBacked)
    {
        CWalletDB* pwalletdb = pwalletdbIn ? pwalletdbIn : new CWalletDB(strWalletFile);
        if (nWalletVersion > 40000)
            pwalletdb->WriteMinVersion(nWalletVersion);
        if (!pwalletdbIn)
            delete pwalletdb;
    }

    return true;
}

bool CWallet::SetMaxVersion(int nVersion)
{
    LOCK(cs_wallet); // nWalletVersion, nWalletMaxVersion
    // cannot downgrade below current version
    if (nWalletVersion > nVersion)
        return false;

    nWalletMaxVersion = nVersion;

    return true;
}

std::set<uint256> CWallet::GetConflicts(const uint256& txid) const
{
    std::set<uint256> result;
    AssertLockHeld(cs_wallet);

    std::map<uint256, CWalletTx>::const_iterator it = mapWallet.find(txid);
    if (it == mapWallet.end())
        return result;
    const CWalletTx& wtx = it->second;

    std::pair<TxSpends::const_iterator, TxSpends::const_iterator> range;

    for (auto const& txin: wtx.vin)
    {
        if (mapTxSpends.count(txin.prevout) <= 1)
            continue;  // No conflict if zero or one spends
        range = mapTxSpends.equal_range(txin.prevout);
        for (TxSpends::const_iterator it = range.first; it != range.second; ++it)
            result.insert(it->second);
    }
    return result;
}

void CWallet::Flush(bool shutdown)
{
    bitdb.Flush(shutdown);
}

bool CWallet::Verify(const std::string& walletFile, std::string& warningString, std::string& errorString)
{
    if (!bitdb.Open(GetDataDir()))
    {
        // try moving the database env out of the way
        boost::filesystem::path pathDatabase = GetDataDir() / "database";
        boost::filesystem::path pathDatabaseBak = GetDataDir() / strprintf("database.%d.bak", GetTime());
        try {
            boost::filesystem::rename(pathDatabase, pathDatabaseBak);
            LogPrintf("Moved old %s to %s. Retrying.\n", pathDatabase.string(), pathDatabaseBak.string());
        } catch (const boost::filesystem::filesystem_error&) {
            // failure is ok (well, not really, but it's not worse than what we started with)
        }
        
        // try again
        if (!bitdb.Open(GetDataDir())) {
            // if it still fails, it probably means we can't even create the database env
            std::string msg = strprintf(_("Error initializing wallet database environment %s!"), GetDataDir());
            errorString += msg;
            return true;
        }
    }
    
    if (gArgs.GetBoolArg("-salvagewallet", false))
    {
        // Recover readable keypairs:
        if (!CWalletDB::Recover(bitdb, walletFile, true))
            return false;
    }
    
    if (boost::filesystem::exists(GetDataDir() / walletFile))
    {
        CDBEnv::VerifyResult r = bitdb.Verify(walletFile, CWalletDB::Recover);
        if (r == CDBEnv::RECOVER_OK)
        {
            warningString += strprintf(_("Warning: wallet.dat corrupt, data salvaged!"
                                     " Original wallet.dat saved as wallet.{timestamp}.bak in %s; if"
                                     " your balance or transactions are incorrect you should"
                                     " restore from a backup."), GetDataDir());
        }
        if (r == CDBEnv::RECOVER_FAIL)
            errorString += _("wallet.dat corrupt, salvage failed");
    }
    
    return true;
}

void CWallet::SyncMetaData(std::pair<TxSpends::iterator, TxSpends::iterator> range)
{
    // We want all the wallet transactions in range to have the same metadata as
    // the oldest (smallest nOrderPos).
    // So: find smallest nOrderPos:

    int nMinOrderPos = std::numeric_limits<int>::max();
    const CWalletTx* copyFrom = NULL;
    for (TxSpends::iterator it = range.first; it != range.second; ++it)
    {
        const uint256& hash = it->second;
        int n = mapWallet[hash].nOrderPos;
        if (n < nMinOrderPos)
        {
            nMinOrderPos = n;
            copyFrom = &mapWallet[hash];
        }
    }
    // Now copy data from copyFrom to rest:
    for (TxSpends::iterator it = range.first; it != range.second; ++it)
    {
        const uint256& hash = it->second;
        CWalletTx* copyTo = &mapWallet[hash];
        if (copyFrom == copyTo) continue;
        if (!copyFrom->IsEquivalentTo(*copyTo)) continue;
        copyTo->mapValue = copyFrom->mapValue;
        copyTo->vOrderForm = copyFrom->vOrderForm;
        // fTimeReceivedIsTxTime not copied on purpose
        // nTimeReceived not copied on purpose
        copyTo->nTimeSmart = copyFrom->nTimeSmart;
        copyTo->fFromMe = copyFrom->fFromMe;
        copyTo->strFromAccount = copyFrom->strFromAccount;
        // nOrderPos not copied on purpose
        // cached members not copied on purpose
    }
}

/**
 * Outpoint is spent if any non-conflicted transaction
 * spends it:
 */
bool CWallet::IsSpent(const uint256& hash, unsigned int n) const
{
    const COutPoint outpoint(hash, n);
    std::pair<TxSpends::const_iterator, TxSpends::const_iterator> range;
    range = mapTxSpends.equal_range(outpoint);

    for (TxSpends::const_iterator it = range.first; it != range.second; ++it)
    {
        const uint256& wtxid = it->second;
        std::map<uint256, CWalletTx>::const_iterator mit = mapWallet.find(wtxid);
        if (mit != mapWallet.end()) {
            int depth = mit->second.GetDepthInMainChain();
            if (depth > 0  || (depth == 0 && !mit->second.isAbandoned()))
                return true; // Spent
        }
    }
    return false;
}

void CWallet::AddToSpends(const COutPoint& outpoint, const uint256& wtxid)
{
    mapTxSpends.insert(std::make_pair(outpoint, wtxid));

    std::pair<TxSpends::iterator, TxSpends::iterator> range;
    range = mapTxSpends.equal_range(outpoint);
    SyncMetaData(range);
}


void CWallet::AddToSpends(const uint256& wtxid)
{
    assert(mapWallet.count(wtxid));
    CWalletTx& thisTx = mapWallet[wtxid];
    if (thisTx.IsCoinBase()) // Coinbases don't spend anything!
        return;

    for (auto const& txin: thisTx.vin)
        AddToSpends(txin.prevout, wtxid);
}

bool CWallet::EncryptWallet(const SecureString& strWalletPassphrase)
{
    if (IsCrypted())
        return false;

    CKeyingMaterial vMasterKey;
    RandAddSeedPerfmon();

    vMasterKey.resize(WALLET_CRYPTO_KEY_SIZE);
    GetRandBytes(&vMasterKey[0], WALLET_CRYPTO_KEY_SIZE);

    CMasterKey kMasterKey;
    RandAddSeedPerfmon();

    kMasterKey.vchSalt.resize(WALLET_CRYPTO_SALT_SIZE);
    GetRandBytes(&kMasterKey.vchSalt[0], WALLET_CRYPTO_SALT_SIZE);

    CCrypter crypter;
    int64_t nStartTime = GetTimeMillis();
    crypter.SetKeyFromPassphrase(strWalletPassphrase, kMasterKey.vchSalt, 25000, kMasterKey.nDerivationMethod);
    kMasterKey.nDeriveIterations = 2500000 / ((double)(GetTimeMillis() - nStartTime));

    nStartTime = GetTimeMillis();
    crypter.SetKeyFromPassphrase(strWalletPassphrase, kMasterKey.vchSalt, kMasterKey.nDeriveIterations, kMasterKey.nDerivationMethod);
    kMasterKey.nDeriveIterations = (kMasterKey.nDeriveIterations + kMasterKey.nDeriveIterations * 100 / ((double)(GetTimeMillis() - nStartTime))) / 2;

    if (kMasterKey.nDeriveIterations < 25000)
        kMasterKey.nDeriveIterations = 25000;

    LogPrintf("Encrypting Wallet with an nDeriveIterations of %i\n", kMasterKey.nDeriveIterations);

    if (!crypter.SetKeyFromPassphrase(strWalletPassphrase, kMasterKey.vchSalt, kMasterKey.nDeriveIterations, kMasterKey.nDerivationMethod))
        return false;
    if (!crypter.Encrypt(vMasterKey, kMasterKey.vchCryptedKey))
        return false;

    {
        LOCK(cs_wallet);
        mapMasterKeys[++nMasterKeyMaxID] = kMasterKey;
        if (fFileBacked)
        {
            assert(!pwalletdbEncryption);
            pwalletdbEncryption = new CWalletDB(strWalletFile);
            if (!pwalletdbEncryption->TxnBegin()) {
                delete pwalletdbEncryption;
                pwalletdbEncryption = NULL;
                return false;
            }
            pwalletdbEncryption->WriteMasterKey(nMasterKeyMaxID, kMasterKey);
        }

        if (!EncryptKeys(vMasterKey))
        {
            if (fFileBacked) {
                pwalletdbEncryption->TxnAbort();
                delete pwalletdbEncryption;
            }
            // We now probably have half of our keys encrypted in memory, and half not...
            // die and let the user reload the unencrypted wallet.
            assert(false);
        }

        // Encryption was introduced in version 0.4.0
        SetMinVersion(FEATURE_WALLETCRYPT, pwalletdbEncryption, true);

        if (fFileBacked)
        {
            if (!pwalletdbEncryption->TxnCommit()) {
                delete pwalletdbEncryption;
                // We now have keys encrypted in memory, but not on disk...
                // die to avoid confusion and let the user reload the unencrypted wallet.
                assert(false);
            }

            delete pwalletdbEncryption;
            pwalletdbEncryption = NULL;
        }

        Lock();
        Unlock(strWalletPassphrase);
        NewKeyPool();
        Lock();

        // Need to completely rewrite the wallet file; if we don't, bdb might keep
        // bits of the unencrypted private key in slack space in the database file.
        CDB::Rewrite(strWalletFile);

    }
    NotifyStatusChanged(this);

    return true;
}

int64_t CWallet::IncOrderPosNext(CWalletDB *pwalletdb)
{
    AssertLockHeld(cs_wallet); // nOrderPosNext
    int64_t nRet = nOrderPosNext++;
    if (pwalletdb) {
        pwalletdb->WriteOrderPosNext(nOrderPosNext);
    } else {
        CWalletDB(strWalletFile).WriteOrderPosNext(nOrderPosNext);
    }
    return nRet;
}

void CWallet::MarkDirty()
{
    {
        LOCK(cs_wallet);
        for (auto const& item: mapWallet)
            item.second.MarkDirty();
    }
}

bool CWallet::AddToWallet(const CWalletTx& wtxIn, bool fFromLoadWallet, CWalletDB* pwalletdb)
{
    uint256 hash = wtxIn.GetHash();

    if (fFromLoadWallet)
    {
        mapWallet[hash] = wtxIn;
        CWalletTx& wtx = mapWallet[hash];
        wtx.BindWallet(this);
        wtxOrdered.insert(make_pair(wtx.nOrderPos, TxPair(&wtx, (CAccountingEntry*)0)));
        AddToSpends(hash);
        for (auto const& txin: wtx.vin) {
            if (mapWallet.count(txin.prevout.hash)) {
                CWalletTx& prevtx = mapWallet[txin.prevout.hash];
                if (prevtx.nIndex == -1 && !prevtx.hashUnset()) {
                    MarkConflicted(prevtx.hashBlock, wtx.GetHash());
                }
            }
        }
    }
    else
    {
        LOCK(cs_wallet);
        // Inserts only if not already there, returns tx inserted or tx found
        std::pair<std::map<uint256, CWalletTx>::iterator, bool> ret = mapWallet.insert(std::make_pair(hash, wtxIn));
        CWalletTx& wtx = (*ret.first).second;
        wtx.BindWallet(this);
        bool fInsertedNew = ret.second;
        if (fInsertedNew)
        {
            wtx.nTimeReceived = GetAdjustedTime();
            wtx.nOrderPos = IncOrderPosNext(pwalletdb);
            wtxOrdered.insert(make_pair(wtx.nOrderPos, TxPair(&wtx, (CAccountingEntry*)0)));

            wtx.nTimeSmart = wtx.nTimeReceived;
            if (!wtxIn.hashUnset())
            {
                if (mapBlockIndex.count(wtxIn.hashBlock))
                {
                    int64_t latestNow = wtx.nTimeReceived;
                    int64_t latestEntry = 0;
                    {
                        // Tolerate times up to the last timestamp in the wallet not more than 5 minutes into the future
                        int64_t latestTolerated = latestNow + 300;
                        const TxItems & txOrdered = wtxOrdered;
                        for (TxItems::const_reverse_iterator it = txOrdered.rbegin(); it != txOrdered.rend(); ++it)
                        {
                            CWalletTx *const pwtx = (*it).second.first;
                            if (pwtx == &wtx)
                                continue;
                            CAccountingEntry *const pacentry = (*it).second.second;
                            int64_t nSmartTime;
                            if (pwtx)
                            {
                                nSmartTime = pwtx->nTimeSmart;
                                if (!nSmartTime)
                                    nSmartTime = pwtx->nTimeReceived;
                            }
                            else
                                nSmartTime = pacentry->nTime;
                            if (nSmartTime <= latestTolerated)
                            {
                                latestEntry = nSmartTime;
                                if (nSmartTime > latestNow)
                                    latestNow = nSmartTime;
                                break;
                            }
                        }
                    }

                    int64_t blocktime = mapBlockIndex[wtxIn.hashBlock]->GetBlockTime();
                    wtx.nTimeSmart = std::max(latestEntry, std::min(blocktime, latestNow));
                }
                else
                    LogPrintf("AddToWallet(): found %s in block %s not in index\n",
                             wtxIn.GetHash().ToString(),
                             wtxIn.hashBlock.ToString());
            }
            AddToSpends(hash);
        }

        bool fUpdated = false;
        if (!fInsertedNew)
        {
            // Merge
            if (!wtxIn.hashUnset() && wtxIn.hashBlock != wtx.hashBlock)
            {
                wtx.hashBlock = wtxIn.hashBlock;
                fUpdated = true;
            }
            // If no longer abandoned, update
            if (wtxIn.hashBlock.IsNull() && wtx.isAbandoned())
            {
                wtx.hashBlock = wtxIn.hashBlock;
                fUpdated = true;
            }
            if (wtxIn.nIndex != -1 && (wtxIn.nIndex != wtx.nIndex))
            {
                wtx.nIndex = wtxIn.nIndex;
                fUpdated = true;
            }
            if (wtxIn.fFromMe && wtxIn.fFromMe != wtx.fFromMe)
            {
                wtx.fFromMe = wtxIn.fFromMe;
                fUpdated = true;
            }
        }

        //// debug print
        LogPrintf("AddToWallet %s  %s%s\n", wtxIn.GetHash().ToString(), (fInsertedNew ? "new" : ""), (fUpdated ? "update" : ""));

        // Write to disk
        if (fInsertedNew || fUpdated)
            if (!wtx.WriteToDisk(pwalletdb))
                return false;

        // Break debit/credit balance caches:
        wtx.MarkDirty();

        // Notify UI of new or updated transaction
        NotifyTransactionChanged(this, hash, fInsertedNew ? CT_NEW : CT_UPDATED);

        // notify an external script when a wallet transaction comes in or is updated
        std::string strCmd = gArgs.GetArg("-walletnotify", "");

        if ( !strCmd.empty())
        {
            boost::replace_all(strCmd, "%s", wtxIn.GetHash().GetHex());
            boost::thread t(runCommand, strCmd); // thread runs free
        }

    }
    return true;
}

/**
 * Add a transaction to the wallet, or update it.
 * pblock is optional, but should be provided if the transaction is known to be in a block.
 * If fUpdate is true, existing transactions will be updated.
 */
bool CWallet::AddToWalletIfInvolvingMe(const CTransaction& tx, const CBlock* pblock, bool fUpdate)
{
    {
        AssertLockHeld(cs_wallet);

        if (pblock) {
            for (auto const& txin: tx.vin) {
                std::pair<TxSpends::const_iterator, TxSpends::const_iterator> range = mapTxSpends.equal_range(txin.prevout);
                while (range.first != range.second) {
                    if (range.first->second != tx.GetHash()) {
                        LogPrintf("Transaction %s (in block %s) conflicts with wallet transaction %s (both spend %s:%i)\n", tx.GetHash().ToString(), pblock->GetHash().ToString(), range.first->second.ToString(), range.first->first.hash.ToString(), range.first->first.n);
                        MarkConflicted(pblock->GetHash(), range.first->second);
                    }
                    range.first++;
                }
            }
        }

        bool fExisted = mapWallet.count(tx.GetHash()) != 0;
        if (fExisted && !fUpdate) return false;
        if (fExisted || IsMine(tx) || IsFromMe(tx))
        {
            CWalletTx wtx(this,tx);

            // Get merkle branch if transaction was found in a block
            if (pblock)
                wtx.SetMerkleBranch(*pblock);

            // Do not flush the wallet here for performance reasons
            // this is safe, as in case of a crash, we rescan the necessary blocks on startup through our SetBestChain-mechanism
            CWalletDB walletdb(strWalletFile, "r+", false);

            return AddToWallet(wtx, false, &walletdb);
        }
    }
    return false;
}

bool CWallet::AbandonTransaction(const uint256& hashTx)
{
    LOCK2(cs_main, cs_wallet);

    // Do not flush the wallet here for performance reasons
    CWalletDB walletdb(strWalletFile, "r+", false);

    std::set<uint256> todo;
    std::set<uint256> done;

    // Can't mark abandoned if confirmed or in mempool
    assert(mapWallet.count(hashTx));
    CWalletTx& origtx = mapWallet[hashTx];
    if (origtx.GetDepthInMainChain() > 0 || origtx.InMempool()) {
        return false;
    }

    todo.insert(hashTx);

    while (!todo.empty()) {
        uint256 now = *todo.begin();
        todo.erase(now);
        done.insert(now);
        assert(mapWallet.count(now));
        CWalletTx& wtx = mapWallet[now];
        int currentconfirm = wtx.GetDepthInMainChain();
        // If the orig tx was not in block, none of its spends can be
        assert(currentconfirm <= 0);
        // if (currentconfirm < 0) {Tx and spends are already conflicted, no need to abandon}
        if (currentconfirm == 0 && !wtx.isAbandoned()) {
            // If the orig tx was not in block/mempool, none of its spends can be in mempool
            assert(!wtx.InMempool());
            wtx.nIndex = -1;
            wtx.setAbandoned();
            wtx.MarkDirty();
            wtx.WriteToDisk(&walletdb);
            NotifyTransactionChanged(this, wtx.GetHash(), CT_UPDATED);
            // Iterate over all its outputs, and mark transactions in the wallet that spend them abandoned too
            TxSpends::const_iterator iter = mapTxSpends.lower_bound(COutPoint(hashTx, 0));
            while (iter != mapTxSpends.end() && iter->first.hash == now) {
                if (!done.count(iter->second)) {
                    todo.insert(iter->second);
                }
                iter++;
            }
            // If a transaction changes 'conflicted' state, that changes the balance
            // available of the outputs it spends. So force those to be recomputed
            for (auto const& txin: wtx.vin)
            {
                if (mapWallet.count(txin.prevout.hash))
                    mapWallet[txin.prevout.hash].MarkDirty();
            }
        }
    }

    return true;
}

void CWallet::MarkConflicted(const uint256& hashBlock, const uint256& hashTx)
{
    LOCK2(cs_main, cs_wallet);

    int conflictconfirms = 0;
    if (mapBlockIndex.count(hashBlock)) {
        CBlockIndex* pindex = mapBlockIndex[hashBlock];
        if (chainActive.Contains(pindex)) {
            conflictconfirms = -(chainActive.Height() - pindex->nHeight + 1);
        }
    }
    // If number of conflict confirms cannot be determined, this means
    // that the block is still unknown or not yet part of the main chain,
    // for example when loading the wallet during a reindex. Do nothing in that
    // case.
    if (conflictconfirms >= 0)
        return;

    // Do not flush the wallet here for performance reasons
    CWalletDB walletdb(strWalletFile, "r+", false);

    std::set<uint256> todo;
    std::set<uint256> done;

    todo.insert(hashTx);

    while (!todo.empty()) {
        uint256 now = *todo.begin();
        todo.erase(now);
        done.insert(now);
        assert(mapWallet.count(now));
        CWalletTx& wtx = mapWallet[now];
        int currentconfirm = wtx.GetDepthInMainChain();
        if (conflictconfirms < currentconfirm) {
            // Block is 'more conflicted' than current confirm; update.
            // Mark transaction as conflicted with this block.
            wtx.nIndex = -1;
            wtx.hashBlock = hashBlock;
            wtx.MarkDirty();
            wtx.WriteToDisk(&walletdb);
            // Iterate over all its outputs, and mark transactions in the wallet that spend them conflicted too
            TxSpends::const_iterator iter = mapTxSpends.lower_bound(COutPoint(now, 0));
            while (iter != mapTxSpends.end() && iter->first.hash == now) {
                 if (!done.count(iter->second)) {
                     todo.insert(iter->second);
                 }
                 iter++;
            }
            // If a transaction changes 'conflicted' state, that changes the balance
            // available of the outputs it spends. So force those to be recomputed
            for (auto const& txin: wtx.vin)
            {
                if (mapWallet.count(txin.prevout.hash))
                    mapWallet[txin.prevout.hash].MarkDirty();
            }
        }
    }
}

void CWallet::SyncTransaction(const CTransaction& tx, const CBlock* pblock)
{
    LOCK2(cs_main, cs_wallet);

    if (!AddToWalletIfInvolvingMe(tx, pblock, true))
        return; // Not one of ours

    // If a transaction changes 'conflicted' state, that changes the balance
    // available of the outputs it spends. So force those to be
    // recomputed, also:
    for (auto const& txin: tx.vin)
    {
        if (mapWallet.count(txin.prevout.hash))
            mapWallet[txin.prevout.hash].MarkDirty();
    }
}


isminetype CWallet::IsMine(const CTxIn &txin) const
{
    {
        LOCK(cs_wallet);
        std::map<uint256, CWalletTx>::const_iterator mi = mapWallet.find(txin.prevout.hash);
        if (mi != mapWallet.end())
        {
            const CWalletTx& prev = (*mi).second;
            if (txin.prevout.n < prev.vout.size())
                return IsMine(prev.vout[txin.prevout.n]);
        }
    }
    return ISMINE_NO;
}

CAmount CWallet::GetDebit(const CTxIn &txin, const isminefilter& filter) const
{
    {
        LOCK(cs_wallet);
        std::map<uint256, CWalletTx>::const_iterator mi = mapWallet.find(txin.prevout.hash);
        if (mi != mapWallet.end())
        {
            const CWalletTx& prev = (*mi).second;
            if (txin.prevout.n < prev.vout.size())
                if (IsMine(prev.vout[txin.prevout.n]) & filter)
                    return prev.vout[txin.prevout.n].nValue;
        }
    }
    return 0;
}

isminetype CWallet::IsMine(const CTxOut& txout) const
{
    return ::IsMine(*this, txout.scriptPubKey);
}

CAmount CWallet::GetCredit(const CTxOut& txout, const isminefilter& filter) const
{
    if (!MoneyRange(txout.nValue))
        throw std::runtime_error("CWallet::GetCredit(): value out of range");
    return ((IsMine(txout) & filter) ? txout.nValue : 0);
}

bool CWallet::IsChange(const CTxOut& txout) const
{
    // TODO: fix handling of 'change' outputs. The assumption is that any
    // payment to a script that is ours, but is not in the address book
    // is change. That assumption is likely to break when we implement multisignature
    // wallets that return change back into a multi-signature-protected address;
    // a better way of identifying which outputs are 'the send' and which are
    // 'the change' will need to be implemented (maybe extend CWalletTx to remember
    // which output, if any, was change).
    if (::IsMine(*this, txout.scriptPubKey))
    {
        CTxDestination address;
        if (!ExtractDestination(txout.scriptPubKey, address))
            return true;

        LOCK(cs_wallet);
        if (!mapAddressBook.count(address))
            return true;
    }
    return false;
}

CAmount CWallet::GetChange(const CTxOut& txout) const
{
    if (!MoneyRange(txout.nValue))
        throw std::runtime_error("CWallet::GetChange(): value out of range");
    return (IsChange(txout) ? txout.nValue : 0);
}

bool CWallet::IsMine(const CTransaction& tx) const
{
    for (auto const& txout: tx.vout)
        if (IsMine(txout))
            return true;
    return false;
}

bool CWallet::IsFromMe(const CTransaction& tx) const
{
    return (GetDebit(tx, ISMINE_ALL) > 0);
}

CAmount CWallet::GetDebit(const CTransaction& tx, const isminefilter& filter) const
{
    CAmount nDebit = 0;
    for (auto const& txin: tx.vin)
    {
        nDebit += GetDebit(txin, filter);
        if (!MoneyRange(nDebit))
            throw std::runtime_error("CWallet::GetDebit(): value out of range");
    }
    return nDebit;
}

CAmount CWallet::GetCredit(const CTransaction& tx, const isminefilter& filter) const
{
    CAmount nCredit = 0;
    for (auto const& txout: tx.vout)
    {
        nCredit += GetCredit(txout, filter);
        if (!MoneyRange(nCredit))
            throw std::runtime_error("CWallet::GetCredit(): value out of range");
    }
    return nCredit;
}

CAmount CWallet::GetChange(const CTransaction& tx) const
{
    CAmount nChange = 0;
    for (auto const& txout: tx.vout)
    {
        nChange += GetChange(txout);
        if (!MoneyRange(nChange))
            throw std::runtime_error("CWallet::GetChange(): value out of range");
    }
    return nChange;
}

int64_t CWalletTx::GetTxTime() const
{
    int64_t n = nTimeSmart;
    return n ? n : nTimeReceived;
}

int CWalletTx::GetRequestCount() const
{
    // Returns -1 if it wasn't being tracked
    int nRequests = -1;
    {
        LOCK(pwallet->cs_wallet);
        if (IsCoinBase())
        {
            // Generated block
            if (!hashUnset())
            {
                std::map<uint256, int>::const_iterator mi = pwallet->mapRequestCount.find(hashBlock);
                if (mi != pwallet->mapRequestCount.end())
                    nRequests = (*mi).second;
            }
        }
        else
        {
            // Did anyone request this transaction?
            std::map<uint256, int>::const_iterator mi = pwallet->mapRequestCount.find(GetHash());
            if (mi != pwallet->mapRequestCount.end())
            {
                nRequests = (*mi).second;

                // How about the block it's in?
                if (nRequests == 0 && !hashUnset())
                {
                    std::map<uint256, int>::const_iterator mi = pwallet->mapRequestCount.find(hashBlock);
                    if (mi != pwallet->mapRequestCount.end())
                        nRequests = (*mi).second;
                    else
                        nRequests = 1; // If it's in someone else's block it must have got out
                }
            }
        }
    }
    return nRequests;
}

void CWalletTx::GetAmounts(std::list<COutputEntry>& listReceived,
                           std::list<COutputEntry>& listSent, CAmount& nFee, std::string& strSentAccount, const isminefilter& filter) const
{
    nFee = 0;
    listReceived.clear();
    listSent.clear();
    strSentAccount = strFromAccount;

    // Compute fee:
    CAmount nDebit = GetDebit(filter);
    if (nDebit > 0) // debit>0 means we signed/sent this transaction
    {
        CAmount nValueOut = GetValueOut();
        nFee = nDebit - nValueOut;
    }

    // Sent/received.
    for (unsigned int i = 0; i < vout.size(); ++i)
    {
        const CTxOut& txout = vout[i];
        isminetype fIsMine = pwallet->IsMine(txout);
        // Only need to handle txouts if AT LEAST one of these is true:
        //   1) they debit from us (sent)
        //   2) the output is to us (received)
        if (nDebit > 0)
        {
            // Don't report 'change' txouts
            if (pwallet->IsChange(txout))
                continue;
        }
        else if (!(fIsMine & filter))
            continue;

        // In either case, we need to get the destination address
        CTxDestination address;

        if (!ExtractDestination(txout.scriptPubKey, address) && !txout.scriptPubKey.IsUnspendable())
        {
            LogPrintf("CWalletTx::GetAmounts: Unknown transaction type found, txid %s\n",
                     this->GetHash().ToString());
            address = CNoDestination();
        }

        COutputEntry output = {address, txout.nValue, (int)i};

        // If we are debited by the transaction, add the output as a "sent" entry
        if (nDebit > 0)
            listSent.push_back(output);

        // If we are receiving the output, add it as a "received" entry
        if (fIsMine & filter)
            listReceived.push_back(output);
    }

}

void CWalletTx::GetAccountAmounts(const std::string& strAccount, CAmount& nReceived,
                                  CAmount& nSent, CAmount& nFee, const isminefilter& filter) const
{
    nReceived = nSent = nFee = 0;

    CAmount allFee;
    std::string strSentAccount;
    std::list<COutputEntry> listReceived;
    std::list<COutputEntry> listSent;
    GetAmounts(listReceived, listSent, allFee, strSentAccount, filter);

    if (strAccount == strSentAccount)
    {
        for (auto const& s: listSent)
            nSent += s.amount;
        nFee = allFee;
    }
    {
        LOCK(pwallet->cs_wallet);
        for (auto const& r: listReceived)
        {
            if (pwallet->mapAddressBook.count(r.destination))
            {
                std::map<CTxDestination, CAddressBookData>::const_iterator mi = pwallet->mapAddressBook.find(r.destination);
                if (mi != pwallet->mapAddressBook.end() && (*mi).second.name == strAccount)
                    nReceived += r.amount;
            }
            else if (strAccount.empty())
            {
                nReceived += r.amount;
            }
        }
    }
}


bool CWalletTx::WriteToDisk(CWalletDB *pwalletdb)
{
    return pwalletdb->WriteTx(GetHash(), *this);
}

/**
 * Scan the block chain (starting in pindexStart) for transactions
 * from or to us. If fUpdate is true, found transactions that already
 * exist in the wallet will be updated.
 */
int CWallet::ScanForWalletTransactions(CBlockIndex* pindexStart, bool fUpdate)
{
    int ret = 0;
    int64_t nNow = GetTime();
    const CChainParams& chainParams = Params();

    CBlockIndex* pindex = pindexStart;
    {
        LOCK2(cs_main, cs_wallet);

        // no need to read and scan block, if block was created before
        // our wallet birthday (as adjusted for block time variability)
        while (pindex && nTimeFirstKey && (pindex->GetBlockTime() < (nTimeFirstKey - 7200)))
            pindex = chainActive.Next(pindex);

        ShowProgress(_("Rescanning..."), 0); // show rescan progress in GUI as dialog or on splashscreen, if -rescan on startup
        double dProgressStart = Checkpoints::GuessVerificationProgress(chainParams.Checkpoints(), pindex, false);
        double dProgressTip = Checkpoints::GuessVerificationProgress(chainParams.Checkpoints(), chainActive.Tip(), false);
        while (pindex)
        {
            if (pindex->nHeight % 100 == 0 && dProgressTip - dProgressStart > 0.0)
                ShowProgress(_("Rescanning..."), std::max(1, std::min(99, (int)((Checkpoints::GuessVerificationProgress(chainParams.Checkpoints(), pindex, false) - dProgressStart) / (dProgressTip - dProgressStart) * 100))));

            CBlock block;
            ReadBlockFromDisk(block, pindex, Params().GetConsensus());
            for (auto& tx: block.vtx)
            {
                if (AddToWalletIfInvolvingMe(tx, &block, fUpdate))
                    ret++;
            }
            pindex = chainActive.Next(pindex);
            if (GetTime() >= nNow + 60) {
                nNow = GetTime();
                LogPrintf("Still rescanning. At block %d. Progress=%f\n", pindex->nHeight, Checkpoints::GuessVerificationProgress(chainParams.Checkpoints(), pindex));
            }
        }
        ShowProgress(_("Rescanning..."), 100); // hide progress dialog in GUI
    }
    return ret;
}

void CWallet::ReacceptWalletTransactions()
{
    // If transactions aren't being broadcasted, don't let them into local mempool either
    if (!fBroadcastTransactions)
        return;
    LOCK2(cs_main, cs_wallet);
    std::map<int64_t, CWalletTx*> mapSorted;

    // Sort pending wallet transactions based on their initial wallet insertion order
    for (auto const& item: mapWallet)
    {
        const uint256& wtxid = item.first;
        CWalletTx wtx = item.second;
        assert(wtx.GetHash() == wtxid);

        int nDepth = wtx.GetDepthInMainChain();

        if (!wtx.IsCoinBase() && (nDepth == 0 && !wtx.isAbandoned())) {
            mapSorted.insert(std::make_pair(wtx.nOrderPos, &wtx));
        }
    }

    // Try to add wallet transactions to memory pool
    for (auto const& item: mapSorted)
    {
        CWalletTx& wtx = *(item.second);

        LOCK(mempool.cs);
        wtx.AcceptToMemoryPool(false);
    }
}

bool CWalletTx::RelayWalletTransaction()
{
    assert(pwallet->GetBroadcastTransactions());
    if (!IsCoinBase())
    {
        if (GetDepthInMainChain() == 0 && !isAbandoned()) {
            LogPrintf("Relaying wtx %s\n", GetHash().ToString());
            RelayTransaction((CTransaction)*this);
            return true;
        }
    }
    return false;
}

std::set<uint256> CWalletTx::GetConflicts() const
{
    std::set<uint256> result;
    if (pwallet != NULL)
    {
        uint256 myHash = GetHash();
        result = pwallet->GetConflicts(myHash);
        result.erase(myHash);
    }
    return result;
}

CAmount CWalletTx::GetDebit(const isminefilter& filter) const
{
    if (vin.empty())
        return 0;

    CAmount debit = 0;
    if(filter & ISMINE_SPENDABLE)
    {
        if (fDebitCached)
            debit += nDebitCached;
        else
        {
            nDebitCached = pwallet->GetDebit(*this, ISMINE_SPENDABLE);
            fDebitCached = true;
            debit += nDebitCached;
        }
    }
    if(filter & ISMINE_WATCH_ONLY)
    {
        if(fWatchDebitCached)
            debit += nWatchDebitCached;
        else
        {
            nWatchDebitCached = pwallet->GetDebit(*this, ISMINE_WATCH_ONLY);
            fWatchDebitCached = true;
            debit += nWatchDebitCached;
        }
    }
    return debit;
}

CAmount CWalletTx::GetCredit(const isminefilter& filter) const
{
    // Must wait until coinbase is safely deep enough in the chain before valuing it
    if (IsCoinBase() && GetBlocksToMaturity() > 0)
        return 0;

    int64_t credit = 0;
    if (filter & ISMINE_SPENDABLE)
    {
        // GetBalance can assume transactions in mapWallet won't change
        if (fCreditCached)
            credit += nCreditCached;
        else
        {
            nCreditCached = pwallet->GetCredit(*this, ISMINE_SPENDABLE);
            fCreditCached = true;
            credit += nCreditCached;
        }
    }
    if (filter & ISMINE_WATCH_ONLY)
    {
        if (fWatchCreditCached)
            credit += nWatchCreditCached;
        else
        {
            nWatchCreditCached = pwallet->GetCredit(*this, ISMINE_WATCH_ONLY);
            fWatchCreditCached = true;
            credit += nWatchCreditCached;
        }
    }
    return credit;
}

CAmount CWalletTx::GetImmatureCredit(bool fUseCache) const
{
    if (IsCoinBase() && GetBlocksToMaturity() > 0 && IsInMainChain())
    {
        if (fUseCache && fImmatureCreditCached)
            return nImmatureCreditCached;
        nImmatureCreditCached = pwallet->GetCredit(*this, ISMINE_SPENDABLE);
        fImmatureCreditCached = true;
        return nImmatureCreditCached;
    }

    return 0;
}

CAmount CWalletTx::GetAvailableCredit(bool fUseCache) const
{
    if (pwallet == 0)
        return 0;

    // Must wait until coinbase is safely deep enough in the chain before valuing it
    if (IsCoinBase() && GetBlocksToMaturity() > 0)
        return 0;

    if (fUseCache && fAvailableCreditCached)
        return nAvailableCreditCached;

    CAmount nCredit = 0;
    uint256 hashTx = GetHash();
    for (unsigned int i = 0; i < vout.size(); i++)
    {
        if (!pwallet->IsSpent(hashTx, i))
        {
            const CTxOut &txout = vout[i];
            nCredit += pwallet->GetCredit(txout, ISMINE_SPENDABLE);
            if (!MoneyRange(nCredit))
                throw std::runtime_error("CWalletTx::GetAvailableCredit() : value out of range");
        }
    }

    nAvailableCreditCached = nCredit;
    fAvailableCreditCached = true;
    return nCredit;
}

CAmount CWalletTx::GetImmatureWatchOnlyCredit(const bool& fUseCache) const
{
    if (IsCoinBase() && GetBlocksToMaturity() > 0 && IsInMainChain())
    {
        if (fUseCache && fImmatureWatchCreditCached)
            return nImmatureWatchCreditCached;
        nImmatureWatchCreditCached = pwallet->GetCredit(*this, ISMINE_WATCH_ONLY);
        fImmatureWatchCreditCached = true;
        return nImmatureWatchCreditCached;
    }

    return 0;
}

CAmount CWalletTx::GetAvailableWatchOnlyCredit(const bool& fUseCache) const
{
    if (pwallet == 0)
        return 0;

    // Must wait until coinbase is safely deep enough in the chain before valuing it
    if (IsCoinBase() && GetBlocksToMaturity() > 0)
        return 0;

    if (fUseCache && fAvailableWatchCreditCached)
        return nAvailableWatchCreditCached;

    CAmount nCredit = 0;
    for (unsigned int i = 0; i < vout.size(); i++)
    {
        if (!pwallet->IsSpent(GetHash(), i))
        {
            const CTxOut &txout = vout[i];
            nCredit += pwallet->GetCredit(txout, ISMINE_WATCH_ONLY);
            if (!MoneyRange(nCredit))
                throw std::runtime_error("CWalletTx::GetAvailableCredit() : value out of range");
        }
    }

    nAvailableWatchCreditCached = nCredit;
    fAvailableWatchCreditCached = true;
    return nCredit;
}

CAmount CWalletTx::GetChange() const
{
    if (fChangeCached)
        return nChangeCached;
    nChangeCached = pwallet->GetChange(*this);
    fChangeCached = true;
    return nChangeCached;
}

bool CWalletTx::InMempool() const
{
    LOCK(mempool.cs);
    if (mempool.exists(GetHash())) {
        return true;
    }
    return false;
}

bool CWalletTx::IsTrusted() const
{
    // Quick answer in most cases
    if (!CheckFinalTx(*this))
        return false;
    int nDepth = GetDepthInMainChain();
    if (nDepth >= 1)
        return true;
    if (nDepth < 0)
        return false;
    if (!bSpendZeroConfChange || !IsFromMe(ISMINE_ALL)) // using wtx's cached debit
        return false;

    // Don't trust unconfirmed transactions from us unless they are in the mempool.
    if (!InMempool())
        return false;

    // Trusted if all inputs are from us and are in the mempool:
    for (auto const& txin: vin)
    {
        // Transactions not sent by us: not trusted
        const CWalletTx* parent = pwallet->GetWalletTx(txin.prevout.hash);
        if (parent == NULL)
            return false;
        const CTxOut& parentOut = parent->vout[txin.prevout.n];
        if (pwallet->IsMine(parentOut) != ISMINE_SPENDABLE)
            return false;
    }
    return true;
}

bool CWalletTx::IsEquivalentTo(const CWalletTx& tx) const
{
        CTransaction tx1 = *this;
        CTransaction tx2 = tx;
        for (unsigned int i = 0; i < tx1.vin.size(); i++) tx1.vin[i].scriptSig = CScript();
        for (unsigned int i = 0; i < tx2.vin.size(); i++) tx2.vin[i].scriptSig = CScript();
        return CTransaction(tx1) == CTransaction(tx2);
}

std::vector<uint256> CWallet::ResendWalletTransactionsBefore(int64_t nTime)
{
    std::vector<uint256> result;

    LOCK(cs_wallet);
    // Sort them in chronological order
    std::multimap<unsigned int, CWalletTx*> mapSorted;
    for (auto const& item: mapWallet)
    {
        CWalletTx wtx = item.second;
        // Don't rebroadcast if newer than nTime:
        if (wtx.nTimeReceived > nTime)
            continue;
        mapSorted.insert(std::make_pair(wtx.nTimeReceived, &wtx));
    }
    for (auto const& item: mapSorted)
    {
        CWalletTx& wtx = *item.second;
        if (wtx.RelayWalletTransaction())
            result.push_back(wtx.GetHash());
    }
    return result;
}

void CWallet::ResendWalletTransactions(int64_t nBestBlockTime)
{
    // Do this infrequently and randomly to avoid giving away
    // that these are our transactions.
    if (GetTime() < nNextResend || !fBroadcastTransactions)
        return;
    bool fFirst = (nNextResend == 0);
    nNextResend = GetTime() + GetRand(30 * 60);
    if (fFirst)
        return;

    // Only do it if there's been a new block since last time
    if (nBestBlockTime < nLastResend)
        return;
    nLastResend = GetTime();

    // Rebroadcast unconfirmed txes older than 5 minutes before the last
    // block was found:
    std::vector<uint256> relayed = ResendWalletTransactionsBefore(nBestBlockTime-5*60);
    if (!relayed.empty())
        LogPrintf("%s: rebroadcast %u unconfirmed transactions\n", __func__, relayed.size());
}

/** @} */ // end of mapWallet




/** @defgroup Actions
 *
 * @{
 */


CAmount CWallet::GetBalance() const
{
    CAmount nTotal = 0;
    {
        LOCK2(cs_main, cs_wallet);
        for (std::map<uint256, CWalletTx>::const_iterator it = mapWallet.begin(); it != mapWallet.end(); ++it)
        {
            const CWalletTx* pcoin = &(*it).second;
            if (pcoin->IsTrusted())
                nTotal += pcoin->GetAvailableCredit();
        }
    }

    return nTotal;
}

CAmount CWallet::GetUnconfirmedBalance() const
{
    CAmount nTotal = 0;
    {
        LOCK2(cs_main, cs_wallet);
        for (std::map<uint256, CWalletTx>::const_iterator it = mapWallet.begin(); it != mapWallet.end(); ++it)
        {
            const CWalletTx* pcoin = &(*it).second;
            if (!pcoin->IsTrusted() && pcoin->GetDepthInMainChain() == 0 && pcoin->InMempool())
                nTotal += pcoin->GetAvailableCredit();
        }
    }
    return nTotal;
}

CAmount CWallet::GetImmatureBalance() const
{
    CAmount nTotal = 0;
    {
        LOCK2(cs_main, cs_wallet);
        for (std::map<uint256, CWalletTx>::const_iterator it = mapWallet.begin(); it != mapWallet.end(); ++it)
        {
            const CWalletTx* pcoin = &(*it).second;
            nTotal += pcoin->GetImmatureCredit();
        }
    }
    return nTotal;
}

CAmount CWallet::GetWatchOnlyBalance() const
{
    CAmount nTotal = 0;
    {
        LOCK2(cs_main, cs_wallet);
        for (std::map<uint256, CWalletTx>::const_iterator it = mapWallet.begin(); it != mapWallet.end(); ++it)
        {
            const CWalletTx* pcoin = &(*it).second;
            if (pcoin->IsTrusted())
                nTotal += pcoin->GetAvailableWatchOnlyCredit();
        }
    }

    return nTotal;
}

CAmount CWallet::GetUnconfirmedWatchOnlyBalance() const
{
    CAmount nTotal = 0;
    {
        LOCK2(cs_main, cs_wallet);
        for (std::map<uint256, CWalletTx>::const_iterator it = mapWallet.begin(); it != mapWallet.end(); ++it)
        {
            const CWalletTx* pcoin = &(*it).second;
            if (!pcoin->IsTrusted() && pcoin->GetDepthInMainChain() == 0 && pcoin->InMempool())
                nTotal += pcoin->GetAvailableWatchOnlyCredit();
        }
    }
    return nTotal;
}

CAmount CWallet::GetImmatureWatchOnlyBalance() const
{
    CAmount nTotal = 0;
    {
        LOCK2(cs_main, cs_wallet);
        for (std::map<uint256, CWalletTx>::const_iterator it = mapWallet.begin(); it != mapWallet.end(); ++it)
        {
            const CWalletTx* pcoin = &(*it).second;
            nTotal += pcoin->GetImmatureWatchOnlyCredit();
        }
    }
    return nTotal;
}

void CWallet::AvailableCoins(std::vector<COutput>& vCoins, bool fOnlyConfirmed, const CCoinControl *coinControl, bool fIncludeZeroValue) const
{
    vCoins.clear();

    {
        LOCK2(cs_main, cs_wallet);
        for (std::map<uint256, CWalletTx>::const_iterator it = mapWallet.begin(); it != mapWallet.end(); ++it)
        {
            const uint256& wtxid = it->first;
            const CWalletTx* pcoin = &(*it).second;

            if (!CheckFinalTx(*pcoin))
                continue;

            if (fOnlyConfirmed && !pcoin->IsTrusted())
                continue;

            if (pcoin->IsCoinBase() && pcoin->GetBlocksToMaturity() > 0)
                continue;

            int nDepth = pcoin->GetDepthInMainChain();
            if (nDepth < 0)
                continue;

            // We should not consider coins which aren't at least in our mempool
            // It's possible for these to be conflicted via ancestors which we may never be able to detect
            if (nDepth == 0 && !pcoin->InMempool())
                continue;

            for (unsigned int i = 0; i < pcoin->vout.size(); i++)
            {
                isminetype mine = IsMine(pcoin->vout[i]);
                if (!(IsSpent(wtxid, i)) && mine != ISMINE_NO &&
                    !IsLockedCoin((*it).first, i) && (pcoin->vout[i].nValue > 0 || fIncludeZeroValue) &&
                    (!coinControl || !coinControl->HasSelected() || coinControl->fAllowOtherInputs || coinControl->IsSelected((*it).first, i)))
                        vCoins.push_back(COutput(pcoin, i, nDepth,
                                                 ((mine & ISMINE_SPENDABLE) != ISMINE_NO) ||
                                                  (coinControl && coinControl->fAllowWatchOnly && (mine & ISMINE_WATCH_SOLVABLE) != ISMINE_NO)));
            }
        }
    }
}

static void ApproximateBestSubset(std::vector<std::pair<CAmount, std::pair<const CWalletTx*,unsigned int> > >vValue, const CAmount& nTotalLower, const CAmount& nTargetValue,
                                  std::vector<char>& vfBest, CAmount& nBest, int iterations = 1000)
{
    std::vector<char> vfIncluded;

    vfBest.assign(vValue.size(), true);
    nBest = nTotalLower;

    seed_insecure_rand();

    for (int nRep = 0; nRep < iterations && nBest != nTargetValue; nRep++)
    {
        vfIncluded.assign(vValue.size(), false);
        CAmount nTotal = 0;
        bool fReachedTarget = false;
        for (int nPass = 0; nPass < 2 && !fReachedTarget; nPass++)
        {
            for (unsigned int i = 0; i < vValue.size(); i++)
            {
                //The solver here uses a randomized algorithm,
                //the randomness serves no real security purpose but is just
                //needed to prevent degenerate behavior and it is important
                //that the rng is fast. We do not use a constant random sequence,
                //because there may be some privacy improvement by making
                //the selection random.
                if (nPass == 0 ? insecure_rand()&1 : !vfIncluded[i])
                {
                    nTotal += vValue[i].first;
                    vfIncluded[i] = true;
                    if (nTotal >= nTargetValue)
                    {
                        fReachedTarget = true;
                        if (nTotal < nBest)
                        {
                            nBest = nTotal;
                            vfBest = vfIncluded;
                        }
                        nTotal -= vValue[i].first;
                        vfIncluded[i] = false;
                    }
                }
            }
        }
    }

    //Reduces the approximate best subset by removing any inputs that are smaller than the surplus of nTotal beyond nTargetValue. 
    for (unsigned int i = 0; i < vValue.size(); i++)
    {                        
        if (vfBest[i] && (nBest - vValue[i].first) >= nTargetValue )
        {
            vfBest[i] = false;
            nBest -= vValue[i].first;
        }
    }
}

bool CWallet::SelectCoinsMinConf(const CAmount& nTargetValue, int nConfMine, int nConfTheirs, std::vector<COutput> vCoins,
                                 std::set<std::pair<const CWalletTx*,unsigned int> >& setCoinsRet, CAmount& nValueRet) const
{
    setCoinsRet.clear();
    nValueRet = 0;

    // List of values less than target
    std::pair<CAmount, std::pair<const CWalletTx*,unsigned int> > coinLowestLarger;
    coinLowestLarger.first = std::numeric_limits<CAmount>::max();
    coinLowestLarger.second.first = NULL;
    std::vector<std::pair<CAmount, std::pair<const CWalletTx*,unsigned int> > > vValue;
    CAmount nTotalLower = 0;

    random_shuffle(vCoins.begin(), vCoins.end(), GetRandInt);

    for (auto const& output: vCoins)
    {
        if (!output.fSpendable)
            continue;

        const CWalletTx *pcoin = output.tx;

        if (output.nDepth < (pcoin->IsFromMe(ISMINE_ALL) ? nConfMine : nConfTheirs))
            continue;

        int i = output.i;
        CAmount n = pcoin->vout[i].nValue;

        std::pair<CAmount,std::pair<const CWalletTx*,unsigned int> > coin = std::make_pair(n,std::make_pair(pcoin, i));

        if (n == nTargetValue)
        {
            setCoinsRet.insert(coin.second);
            nValueRet += coin.first;
            return true;
        }
        else if (n < nTargetValue + MIN_CHANGE)
        {
            vValue.push_back(coin);
            nTotalLower += n;
        }
        else if (n < coinLowestLarger.first)
        {
            coinLowestLarger = coin;
        }
    }

    if (nTotalLower == nTargetValue)
    {
        for (unsigned int i = 0; i < vValue.size(); ++i)
        {
            setCoinsRet.insert(vValue[i].second);
            nValueRet += vValue[i].first;
        }
        return true;
    }

    if (nTotalLower < nTargetValue)
    {
        if (coinLowestLarger.second.first == NULL)
            return false;
        setCoinsRet.insert(coinLowestLarger.second);
        nValueRet += coinLowestLarger.first;
        return true;
    }

    // Solve subset sum by stochastic approximation
    std::sort(vValue.rbegin(), vValue.rend(), CompareValueOnly());
    std::vector<char> vfBest;
    CAmount nBest;

    ApproximateBestSubset(vValue, nTotalLower, nTargetValue, vfBest, nBest);
    if (nBest != nTargetValue && nTotalLower >= nTargetValue + MIN_CHANGE)
        ApproximateBestSubset(vValue, nTotalLower, nTargetValue + MIN_CHANGE, vfBest, nBest);

    // If we have a bigger coin and (either the stochastic approximation didn't find a good solution,
    //                                   or the next bigger coin is closer), return the bigger coin
    if (coinLowestLarger.second.first &&
        ((nBest != nTargetValue && nBest < nTargetValue + MIN_CHANGE) || coinLowestLarger.first <= nBest))
    {
        setCoinsRet.insert(coinLowestLarger.second);
        nValueRet += coinLowestLarger.first;
    }
    else {
        for (unsigned int i = 0; i < vValue.size(); i++)
            if (vfBest[i])
            {
                setCoinsRet.insert(vValue[i].second);
                nValueRet += vValue[i].first;
            }

        LogPrint("selectcoins", "SelectCoins() best subset: ");
        for (unsigned int i = 0; i < vValue.size(); i++)
            if (vfBest[i])
                LogPrint("selectcoins", "%s ", FormatMoney(vValue[i].first));
        LogPrint("selectcoins", "total %s\n", FormatMoney(nBest));
    }

    return true;
}

bool CWallet::SelectCoins(const CAmount& nTargetValue, std::set<std::pair<const CWalletTx*,unsigned int> >& setCoinsRet, CAmount& nValueRet, const CCoinControl* coinControl) const
{
    std::vector<COutput> vCoins;
    AvailableCoins(vCoins, true, coinControl);

    // coin control -> return all selected outputs (we want all selected to go into the transaction for sure)
    if (coinControl && coinControl->HasSelected() && !coinControl->fAllowOtherInputs)
    {
        for (auto const& out: vCoins)
        {
            if (!out.fSpendable)
                 continue;
            nValueRet += out.tx->vout[out.i].nValue;
            setCoinsRet.insert(std::make_pair(out.tx, out.i));
        }
        return (nValueRet >= nTargetValue);
    }

    // calculate value from preset inputs and store them
    std::set<std::pair<const CWalletTx*, uint32_t> > setPresetCoins;
    CAmount nValueFromPresetInputs = 0;

    std::vector<COutPoint> vPresetInputs;
    if (coinControl)
        coinControl->ListSelected(vPresetInputs);
    for (auto const& outpoint: vPresetInputs)
    {
        std::map<uint256, CWalletTx>::const_iterator it = mapWallet.find(outpoint.hash);
        if (it != mapWallet.end())
        {
            const CWalletTx* pcoin = &it->second;
            // Clearly invalid input, fail
            if (pcoin->vout.size() <= outpoint.n)
                return false;
            nValueFromPresetInputs += pcoin->vout[outpoint.n].nValue;
            setPresetCoins.insert(std::make_pair(pcoin, outpoint.n));
        } else
            return false; // TODO: Allow non-wallet inputs
    }

    // remove preset inputs from vCoins
    for (std::vector<COutput>::iterator it = vCoins.begin(); it != vCoins.end() && coinControl && coinControl->HasSelected();)
    {
        if (setPresetCoins.count(std::make_pair(it->tx, it->i)))
            it = vCoins.erase(it);
        else
            ++it;
    }

    bool res = nTargetValue <= nValueFromPresetInputs ||
        SelectCoinsMinConf(nTargetValue - nValueFromPresetInputs, 1, 6, vCoins, setCoinsRet, nValueRet) ||
        SelectCoinsMinConf(nTargetValue - nValueFromPresetInputs, 1, 1, vCoins, setCoinsRet, nValueRet) ||
        (bSpendZeroConfChange && SelectCoinsMinConf(nTargetValue - nValueFromPresetInputs, 0, 1, vCoins, setCoinsRet, nValueRet));

    // because SelectCoinsMinConf clears the setCoinsRet, we now add the possible inputs to the coinset
    setCoinsRet.insert(setPresetCoins.begin(), setPresetCoins.end());

    // add preset inputs to the total value selected
    nValueRet += nValueFromPresetInputs;

    return res;
}

bool CWallet::FundTransaction(CTransaction& tx, CAmount &nFeeRet, int& nChangePosRet, std::string& strFailReason, bool includeWatching)
{
    std::vector<CRecipient> vecSend;

    // Turn the txout set into a CRecipient vector
    for (auto const& txOut: tx.vout)
    {
        CRecipient recipient = {txOut.scriptPubKey, txOut.nValue, false};
        vecSend.push_back(recipient);
    }

    CCoinControl coinControl;
    coinControl.fAllowOtherInputs = true;
    coinControl.fAllowWatchOnly = includeWatching;
    for (auto const& txin: tx.vin)
        coinControl.Select(txin.prevout);

    CReserveKey reservekey(this);
    CWalletTx wtx;
    if (!CreateTransaction(vecSend, wtx, reservekey, nFeeRet, nChangePosRet, strFailReason, &coinControl, false))
        return false;

    if (nChangePosRet != -1)
        tx.vout.insert(tx.vout.begin() + nChangePosRet, wtx.vout[nChangePosRet]);

    // Add new txins (keeping original txin scriptSig/order)
    for (auto const& txin: wtx.vin)
    {
        bool found = false;
        for (auto const& origTxIn: tx.vin)
        {
            if (txin.prevout.hash == origTxIn.prevout.hash && txin.prevout.n == origTxIn.prevout.n)
            {
                found = true;
                break;
            }
        }
        if (!found)
            tx.vin.push_back(txin);
    }

    return true;
}

bool CWallet::CreateTransaction(const std::vector<CRecipient>& vecSend, CWalletTx& wtxNew, CReserveKey& reservekey, CAmount& nFeeRet,
                                int& nChangePosRet, std::string& strFailReason, const CCoinControl* coinControl, bool sign)
{
    CAmount nValue = 0;
    unsigned int nSubtractFeeFromAmount = 0;
    for (auto const& recipient: vecSend)
    {
        if (nValue < 0 || recipient.nAmount < 0)
        {
            strFailReason = _("Transaction amounts must be positive");
            return false;
        }
        nValue += recipient.nAmount;

        if (recipient.fSubtractFeeFromAmount)
            nSubtractFeeFromAmount++;
    }
    if (vecSend.empty() || nValue < 0)
    {
        strFailReason = _("Transaction amounts must be positive");
        return false;
    }

    wtxNew.fTimeReceivedIsTxTime = true;
    wtxNew.BindWallet(this);
    CTransaction txNew;

    // Discourage fee sniping.
    //
    // For a large miner the value of the transactions in the best block and
    // the mempool can exceed the cost of deliberately attempting to mine two
    // blocks to orphan the current best block. By setting nLockTime such that
    // only the next block can include the transaction, we discourage this
    // practice as the height restricted and limited blocksize gives miners
    // considering fee sniping fewer options for pulling off this attack.
    //
    // A simple way to think about this is from the wallet's point of view we
    // always want the blockchain to move forward. By setting nLockTime this
    // way we're basically making the statement that we only want this
    // transaction to appear in the next block; we don't want to potentially
    // encourage reorgs by allowing transactions to appear at lower heights
    // than the next block in forks of the best chain.
    //
    // Of course, the subsidy is high enough, and transaction volume low
    // enough, that fee sniping isn't a problem yet, but by implementing a fix
    // now we ensure code won't be written that makes assumptions about
    // nLockTime that preclude a fix later.
    txNew.nLockTime = chainActive.Height();

    // Secondly occasionally randomly pick a nLockTime even further back, so
    // that transactions that are delayed after signing for whatever reason,
    // e.g. high-latency mix networks and some CoinJoin implementations, have
    // better privacy.
    if (GetRandInt(10) == 0)
        txNew.nLockTime = std::max(0, (int)txNew.nLockTime - GetRandInt(100));

    assert(txNew.nLockTime <= (unsigned int)chainActive.Height());
    assert(txNew.nLockTime < LOCKTIME_THRESHOLD);

    {
        LOCK2(cs_main, cs_wallet);
        {
            nFeeRet = 0;
            // Start with no fee and loop until there is enough fee
            while (true)
            {
                txNew.vin.clear();
                txNew.vout.clear();
                wtxNew.fFromMe = true;
                nChangePosRet = -1;
                bool fFirst = true;

                CAmount nValueToSelect = nValue;
                if (nSubtractFeeFromAmount == 0)
                    nValueToSelect += nFeeRet;
                double dPriority = 0;
                // vouts to the payees
                for (auto const& recipient: vecSend)
                {
                    CTxOut txout(recipient.nAmount, recipient.scriptPubKey);

                    if (recipient.fSubtractFeeFromAmount)
                    {
                        txout.nValue -= nFeeRet / nSubtractFeeFromAmount; // Subtract fee equally from each selected recipient

                        if (fFirst) // first receiver pays the remainder not divisible by output count
                        {
                            fFirst = false;
                            txout.nValue -= nFeeRet % nSubtractFeeFromAmount;
                        }
                    }

                    if (txout.IsDust(::minRelayTxFee))
                    {
                        if (recipient.fSubtractFeeFromAmount && nFeeRet > 0)
                        {
                            if (txout.nValue < 0)
                                strFailReason = _("The transaction amount is too small to pay the fee");
                            else
                                strFailReason = _("The transaction amount is too small to send after the fee has been deducted");
                        }
                        else
                            strFailReason = _("Transaction amount too small");
                        return false;
                    }
                    txNew.vout.push_back(txout);
                }

                // Choose coins to use
                std::set<std::pair<const CWalletTx*,unsigned int> > setCoins;
                CAmount nValueIn = 0;
                if (!SelectCoins(nValueToSelect, setCoins, nValueIn, coinControl))
                {
                    strFailReason = _("Insufficient funds");
                    return false;
                }
                for (auto pcoin: setCoins)
                {
                    CAmount nCredit = pcoin.first->vout[pcoin.second].nValue;
                    //The coin age after the next block (depth+1) is used instead of the current,
                    //reflecting an assumption the user would accept a bit more delay for
                    //a chance at a free transaction.
                    //But mempool inputs might still be in the mempool, so their age stays 0
                    int age = pcoin.first->GetDepthInMainChain();
                    assert(age >= 0);
                    if (age != 0)
                        age += 1;
                    dPriority += (double)nCredit * age;
                }

                const CAmount nChange = nValueIn - nValueToSelect;
                if (nChange > 0)
                {
                    // Fill a vout to ourself
                    // TODO: pass in scriptChange instead of reservekey so
                    // change transaction isn't always pay-to-ecc-address
                    CScript scriptChange;

                    // coin control: send change to custom address
                    if (coinControl && !boost::get<CNoDestination>(&coinControl->destChange))
                        scriptChange = GetScriptForDestination(coinControl->destChange);

                    // no coin control: send change to newly generated address
                    else
                    {
                        // Note: We use a new key here to keep it from being obvious which side is the change.
                        //  The drawback is that by not reusing a previous key, the change may be lost if a
                        //  backup is restored, if the backup doesn't have the new private key for the change.
                        //  If we reused the old key, it would be possible to add code to look for and
                        //  rediscover unknown transactions that were written with keys of ours to recover
                        //  post-backup change.

                        // Reserve a new key pair from key pool
                        CPubKey vchPubKey;
                        bool ret;
                        ret = reservekey.GetReservedKey(vchPubKey);
                        assert(ret); // should never fail, as we just unlocked

                        scriptChange = GetScriptForDestination(vchPubKey.GetID());
                    }

                    CTxOut newTxOut(nChange, scriptChange);

                    // We do not move dust-change to fees, because the sender would end up paying more than requested.
                    // This would be against the purpose of the all-inclusive feature.
                    // So instead we raise the change and deduct from the recipient.
                    if (nSubtractFeeFromAmount > 0 && newTxOut.IsDust(::minRelayTxFee))
                    {
                        CAmount nDust = newTxOut.GetDustThreshold(::minRelayTxFee) - newTxOut.nValue;
                        newTxOut.nValue += nDust; // raise change until no more dust
                        for (unsigned int i = 0; i < vecSend.size(); i++) // subtract from first recipient
                        {
                            if (vecSend[i].fSubtractFeeFromAmount)
                            {
                                txNew.vout[i].nValue -= nDust;
                                if (txNew.vout[i].IsDust(::minRelayTxFee))
                                {
                                    strFailReason = _("The transaction amount is too small to send after the fee has been deducted");
                                    return false;
                                }
                                break;
                            }
                        }
                    }

                    // Never create dust outputs; if we would, just
                    // add the dust to the fee.
                    if (newTxOut.IsDust(::minRelayTxFee))
                    {
                        nFeeRet += nChange;
                        reservekey.ReturnKey();
                    }
                    else
                    {
                        // Insert change txn at random position:
                        nChangePosRet = GetRandInt(txNew.vout.size()+1);
                        std::vector<CTxOut>::iterator position = txNew.vout.begin()+nChangePosRet;
                        txNew.vout.insert(position, newTxOut);
                    }
                }
                else
                    reservekey.ReturnKey();

                // Fill vin
                //
                // Note how the sequence number is set to max()-1 so that the
                // nLockTime set above actually works.
                for (auto const& coin: setCoins)
                    txNew.vin.push_back(CTxIn(coin.first->GetHash(),coin.second,CScript(),
                                              std::numeric_limits<unsigned int>::max()-1));

                // Sign
                int nIn = 0;
                CTransaction txNewConst(txNew);
                for (auto const& coin: setCoins)
                {
                    bool signSuccess;
                    const CScript& scriptPubKey = coin.first->vout[coin.second].scriptPubKey;
                    CScript& scriptSigRes = txNew.vin[nIn].scriptSig;
                    if (sign)
                        signSuccess = ProduceSignature(TransactionSignatureCreator(this, &txNewConst, nIn, SIGHASH_ALL), scriptPubKey, scriptSigRes);
                    else
                        signSuccess = ProduceSignature(DummySignatureCreator(this), scriptPubKey, scriptSigRes);

                    if (!signSuccess)
                    {
                        strFailReason = _("Signing transaction failed");
                        return false;
                    }
                    nIn++;
                }

                unsigned int nBytes = ::GetSerializeSize(txNew, SER_NETWORK, PROTOCOL_VERSION);

                // Remove scriptSigs if we used dummy signatures for fee calculation
                if (!sign) {
                    for (auto& vin: txNew.vin)
                        vin.scriptSig = CScript();
                }

                // Embed the constructed transaction data in wtxNew.
                *static_cast<CTransaction*>(&wtxNew) = CTransaction(txNew);

                // Limit size
                if (nBytes >= MAX_STANDARD_TX_SIZE)
                {
                    strFailReason = _("Transaction too large");
                    return false;
                }

                dPriority = wtxNew.ComputePriority(dPriority, nBytes);

                // Can we complete this as a free transaction?
                if (fSendFreeTransactions && nBytes <= MAX_FREE_TRANSACTION_CREATE_SIZE)
                {
                    // Not enough fee: enough priority?
                    double dPriorityNeeded = mempool.estimateSmartPriority(nTxConfirmTarget);
                    // Require at least hard-coded AllowFree.
                    if (dPriority >= dPriorityNeeded && AllowFree(dPriority))
                        break;
                }

                CAmount nFeeNeeded = GetMinimumFee(nBytes, nTxConfirmTarget, mempool);
                if (coinControl && nFeeNeeded > 0 && coinControl->nMinimumTotalFee > nFeeNeeded) {
                    nFeeNeeded = coinControl->nMinimumTotalFee;
                }

                // If we made it here and we aren't even able to meet the relay fee on the next pass, give up
                // because we must be at the maximum allowed fee.
                if (nFeeNeeded < ::minRelayTxFee.GetFee(nBytes))
                {
                    strFailReason = _("Transaction too large for fee policy");
                    return false;
                }

                if (nFeeRet >= nFeeNeeded)
                    break; // Done, enough fee included.

                // Include more fee and try again.
                nFeeRet = nFeeNeeded;
                continue;
            }
        }
    }

    return true;
}

/**
 * Call after CreateTransaction unless you want to abort
 */
bool CWallet::CommitTransaction(CWalletTx& wtxNew, CReserveKey& reservekey)
{
    {
        LOCK2(cs_main, cs_wallet);
        LogPrintf("CommitTransaction:\n%s", wtxNew.ToString());
        {
            // This is only to keep the database open to defeat the auto-flush for the
            // duration of this scope.  This is the only place where this optimization
            // maybe makes sense; please don't do it anywhere else.
            CWalletDB* pwalletdb = fFileBacked ? new CWalletDB(strWalletFile,"r+") : NULL;

            // Take key pair from key pool so it won't be used again
            reservekey.KeepKey();

            // Add tx to wallet, because if it has change it's also ours,
            // otherwise just for transaction history.
            AddToWallet(wtxNew, false, pwalletdb);

            // Notify that old coins are spent
            std::set<CWalletTx*> setCoins;
            for (auto const& txin: wtxNew.vin)
            {
                CWalletTx &coin = mapWallet[txin.prevout.hash];
                coin.BindWallet(this);
                NotifyTransactionChanged(this, coin.GetHash(), CT_UPDATED);
            }

            if (fFileBacked)
                delete pwalletdb;
        }

        // Track how many getdata requests our transaction gets
        mapRequestCount[wtxNew.GetHash()] = 0;

        if (fBroadcastTransactions)
        {
            // Broadcast
            if (!wtxNew.AcceptToMemoryPool(false))
            {
                // This must not fail. The transaction has already been signed and recorded.
                LogPrintf("CommitTransaction(): Error: Transaction not valid\n");
                return false;
            }
            wtxNew.RelayWalletTransaction();
        }
    }
    return true;
}

bool CWallet::AddAccountingEntry(const CAccountingEntry& acentry, CWalletDB & pwalletdb)
{
    if (!pwalletdb.WriteAccountingEntry_Backend(acentry))
        return false;

    laccentries.push_back(acentry);
    CAccountingEntry & entry = laccentries.back();
    wtxOrdered.insert(make_pair(entry.nOrderPos, TxPair((CWalletTx*)0, &entry)));

    return true;
}

CAmount CWallet::GetRequiredFee(unsigned int nTxBytes)
{
    return std::max(minTxFee.GetFee(nTxBytes), ::minRelayTxFee.GetFee(nTxBytes));
}

CAmount CWallet::GetMinimumFee(unsigned int nTxBytes, unsigned int nConfirmTarget, const CTxMemPool& pool)
{
    // payTxFee is user-set "I want to pay this much"
    CAmount nFeeNeeded = payTxFee.GetFee(nTxBytes);
    // User didn't set: use -txconfirmtarget to estimate...
    if (nFeeNeeded == 0) {
        int estimateFoundTarget = nConfirmTarget;
        nFeeNeeded = pool.estimateSmartFee(nConfirmTarget, &estimateFoundTarget).GetFee(nTxBytes);
        // ... unless we don't have enough mempool data for estimatefee, then use fallbackFee
        if (nFeeNeeded == 0)
            nFeeNeeded = fallbackFee.GetFee(nTxBytes);
    }
    // prevent user from paying a fee below minRelayTxFee or minTxFee
    nFeeNeeded = std::max(nFeeNeeded, GetRequiredFee(nTxBytes));
    // But always obey the maximum
    if (nFeeNeeded > maxTxFee)
        nFeeNeeded = maxTxFee;
    return nFeeNeeded;
}




DBErrors CWallet::LoadWallet(bool& fFirstRunRet)
{
    if (!fFileBacked)
        return DB_LOAD_OK;
    fFirstRunRet = false;
    DBErrors nLoadWalletRet = CWalletDB(strWalletFile,"cr+").LoadWallet(this);
    if (nLoadWalletRet == DB_NEED_REWRITE)
    {
        if (CDB::Rewrite(strWalletFile, "\x04pool"))
        {
            LOCK(cs_wallet);
            setKeyPool.clear();
            // Note: can't top-up keypool here, because wallet is locked.
            // User will be prompted to unlock wallet the next operation
            // that requires a new key.
        }
    }

    if (nLoadWalletRet != DB_LOAD_OK)
        return nLoadWalletRet;
    fFirstRunRet = !vchDefaultKey.IsValid();

    uiInterface.LoadWallet(this);

    return DB_LOAD_OK;
}


DBErrors CWallet::ZapWalletTx(std::vector<CWalletTx>& vWtx)
{
    if (!fFileBacked)
        return DB_LOAD_OK;
    DBErrors nZapWalletTxRet = CWalletDB(strWalletFile,"cr+").ZapWalletTx(this, vWtx);
    if (nZapWalletTxRet == DB_NEED_REWRITE)
    {
        if (CDB::Rewrite(strWalletFile, "\x04pool"))
        {
            LOCK(cs_wallet);
            setKeyPool.clear();
            // Note: can't top-up keypool here, because wallet is locked.
            // User will be prompted to unlock wallet the next operation
            // that requires a new key.
        }
    }

    if (nZapWalletTxRet != DB_LOAD_OK)
        return nZapWalletTxRet;

    return DB_LOAD_OK;
}


bool CWallet::SetAddressBook(const CTxDestination& address, const std::string& strName, const std::string& strPurpose)
{
    bool fUpdated = false;
    {
        LOCK(cs_wallet); // mapAddressBook
        std::map<CTxDestination, CAddressBookData>::iterator mi = mapAddressBook.find(address);
        fUpdated = mi != mapAddressBook.end();
        mapAddressBook[address].name = strName;
        if (!strPurpose.empty()) /* update purpose only if requested */
            mapAddressBook[address].purpose = strPurpose;
    }
    NotifyAddressBookChanged(this, address, strName, ::IsMine(*this, address) != ISMINE_NO,
                             strPurpose, (fUpdated ? CT_UPDATED : CT_NEW) );
    if (!fFileBacked)
        return false;
    if (!strPurpose.empty() && !CWalletDB(strWalletFile).WritePurpose(CBitcoinAddress(address).ToString(), strPurpose))
        return false;
    return CWalletDB(strWalletFile).WriteName(CBitcoinAddress(address).ToString(), strName);
}

bool CWallet::DelAddressBook(const CTxDestination& address)
{
    {
        LOCK(cs_wallet); // mapAddressBook

        if(fFileBacked)
        {
            // Delete destdata tuples associated with address
            std::string strAddress = CBitcoinAddress(address).ToString();
            for (auto const& item: mapAddressBook[address].destdata)
            {
                CWalletDB(strWalletFile).EraseDestData(strAddress, item.first);
            }
        }
        mapAddressBook.erase(address);
    }

    NotifyAddressBookChanged(this, address, "", ::IsMine(*this, address) != ISMINE_NO, "", CT_DELETED);

    if (!fFileBacked)
        return false;
    CWalletDB(strWalletFile).ErasePurpose(CBitcoinAddress(address).ToString());
    return CWalletDB(strWalletFile).EraseName(CBitcoinAddress(address).ToString());
}

bool CWallet::SetDefaultKey(const CPubKey &vchPubKey)
{
    if (fFileBacked)
    {
        if (!CWalletDB(strWalletFile).WriteDefaultKey(vchPubKey))
            return false;
    }
    vchDefaultKey = vchPubKey;
    return true;
}

/**
 * Mark old keypool keys as used,
 * and generate all new keys 
 */
bool CWallet::NewKeyPool()
{
    {
        LOCK(cs_wallet);
        CWalletDB walletdb(strWalletFile);
        for (auto nIndex: setKeyPool)
            walletdb.ErasePool(nIndex);
        setKeyPool.clear();

        if (IsLocked())
            return false;

        int64_t nKeys = std::max(gArgs.GetArg("-keypool", DEFAULT_KEYPOOL_SIZE), (int64_t)0);
        for (int i = 0; i < nKeys; i++)
        {
            int64_t nIndex = i+1;
            walletdb.WritePool(nIndex, CKeyPool(GenerateNewKey()));
            setKeyPool.insert(nIndex);
        }
        LogPrintf("CWallet::NewKeyPool wrote %d new keys\n", nKeys);
    }
    return true;
}

bool CWallet::TopUpKeyPool(unsigned int kpSize)
{
    {
        LOCK(cs_wallet);

        if (IsLocked())
            return false;

        CWalletDB walletdb(strWalletFile);

        // Top up key pool
        unsigned int nTargetSize;
        if (kpSize > 0)
            nTargetSize = kpSize;
        else
            nTargetSize = std::max(gArgs.GetArg("-keypool", DEFAULT_KEYPOOL_SIZE), (int64_t) 0);

        while (setKeyPool.size() < (nTargetSize + 1))
        {
            int64_t nEnd = 1;
            if (!setKeyPool.empty())
                nEnd = *(--setKeyPool.end()) + 1;
            if (!walletdb.WritePool(nEnd, CKeyPool(GenerateNewKey())))
                throw std::runtime_error("TopUpKeyPool(): writing generated key failed");
            setKeyPool.insert(nEnd);
            LogPrintf("keypool added key %d, size=%u\n", nEnd, setKeyPool.size());
        }
    }
    return true;
}

void CWallet::ReserveKeyFromKeyPool(int64_t& nIndex, CKeyPool& keypool)
{
    nIndex = -1;
    keypool.vchPubKey = CPubKey();
    {
        LOCK(cs_wallet);

        if (!IsLocked())
            TopUpKeyPool();

        // Get the oldest key
        if(setKeyPool.empty())
            return;

        CWalletDB walletdb(strWalletFile);

        nIndex = *(setKeyPool.begin());
        setKeyPool.erase(setKeyPool.begin());
        if (!walletdb.ReadPool(nIndex, keypool))
            throw std::runtime_error("ReserveKeyFromKeyPool(): read failed");
        if (!HaveKey(keypool.vchPubKey.GetID()))
            throw std::runtime_error("ReserveKeyFromKeyPool(): unknown key in key pool");
        assert(keypool.vchPubKey.IsValid());
        LogPrintf("keypool reserve %d\n", nIndex);
    }
}

void CWallet::KeepKey(int64_t nIndex)
{
    // Remove from key pool
    if (fFileBacked)
    {
        CWalletDB walletdb(strWalletFile);
        walletdb.ErasePool(nIndex);
    }
    LogPrintf("keypool keep %d\n", nIndex);
}

void CWallet::ReturnKey(int64_t nIndex)
{
    // Return to key pool
    {
        LOCK(cs_wallet);
        setKeyPool.insert(nIndex);
    }
    LogPrintf("keypool return %d\n", nIndex);
}

bool CWallet::GetKeyFromPool(CPubKey& result)
{
    int64_t nIndex = 0;
    CKeyPool keypool;
    {
        LOCK(cs_wallet);
        ReserveKeyFromKeyPool(nIndex, keypool);
        if (nIndex == -1)
        {
            if (IsLocked()) return false;
            result = GenerateNewKey();
            return true;
        }
        KeepKey(nIndex);
        result = keypool.vchPubKey;
    }
    return true;
}

int64_t CWallet::GetOldestKeyPoolTime()
{
    int64_t nIndex = 0;
    CKeyPool keypool;
    ReserveKeyFromKeyPool(nIndex, keypool);
    if (nIndex == -1)
        return GetTime();
    ReturnKey(nIndex);
    return keypool.nTime;
}

std::map<CTxDestination, CAmount> CWallet::GetAddressBalances()
{
    std::map<CTxDestination, CAmount> balances;

    {
        LOCK(cs_wallet);
        for (auto walletEntry: mapWallet)
        {
            CWalletTx *pcoin = &walletEntry.second;

            if (!CheckFinalTx(*pcoin) || !pcoin->IsTrusted())
                continue;

            if (pcoin->IsCoinBase() && pcoin->GetBlocksToMaturity() > 0)
                continue;

            int nDepth = pcoin->GetDepthInMainChain();
            if (nDepth < (pcoin->IsFromMe(ISMINE_ALL) ? 0 : 1))
                continue;

            for (unsigned int i = 0; i < pcoin->vout.size(); i++)
            {
                CTxDestination addr;
                if (!IsMine(pcoin->vout[i]))
                    continue;
                if(!ExtractDestination(pcoin->vout[i].scriptPubKey, addr))
                    continue;

                CAmount n = IsSpent(walletEntry.first, i) ? 0 : pcoin->vout[i].nValue;

                if (!balances.count(addr))
                    balances[addr] = 0;
                balances[addr] += n;
            }
        }
    }

    return balances;
}

std::set< std::set<CTxDestination> > CWallet::GetAddressGroupings()
{
    AssertLockHeld(cs_wallet); // mapWallet
    std::set< std::set<CTxDestination> > groupings;
    std::set<CTxDestination> grouping;

    for (auto walletEntry: mapWallet)
    {
        CWalletTx *pcoin = &walletEntry.second;

        if (pcoin->vin.size() > 0)
        {
            bool any_mine = false;
            // group all input addresses with each other
            for (auto txin: pcoin->vin)
            {
                CTxDestination address;
                if(!IsMine(txin)) /* If this input isn't mine, ignore it */
                    continue;
                if(!ExtractDestination(mapWallet[txin.prevout.hash].vout[txin.prevout.n].scriptPubKey, address))
                    continue;
                grouping.insert(address);
                any_mine = true;
            }

            // group change with input addresses
            if (any_mine)
            {
               for (auto txout: pcoin->vout)
                   if (IsChange(txout))
                   {
                       CTxDestination txoutAddr;
                       if(!ExtractDestination(txout.scriptPubKey, txoutAddr))
                           continue;
                       grouping.insert(txoutAddr);
                   }
            }
            if (grouping.size() > 0)
            {
                groupings.insert(grouping);
                grouping.clear();
            }
        }

        // group lone addrs by themselves
        for (unsigned int i = 0; i < pcoin->vout.size(); i++)
            if (IsMine(pcoin->vout[i]))
            {
                CTxDestination address;
                if(!ExtractDestination(pcoin->vout[i].scriptPubKey, address))
                    continue;
                grouping.insert(address);
                groupings.insert(grouping);
                grouping.clear();
            }
    }

    std::set< std::set<CTxDestination>* > uniqueGroupings; // a set of pointers to groups of addresses
    std::map< CTxDestination, std::set<CTxDestination>* > setmap;  // map addresses to the unique group containing it
    for (auto grouping: groupings)
    {
        // make a set of all the groups hit by this new group
        std::set< std::set<CTxDestination>* > hits;
        std::map< CTxDestination, std::set<CTxDestination>* >::iterator it;
        for (auto address: grouping)
            if ((it = setmap.find(address)) != setmap.end())
                hits.insert((*it).second);

        // merge all hit groups into a new single group and delete old groups
        std::set<CTxDestination>* merged = new std::set<CTxDestination>(grouping);
        for (auto* hit: hits)
        {
            merged->insert(hit->begin(), hit->end());
            uniqueGroupings.erase(hit);
            delete hit;
        }
        uniqueGroupings.insert(merged);

        // update setmap
        for (auto element: *merged)
            setmap[element] = merged;
    }

    std::set< std::set<CTxDestination> > ret;
    for (auto* uniqueGrouping: uniqueGroupings)
    {
        ret.insert(*uniqueGrouping);
        delete uniqueGrouping;
    }

    return ret;
}

std::set<CTxDestination> CWallet::GetAccountAddresses(const std::string& strAccount) const
{
    LOCK(cs_wallet);
    std::set<CTxDestination> result;
    for (auto const& item: mapAddressBook)
    {
        const CTxDestination& address = item.first;
        const std::string& strName = item.second.name;
        if (strName == strAccount)
            result.insert(address);
    }
    return result;
}

bool CReserveKey::GetReservedKey(CPubKey& pubkey)
{
    if (nIndex == -1)
    {
        CKeyPool keypool;
        pwallet->ReserveKeyFromKeyPool(nIndex, keypool);
        if (nIndex != -1)
            vchPubKey = keypool.vchPubKey;
        else {
            return false;
        }
    }
    assert(vchPubKey.IsValid());
    pubkey = vchPubKey;
    return true;
}

void CReserveKey::KeepKey()
{
    if (nIndex != -1)
        pwallet->KeepKey(nIndex);
    nIndex = -1;
    vchPubKey = CPubKey();
}

void CReserveKey::ReturnKey()
{
    if (nIndex != -1)
        pwallet->ReturnKey(nIndex);
    nIndex = -1;
    vchPubKey = CPubKey();
}

void CWallet::GetAllReserveKeys(std::set<CKeyID>& setAddress) const
{
    setAddress.clear();

    CWalletDB walletdb(strWalletFile);

    LOCK2(cs_main, cs_wallet);
    for (auto const& id: setKeyPool)
    {
        CKeyPool keypool;
        if (!walletdb.ReadPool(id, keypool))
            throw std::runtime_error("GetAllReserveKeyHashes(): read failed");
        assert(keypool.vchPubKey.IsValid());
        CKeyID keyID = keypool.vchPubKey.GetID();
        if (!HaveKey(keyID))
            throw std::runtime_error("GetAllReserveKeyHashes(): unknown key in key pool");
        setAddress.insert(keyID);
    }
}

void CWallet::UpdatedTransaction(const uint256 &hashTx)
{
    {
        LOCK(cs_wallet);
        // Only notify UI if this transaction is in this wallet
        std::map<uint256, CWalletTx>::const_iterator mi = mapWallet.find(hashTx);
        if (mi != mapWallet.end())
            NotifyTransactionChanged(this, hashTx, CT_UPDATED);
    }
}

void CWallet::GetScriptForMining(boost::shared_ptr<CReserveScript> &script)
{
    boost::shared_ptr<CReserveKey> rKey(new CReserveKey(this));
    CPubKey pubkey;
    if (!rKey->GetReservedKey(pubkey))
        return;

    script = rKey;
    script->reserveScript = CScript() << ToByteVector(pubkey) << OP_CHECKSIG;
}

void CWallet::LockCoin(COutPoint& output)
{
    AssertLockHeld(cs_wallet); // setLockedCoins
    setLockedCoins.insert(output);
}

void CWallet::UnlockCoin(COutPoint& output)
{
    AssertLockHeld(cs_wallet); // setLockedCoins
    setLockedCoins.erase(output);
}

void CWallet::UnlockAllCoins()
{
    AssertLockHeld(cs_wallet); // setLockedCoins
    setLockedCoins.clear();
}

bool CWallet::IsLockedCoin(uint256 hash, unsigned int n) const
{
    AssertLockHeld(cs_wallet); // setLockedCoins
    COutPoint outpt(hash, n);

    return (setLockedCoins.count(outpt) > 0);
}

void CWallet::ListLockedCoins(std::vector<COutPoint>& vOutpts)
{
    AssertLockHeld(cs_wallet); // setLockedCoins
    for (std::set<COutPoint>::iterator it = setLockedCoins.begin();
         it != setLockedCoins.end(); it++) {
        COutPoint outpt = (*it);
        vOutpts.push_back(outpt);
    }
}

/** @} */ // end of Actions

class CAffectedKeysVisitor : public boost::static_visitor<void> {
private:
    const CKeyStore &keystore;
    std::vector<CKeyID> &vKeys;

public:
    CAffectedKeysVisitor(const CKeyStore &keystoreIn, std::vector<CKeyID> &vKeysIn) : keystore(keystoreIn), vKeys(vKeysIn) {}

    void Process(const CScript &script) {
        txnouttype type;
        std::vector<CTxDestination> vDest;
        int nRequired;
        if (ExtractDestinations(script, type, vDest, nRequired)) {
            for (auto const& dest: vDest)
                boost::apply_visitor(*this, dest);
        }
    }

    void operator()(const CKeyID &keyId) {
        if (keystore.HaveKey(keyId))
            vKeys.push_back(keyId);
    }

    void operator()(const CScriptID &scriptId) {
        CScript script;
        if (keystore.GetCScript(scriptId, script))
            Process(script);
    }

    void operator()(const CNoDestination &none) {}
};

void CWallet::GetKeyBirthTimes(std::map<CKeyID, int64_t> &mapKeyBirth) const {
    AssertLockHeld(cs_wallet); // mapKeyMetadata
    mapKeyBirth.clear();

    // get birth times for keys with metadata
    for (std::map<CKeyID, CKeyMetadata>::const_iterator it = mapKeyMetadata.begin(); it != mapKeyMetadata.end(); it++)
        if (it->second.nCreateTime)
            mapKeyBirth[it->first] = it->second.nCreateTime;

    // map in which we'll infer heights of other keys
    CBlockIndex *pindexMax = chainActive[std::max(0, chainActive.Height() - 144)]; // the tip can be reorganised; use a 144-block safety margin
    std::map<CKeyID, CBlockIndex*> mapKeyFirstBlock;
    std::set<CKeyID> setKeys;
    GetKeys(setKeys);
    for (auto const& keyid: setKeys) {
        if (mapKeyBirth.count(keyid) == 0)
            mapKeyFirstBlock[keyid] = pindexMax;
    }
    setKeys.clear();

    // if there are no such keys, we're done
    if (mapKeyFirstBlock.empty())
        return;

    // find first block that affects those keys, if there are any left
    std::vector<CKeyID> vAffected;
    for (std::map<uint256, CWalletTx>::const_iterator it = mapWallet.begin(); it != mapWallet.end(); it++) {
        // iterate over all wallet transactions...
        const CWalletTx &wtx = (*it).second;
        BlockMap::const_iterator blit = mapBlockIndex.find(wtx.hashBlock);
        if (blit != mapBlockIndex.end() && chainActive.Contains(blit->second)) {
            // ... which are already in a block
            int nHeight = blit->second->nHeight;
            for (auto const& txout: wtx.vout) {
                // iterate over all their outputs
                CAffectedKeysVisitor(*this, vAffected).Process(txout.scriptPubKey);
                for (auto const& keyid: vAffected) {
                    // ... and all their affected keys
                    std::map<CKeyID, CBlockIndex*>::iterator rit = mapKeyFirstBlock.find(keyid);
                    if (rit != mapKeyFirstBlock.end() && nHeight < rit->second->nHeight)
                        rit->second = blit->second;
                }
                vAffected.clear();
            }
        }
    }

    // Extract block timestamps for those keys
    for (std::map<CKeyID, CBlockIndex*>::const_iterator it = mapKeyFirstBlock.begin(); it != mapKeyFirstBlock.end(); it++)
        mapKeyBirth[it->first] = it->second->GetBlockTime() - 7200; // block times can be 2h off
}

bool CWallet::AddDestData(const CTxDestination &dest, const std::string &key, const std::string &value)
{
    if (boost::get<CNoDestination>(&dest))
        return false;

    mapAddressBook[dest].destdata.insert(std::make_pair(key, value));
    if (!fFileBacked)
        return true;
    return CWalletDB(strWalletFile).WriteDestData(CBitcoinAddress(dest).ToString(), key, value);
}

bool CWallet::EraseDestData(const CTxDestination &dest, const std::string &key)
{
    if (!mapAddressBook[dest].destdata.erase(key))
        return false;
    if (!fFileBacked)
        return true;
    return CWalletDB(strWalletFile).EraseDestData(CBitcoinAddress(dest).ToString(), key);
}

bool CWallet::LoadDestData(const CTxDestination &dest, const std::string &key, const std::string &value)
{
    mapAddressBook[dest].destdata.insert(std::make_pair(key, value));
    return true;
}

bool CWallet::GetDestData(const CTxDestination &dest, const std::string &key, std::string *value) const
{
    std::map<CTxDestination, CAddressBookData>::const_iterator i = mapAddressBook.find(dest);
    if(i != mapAddressBook.end())
    {
        CAddressBookData::StringMap::const_iterator j = i->second.destdata.find(key);
        if(j != i->second.destdata.end())
        {
            if(value)
                *value = j->second;
            return true;
        }
    }
    return false;
}

CKeyPool::CKeyPool()
{
    nTime = GetTime();
}

CKeyPool::CKeyPool(const CPubKey& vchPubKeyIn)
{
    nTime = GetTime();
    vchPubKey = vchPubKeyIn;
}

CWalletKey::CWalletKey(int64_t nExpires)
{
    nTimeCreated = (nExpires ? GetTime() : 0);
    nTimeExpires = nExpires;
}

int CMerkleTx::SetMerkleBranch(const CBlock& block)
{
    AssertLockHeld(cs_main);
    CBlock blockTmp;

    // Update the tx's hashBlock
    hashBlock = block.GetHash();

    // Locate the transaction
    for (nIndex = 0; nIndex < (int)block.vtx.size(); nIndex++)
        if (block.vtx[nIndex] == *(CTransaction*)this)
            break;
    if (nIndex == (int)block.vtx.size())
    {
        nIndex = -1;
        LogPrintf("ERROR: SetMerkleBranch(): couldn't find tx in block\n");
        return 0;
    }

    // Is the tx in a block that's in the main chain
    BlockMap::iterator mi = mapBlockIndex.find(hashBlock);
    if (mi == mapBlockIndex.end())
        return 0;
    const CBlockIndex* pindex = (*mi).second;
    if (!pindex || !chainActive.Contains(pindex))
        return 0;

    return chainActive.Height() - pindex->nHeight + 1;
}

int CMerkleTx::GetDepthInMainChain(const CBlockIndex* &pindexRet) const
{
    if (hashUnset())
        return 0;

    AssertLockHeld(cs_main);

    // Find the block it claims to be in
    BlockMap::iterator mi = mapBlockIndex.find(hashBlock);
    if (mi == mapBlockIndex.end())
        return 0;
    CBlockIndex* pindex = (*mi).second;
    if (!pindex || !chainActive.Contains(pindex))
        return 0;

    pindexRet = pindex;
    return ((nIndex == -1) ? (-1) : 1) * (chainActive.Height() - pindex->nHeight + 1);
}

int CMerkleTx::GetBlocksToMaturity() const
{
    if (!IsCoinBase())
        return 0;
    return std::max(0, (COINBASE_MATURITY+1) - GetDepthInMainChain());
}


bool CMerkleTx::AcceptToMemoryPool(bool fLimitFree, bool fRejectAbsurdFee)
{
    CValidationState state;
    return ::AcceptToMemoryPool(mempool, state, *this, fLimitFree, NULL, false, fRejectAbsurdFee);
}


bool CWallet::SelectCoinsMinConf(CAmount nTargetValue, unsigned int nSpendTime, int nConfMine,
                                 int nConfTheirs, std::vector<COutput> vCoins, std::set<std::pair<const CWalletTx*,unsigned int> >& setCoinsRet, int64_t& nValueRet) const
{
    setCoinsRet.clear();
    nValueRet = 0;

    // List of values less than target
    std::pair<int64_t, std::pair<const CWalletTx*,unsigned int> > coinLowestLarger;
    coinLowestLarger.first = std::numeric_limits<int64_t>::max();
    coinLowestLarger.second.first = NULL;
    std::vector<std::pair<int64_t, std::pair<const CWalletTx*,unsigned int> > > vValue;
    int64_t nTotalLower = 0;

    random_shuffle(vCoins.begin(), vCoins.end(), GetRandInt);

    for (auto output: vCoins)
    {
        const CWalletTx *pcoin = output.tx;

        if (output.nDepth < (IsFromMe(*pcoin) ? nConfMine : nConfTheirs))
            continue;

        int i = output.i;

        // Follow the timestamp rules
        if (pcoin->nTime > nSpendTime)
            continue;

        int64_t n = pcoin->vout[i].nValue;

        std::pair<int64_t,std::pair<const CWalletTx*,unsigned int> > coin = std::make_pair(n,std::make_pair(pcoin, i));

        if (n == nTargetValue)
        {
            setCoinsRet.insert(coin.second);
            nValueRet += coin.first;
            return true;
        }
        else if (n < nTargetValue + CENT)
        {
            vValue.push_back(coin);
            nTotalLower += n;
        }
        else if (n < coinLowestLarger.first)
        {
            coinLowestLarger = coin;
        }
    }

    if (nTotalLower == nTargetValue)
    {
        for (unsigned int i = 0; i < vValue.size(); ++i)
        {
            setCoinsRet.insert(vValue[i].second);
            nValueRet += vValue[i].first;
        }
        return true;
    }

    if (nTotalLower < nTargetValue)
    {
        if (coinLowestLarger.second.first == NULL)
            return false;
        setCoinsRet.insert(coinLowestLarger.second);
        nValueRet += coinLowestLarger.first;
        return true;
    }

    // Solve subset sum by stochastic approximation
    std::sort(vValue.rbegin(), vValue.rend(), CompareValueOnly());
    std::vector<char> vfBest;
    int64_t nBest;

    ApproximateBestSubset(vValue, nTotalLower, nTargetValue, vfBest, nBest, 1000);
    if (nBest != nTargetValue && nTotalLower >= nTargetValue + CENT)
        ApproximateBestSubset(vValue, nTotalLower, nTargetValue + CENT, vfBest, nBest, 1000);

    // If we have a bigger coin and (either the stochastic approximation didn't find a good solution,
    //                                   or the next bigger coin is closer), return the bigger coin
    if (coinLowestLarger.second.first &&
        ((nBest != nTargetValue && nBest < nTargetValue + CENT) || coinLowestLarger.first <= nBest))
    {
        setCoinsRet.insert(coinLowestLarger.second);
        nValueRet += coinLowestLarger.first;
    }
    else {
        for (unsigned int i = 0; i < vValue.size(); i++)
            if (vfBest[i])
            {
                setCoinsRet.insert(vValue[i].second);
                nValueRet += vValue[i].first;
            }

        if (fDebug && gArgs.GetBoolArg("-printpriority", false))
        {
            //// debug print
            LogPrintf("SelectCoins() best subset: ");
            for (unsigned int i = 0; i < vValue.size(); i++)
                if (vfBest[i])
                    LogPrintf("%s ", FormatMoney(vValue[i].first).c_str());
            LogPrintf("total %s\n", FormatMoney(nBest).c_str());
        }
    }

    return true;
}

bool CWallet::SelectCoins(CAmount nTargetValue, unsigned int nSpendTime, std::set<std::pair<const CWalletTx*,unsigned int> >& setCoinsRet,
                          int64_t& nValueRet, const CCoinControl* coinControl) const
{
    std::vector<COutput> vCoins;
    AvailableCoins(vCoins, true, coinControl); 

    // coin control -> return all selected outputs (we want all selected to go into the transaction for sure)
    if (coinControl && coinControl->HasSelected() && !coinControl->fAllowOtherInputs)
    {
        for (auto const& out: vCoins)
        {
            if (!out.fSpendable)
                 continue;
            nValueRet += out.tx->vout[out.i].nValue;
            setCoinsRet.insert(std::make_pair(out.tx, out.i));
        }
        return (nValueRet >= nTargetValue);
    }

    return (SelectCoinsMinConf(nTargetValue, nSpendTime, 1, 6, vCoins, setCoinsRet, nValueRet) ||
            SelectCoinsMinConf(nTargetValue, nSpendTime, 1, 1, vCoins, setCoinsRet, nValueRet) ||
            SelectCoinsMinConf(nTargetValue, nSpendTime, 0, 1, vCoins, setCoinsRet, nValueRet));
}

// ppcoin: create coin stake transaction
bool CWallet::CreateCoinStake(const CKeyStore& keystore, unsigned int nBits, int64_t nSearchInterval, CTransaction& txNew)
{
    // The following split & combine thresholds are important to security
    // Should not be adjusted if you don't understand the consequences
    static unsigned int nStakeSplitAge = (60 * 60 * 24 * 30);
    const CBlockIndex* pIndex0 = GetLastBlockIndex(chainActive.Tip(), false);
    int64_t nCombineThreshold = 0;
    if(pIndex0->pprev)
        nCombineThreshold = GetProofOfWorkReward(pIndex0->nHeight, MIN_TX_FEE(txNew.nTime), pIndex0->pprev->GetBlockHash()) / 3;

    CBigNum bnTargetPerCoinDay;
    bnTargetPerCoinDay.SetCompact(nBits);

    txNew.vin.clear();
    txNew.vout.clear();
    // Mark coin stake transaction
    CScript scriptEmpty;
    scriptEmpty.clear();
    txNew.vout.push_back(CTxOut(0, scriptEmpty));
    // Choose coins to use
    CAmount nBalance = GetBalance();
    CAmount nReserveBalance = 0;
    if (gArgs.IsArgSet("-reservebalance") && !ParseMoney(gArgs.GetArg("-reservebalance", ""), nReserveBalance))
        return error("CreateCoinStake : invalid reserve balance amount");
    if (nBalance <= nReserveBalance)
        return false;

    std::set<std::pair<const CWalletTx*,unsigned int> > setCoins;
    std::vector<const CWalletTx*> vwtxPrev;
    int64_t nValueIn = 0;
    if (!SelectCoins(nBalance - nReserveBalance, txNew.nTime, setCoins, nValueIn))
        return false;

    if (setCoins.empty())
        return false;

    int64_t nCredit = 0;
    CScript scriptPubKeyKernel;
    int64_t timeRedux = GetTime();
    bool fKernelFound = false;
    for (auto pcoin: setCoins)
    {
        CDiskTxPos txindex;
        {
            LOCK2(cs_main, cs_wallet);
            if (!pblocktree->ReadTxIndex(pcoin.first->GetHash(), txindex))
                continue;
        }

        // Read block header
        CBlock block;
        {
            LOCK2(cs_main, cs_wallet);
            CDiskBlockPos blockPos(txindex.nFile, txindex.nPos);
            if (!ReadBlockFromDisk(block, blockPos, Params().GetConsensus()))
                continue;
        }

        static int nMaxStakeSearchInterval = 60;

        // LogPrintf(">> block.GetBlockTime() = %"PRI64d", nStakeMinAge = %d, txNew.nTime = %d\n", block.GetBlockTime(), nStakeMinAge,txNew.nTime);
        if (block.GetBlockTime() + Params().getStakeMinAge() > txNew.nTime - nMaxStakeSearchInterval)
            continue; // only count coins meeting min age requirement

        {
            // LogPrintf(">> In.....\n");
            // Search backward in time from the given txNew timestamp
            // Search nSearchInterval seconds back up to nMaxStakeSearchInterval
            uint256 hashProofOfStake;
            hashProofOfStake.SetNull();
            COutPoint prevoutStake = COutPoint(pcoin.first->GetHash(), pcoin.second);
            unsigned int n = (unsigned int)(GetTime() - timeRedux);
            if (CheckStakeKernelHash(chainActive.Tip()->nHeight+1, nBits, block, txindex.nTxOffset, *pcoin.first, prevoutStake, txNew.nTime - n, hashProofOfStake))
            {
               // Found a kernel
                if (fDebug)
                    LogPrintf("CreateCoinStake : kernel found\n");
                std::vector<std::vector<unsigned char> > vSolutions;
                txnouttype whichType;
                CScript scriptPubKeyOut;
                scriptPubKeyKernel = pcoin.first->vout[pcoin.second].scriptPubKey;
                if (!Solver(scriptPubKeyKernel, whichType, vSolutions))
                {
                    if (fDebug)
                        LogPrintf("CreateCoinStake : failed to parse kernel\n");
                    break;
                }
                if (fDebug)
                    LogPrintf("CreateCoinStake : parsed kernel type=%d\n", whichType);
                if (whichType != TX_PUBKEY && whichType != TX_PUBKEYHASH)
                {
                    if (fDebug)
                        LogPrintf("CreateCoinStake : no support for kernel type=%d\n", whichType);
                    break;  // only support pay to public key and pay to address
                }
                if (whichType == TX_PUBKEYHASH) // pay to address type
                {
                    // convert to pay to public key type
                    CKey key;
                    if (!keystore.GetKey(uint160(vSolutions[0]), key))
                    {
                        if (fDebug)
                            LogPrintf("CreateCoinStake : failed to get key for kernel type=%d\n", whichType);
                        break;  // unable to find corresponding public key
                    }
                    scriptPubKeyOut << key.GetPubKey() << OP_CHECKSIG;
                }
                else
                    scriptPubKeyOut = scriptPubKeyKernel;

                txNew.nTime -= n;
                txNew.vin.push_back(CTxIn(pcoin.first->GetHash(), pcoin.second));
                nCredit += pcoin.first->vout[pcoin.second].nValue;
                vwtxPrev.push_back(pcoin.first);
                txNew.vout.push_back(CTxOut(0, scriptPubKeyOut));
                if (block.GetBlockTime() + nStakeSplitAge > txNew.nTime)
                    txNew.vout.push_back(CTxOut(0, scriptPubKeyOut)); //split stake
<<<<<<< HEAD
=======


>>>>>>> c0fc3e3e
                if (fDebug)
                    LogPrintf("CreateCoinStake : added kernel type=%d\n", whichType);
                fKernelFound = true;
                break;
            }
            else
            {
                /// TODO
                /// sleep very briefly before trying next pcoin for kernel. removing this would be an obvious opimization but it is here to keep cpu temps
                /// lower in times of high difficulty staking, possible change to configurable parameter later so i will mark this with todo
                MilliSleep(100);
            }
        }
        if (fKernelFound)
            break; // if kernel is found stop searching

    }
    if(!fKernelFound)
    {
        return false;
    }
    if (nCredit == 0 || nCredit > nBalance - nReserveBalance)
    {
        //LogPrintf(">> Wallet: CreateCoinStake: nCredit = %"PRId64", nBalance = %"PRId64", nReserveBalance = %"PRId64"\n", nCredit, nBalance, nReserveBalance);
        return false;
    }

    for (auto pcoin: setCoins)
    {
        // Attempt to add more inputs
        // Only add coins of the same key/address as kernel
        if (txNew.vout.size() == 2 && ((pcoin.first->vout[pcoin.second].scriptPubKey == scriptPubKeyKernel || pcoin.first->vout[pcoin.second].scriptPubKey == txNew.vout[1].scriptPubKey))
            && pcoin.first->GetHash() != txNew.vin[0].prevout.hash)
        {
            // Stop adding more inputs if already too many inputs
            if (txNew.vin.size() >= 100)
                break;
            // Stop adding more inputs if value is already pretty significant
            if (nCredit > nCombineThreshold)
                break;
            // Stop adding inputs if reached reserve limit
            if (nCredit + pcoin.first->vout[pcoin.second].nValue > nBalance - nReserveBalance)
                break;
            // Do not add additional significant input
            if (pcoin.first->vout[pcoin.second].nValue > nCombineThreshold)
                continue;
            // Do not add input that is still too young
            if (pcoin.first->nTime + Params().getStakeMaxAge() > txNew.nTime)
                continue;
            txNew.vin.push_back(CTxIn(pcoin.first->GetHash(), pcoin.second));
            nCredit += pcoin.first->vout[pcoin.second].nValue;
            vwtxPrev.push_back(pcoin.first);
        }
    }
    // Calculate coin age reward
    {
        uint64_t nCoinAge;
        const CBlockIndex* pIndex0 = GetLastBlockIndex(chainActive.Tip(), false);

        if (!txNew.GetCoinAge(nCoinAge))
        {
            return error("CreateCoinStake : failed to calculate coin age");
        }

        int64_t nCreditReward = GetProofOfStakeReward(txNew.GetCoinAge(nCoinAge, true), pIndex0->nHeight);
        LogPrintf("nCreditReward create=%d \n", nCreditReward);
        nCredit = nCredit + nCreditReward;
    }

    int64_t nMinFee = 0;
    while(true)
    {
        // Set output amount
        if (txNew.vout.size() == 3)
        {
            txNew.vout[1].nValue = ((nCredit - nMinFee) / 2 / CENT) * CENT;
            txNew.vout[2].nValue = nCredit - nMinFee - txNew.vout[1].nValue;
        }
        else
            txNew.vout[1].nValue = nCredit - nMinFee;

        // Sign
        int nIn = 0;
        for (auto const* pcoin: vwtxPrev)
        {
            if (!SignSignature(*this, *pcoin, txNew, nIn++))
                return error("CreateCoinStake : failed to sign coinstake");
        }

        // Limit size
        unsigned int nBytes = ::GetSerializeSize(txNew, SER_NETWORK, PROTOCOL_VERSION);
        if (nBytes >= MAX_BLOCK_SIZE_GEN/5)
            return error("CreateCoinStake : exceeded coinstake size limit");

        // Check enough fee is paid
        if (nMinFee < txNew.GetMinFee() - MIN_TX_FEE(txNew.nTime))
        {
            nMinFee = txNew.GetMinFee() - MIN_TX_FEE(txNew.nTime);
            continue; // try signing again
        }
        else
        {
            if (fDebug && gArgs.GetBoolArg("-printfee", false))
                LogPrintf("CreateCoinStake : fee for coinstake %s\n", FormatMoney(nMinFee).c_str());
            break;
        }
    }

    // Successfully generated coinstake
    return true;
}<|MERGE_RESOLUTION|>--- conflicted
+++ resolved
@@ -3299,11 +3299,7 @@
                 txNew.vout.push_back(CTxOut(0, scriptPubKeyOut));
                 if (block.GetBlockTime() + nStakeSplitAge > txNew.nTime)
                     txNew.vout.push_back(CTxOut(0, scriptPubKeyOut)); //split stake
-<<<<<<< HEAD
-=======
-
-
->>>>>>> c0fc3e3e
+
                 if (fDebug)
                     LogPrintf("CreateCoinStake : added kernel type=%d\n", whichType);
                 fKernelFound = true;
