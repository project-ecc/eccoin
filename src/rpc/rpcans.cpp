#include <stdint.h>
#include <univalue.h>
#include <cctype>

#include "ans/ans.h"
#include "base58.h"
#include "main.h"
#include "rpcserver.h"
#include "tx/servicetx.h"
#include "util/utilmoneystr.h"
#include "wallet/wallet.h"

bool EnsureWalletIsAvailable(bool avoidException);
void SendMoney(const CTxDestination &address, CAmount nValue, bool fSubtractFeeFromAmount, CWalletTx& wtxNew);

/*************************************
 *
 * ANS Internal RPC Logic
 *
 */

static bool AreServicesEnabled()
{
    return pnetMan->getActivePaymentNetwork()->getChainManager()->chainActive.Tip()->pprev->GetMedianTimePast() >= SERVICE_UPGRADE_HARDFORK;
}

AnsRecordTypes resolveRecordType(std::string strRecordType)
{
    AnsRecordTypes recordtype;
    if(strRecordType == "A" || strRecordType == "a")
    {
        recordtype = AnsRecordTypes::A_RECORD;
    }
    else if(strRecordType == "PTR" || strRecordType == "ptr")
    {
        recordtype = AnsRecordTypes::PTR_RECORD;
    }
    else
    {
        recordtype = AnsRecordTypes::UNKNOWN_RECORD;
    }
    return recordtype;
}
/*
bool getRecordUnknownType(std::string strRecordName, CAnsRecord& record)
{
    record.setNull();
    if(strRecordName.size() <= 25)
    {
        if(pansMain->getRecord(AnsRecordTypes::A_RECORD, strRecordName, record))
        {
           return true;
        }
    }
    else
    {
        if(pansMain->getRecord(AnsRecordTypes::PTR_RECORD, strRecordName, record))
        {
           return true;
        }
    }
    return false;
}
*/
static CAmount CalcAnsFeeFromMonths(uint8_t months)
{
<<<<<<< HEAD
    return (months * 50) * COIN;
=======
    if(!AreServicesEnabled())
    {
        throw JSONRPCError(RPC_MISC_ERROR, "services are not active until May 5th at 00:00:00 UTC ");
    }

    if (fHelp || params.size() < 1 || params.size() > 2)
        throw std::runtime_error(
            "getansrecord \"record name\" \"record type\" \n"
            "\nReturn the full record with the record name.\n"
            "\nArguments:\n"
            "1. \"record name\"     (string, required) The fetch the record with the provided record name\n"
            "2. \"record type\"     (string, optional) Search only this recordset for the provided record name\n"
            "\nResult:\n"
            "{\n                  (json array of name-address pairs)\n"
            "  \"name, address\"  (string) a ecc address associated with the given account\n"
            "  ,...\n"
            "}\n"
            "\nExamples:\n"
            + HelpExampleCli("getansrecord"," \"name\" \"A\"")
            + HelpExampleRpc("getansrecord"," \"EQT4WawJ6BN2JuaTfViuztHFeiqj2KCvTf\" \"PTR\"")
        );
    std::string strRecordName = params[0].get_str();
    AnsRecordTypes recordtype = AnsRecordTypes::UNKNOWN_RECORD;
    CAnsRecord record = CAnsRecord();
    UniValue ret(UniValue::VOBJ);
    if(params.size() == 2)
    {
        recordtype = resolveRecordType(params[1].get_str());
        record = pansMain->getRecord(recordtype, strRecordName);
    }
    else
    {
        record = getRecordUnknownType(strRecordName);
    }
    if(record == CAnsRecord())
    {
        ret.push_back(Pair("ERROR", "there is no record with that record name"));
        return ret;
    }
    ret.push_back(Pair("Key"        , strRecordName                    ));
    ret.push_back(Pair("Value"      , record.getValue()                ));
    ret.push_back(Pair("ExpireTime" , record.getExpireTime()           ));
    ret.push_back(Pair("paymentHash", record.getPaymentHash().GetHex() ));
    ret.push_back(Pair("ServiceHash", record.getServiceHash().GetHex() ));
    return ret;
>>>>>>> 38703c54
}

static void CreatePayment(const CTxDestination &address, CAmount nFeeRequired, CWalletTx& wtxNew, CReserveKey& reservekey, CAmount& nFeeRet)
{
    CAmount curBalance = pwalletMain->GetBalance();
    CAmount nValue = 1 * COIN;
    // Check amount
    if (nValue <= 0)
        throw JSONRPCError(RPC_INVALID_PARAMETER, "Invalid amount");

    if (nValue > curBalance)
        throw JSONRPCError(RPC_WALLET_INSUFFICIENT_FUNDS, "Insufficient funds");

    // Parse ecc address
    CScript scriptPubKey = GetScriptForDestination(address);
    std::string strError;
    CRecipient recipient = {scriptPubKey, nValue, false};
    if (!pwalletMain->CreateTransactionForService(recipient, wtxNew, reservekey, nFeeRequired, nFeeRet, strError))
    {
        if (nValue + nFeeRequired > pwalletMain->GetBalance())
        {
            strError = strprintf("Error: This transaction requires a transaction fee of at least %s because of its amount, complexity, or use of recently received funds!", FormatMoney(nFeeRequired));
        }
        throw JSONRPCError(RPC_WALLET_ERROR, strError);
    }
}

static void CreateANStransaction(CServiceTransaction& stxnew, CWalletTx& wtxnew, std::string& strUsername, uint8_t nMonths, Opcode_ANS opcode)
{
    stxnew.nVersion = CServiceTransaction::CURRENT_VERSION;
    stxnew.nServiceId = 0; // 0 is for ANS because pure payment addresses use odd number tx versions
    stxnew.nTime = GetTime();
    stxnew.nOpCode = opcode;
    stxnew.nExpireTime = nMonths * (60*60*24*30); // months * 30 days
    stxnew.vdata = std::vector<unsigned char>(strUsername.begin(), strUsername.end()); // should just be the username
    // add service transaction hash to payment hash so it can be rehashed later
    wtxnew.tx->serviceReferenceHash = stxnew.GetHash();
}

bool getAddrFromPtx(std::string& addr, CTransactionRef ptx)
{
    addr = "";
    std::vector<std::vector<unsigned char> > vSolutionsOut;
    txnouttype whichTypeOut;
    CKeyID addressOutID;
    CBitcoinAddress addrOut;
    CScript scriptPubKeyOut = ptx->vout[0].scriptPubKey;
    if (!Solver(scriptPubKeyOut, whichTypeOut, vSolutionsOut))
    {
        return false;
    }

    if (whichTypeOut == TX_PUBKEY)
    {
        CPubKey pubKey(vSolutionsOut[0]);
        if (!pubKey.IsValid())
        {
            return false;
        }
        addressOutID = pubKey.GetID();
    }
    else if (whichTypeOut == TX_PUBKEYHASH)
    {
        addressOutID = CKeyID(uint160(vSolutionsOut[0]));
    }
    else
    {
        return false;
    }
    addrOut = CBitcoinAddress(addressOutID);
    addr = addrOut.ToString();
    return true;
}

/*************************************
 *
 * ANS Commands
 *
 */


UniValue getansrecord(const UniValue& params, bool fHelp)
{
    if (fHelp || params.size() != 2)
        throw std::runtime_error(
            "getansrecord \"record name\" \"record type\" \n"
            "\nReturn the full record with the record name.\n"
            "\nArguments:\n"
            "1. \"record name\"     (string, required) The fetch the record with the provided record name\n"
            "2. \"record type\"     (string, optional) Search only this recordset for the provided record name\n"
            "\nResult:\n"
            "{\n                  (json array of name-address pairs)\n"
            "  \"name, address\"  (string) a ecc address associated with the given account\n"
            "  ,...\n"
            "}\n"
            "\nExamples:\n"
            + HelpExampleCli("getansrecord"," \"name\" \"A\"")
            + HelpExampleRpc("getansrecord"," \"EQT4WawJ6BN2JuaTfViuztHFeiqj2KCvTf\" \"PTR\"")
        );
    std::string strRecordName = params[0].get_str();
    AnsRecordTypes recordtype = AnsRecordTypes::UNKNOWN_RECORD;
    CAnsRecord record = CAnsRecord();
    CAnsRecordSet recordSet;
    UniValue ret(UniValue::VARR);
    {
        recordtype = resolveRecordType(params[1].get_str());
        if(recordtype == A_RECORD)
        {
            pansMain->getRecord(strRecordName, recordSet);
            std::map<std::string, CAnsRecord> records = recordSet.getRecords();
            std::map<std::string, CAnsRecord>::iterator iter;
            for(iter = records.begin(); iter != records.end(); iter++)
            {
                UniValue obj(UniValue::VOBJ);
                CAnsRecord rec = (*iter).second;
                ret.push_back(Pair("Key for this record" , strRecordName         ));
                obj.push_back(Pair("Name"        , rec.getName()                 ));
                obj.push_back(Pair("Code"        , rec.getVertificationCode()    ));
                obj.push_back(Pair("Address"     , rec.getAddress()              ));
                obj.push_back(Pair("ExpireTime"  , rec.getExpireTime()           ));
                obj.push_back(Pair("paymentHash" , rec.getPaymentHash().GetHex() ));
                obj.push_back(Pair("ServiceHash" , rec.getServiceHash().GetHex() ));
                ret.push_back(obj);
            }
            return ret;
        }
        else if(recordtype == PTR_RECORD)
        {
            UniValue obj(UniValue::VOBJ);
            pansMain->getRecord(strRecordName, record);
            obj.push_back(Pair("Key for this record" , strRecordName                    ));
            obj.push_back(Pair("Name"                , record.getName()                 ));
            obj.push_back(Pair("Code"                , record.getVertificationCode()    ));
            obj.push_back(Pair("Address"             , record.getAddress()              ));
            obj.push_back(Pair("ExpireTime"          , record.getExpireTime()           ));
            obj.push_back(Pair("paymentHash"         , record.getPaymentHash().GetHex() ));
            obj.push_back(Pair("ServiceHash"         , record.getServiceHash().GetHex() ));
            ret.push_back(obj);
            return ret;
        }
        else
        {
            ret.push_back(Pair("ERROR", "unknown record type"));
            return ret;
        }
    }
    //getRecordUnknownType(strRecordName, record);
    ret.push_back(Pair("ERROR", "unknown record type"));
    return ret;
}

UniValue registerans(const UniValue& params, bool fHelp)
{
    if(!AreServicesEnabled())
    {
        throw JSONRPCError(RPC_MISC_ERROR, "services are not active until May 5th at 00:00:00 UTC ");
    }

    if (!EnsureWalletIsAvailable(fHelp))
        return NullUniValue;

    if (fHelp || params.size() != 2)
    {
        throw std::runtime_error(
            "getansaddress \"eccaddress\" \"username\" \n"
            "\nAssign a username to an owned address.\n"
            + HelpRequiringPassphrase() +
            "\nArguments:\n"
            "1. \"eccaddress\"  (string, required) The ecc address to have a username set to.\n"
            "2. \"username\"    (string, required) The username to be set.\n"
            "\nResult:\n"
            "\"transactionid\"  (string) The transaction id and additional info.\n"
            "\nExamples:\n"
            + HelpExampleCli("sendtoaddress", "\"EQT4WawJ6BN2JuaTfViuztHFeiqj2KCvTf\" \"alice\"")
            + HelpExampleRpc("sendtoaddress", "\"EQT4WawJ6BN2JuaTfViuztHFeiqj2KCvTf\" \"bob\"")
        );
    }

    LOCK2(cs_main, pwalletMain->cs_wallet);

    std::string strAddress = params[0].get_str();
    CBitcoinAddress address(strAddress);
    if (!address.IsValid())
    {
        throw JSONRPCError(RPC_INVALID_ADDRESS_OR_KEY, "Invalid Bitcoin address");
    }
    if(!pwalletMain->AddressIsMine(address.Get()))
    {
        throw JSONRPCError(RPC_WALLET_ERROR, "Private key for address " + address.ToString() + " is not known");
    }

    // Amount
    std::string strUsername;
    strUsername = params[1].get_str();

    if(strUsername.length() > 25)
    {
        throw JSONRPCError(RPC_INVALID_PARAMS, "Username exceeds maxiumum length of 25");
    }

    std::string::size_type i = 0;
    while(i<strUsername.length())
    {
        /// ANS names can only have ascii values in them
        if(isalnum(strUsername[i]) == false)
        {
            throw JSONRPCError(RPC_INVALID_PARAMS, "Username contains invalid charactar. All alphanumeric characters EXCEPT for zero, capital i, capital o, and lowercase L are allowed");
        }
        i++;
    }
    EnsureWalletIsUnlocked();
    // check to make sure we dont already have an PTR record for that address, this prevents people from accidently buying a second name when they already have one
    if(pansMain->existsRecord(AnsRecordTypes::PTR_RECORD, strAddress))
    {
        throw JSONRPCError(RPC_INVALID_PARAMS, std::string("Username already exists for address: ")+strAddress);
    }
    uint8_t nMonths = 1;

    CWalletTx wtx;
    CServiceTransaction stx;
    // TODO : have user enter coin amount to pay for ans address, right now it is set to the default 1 month and cant be changed
    CAmount nAmount = CalcAnsFeeFromMonths(nMonths);
    CAmount nFeeRet = 0;
    // Create and send the transaction
    CReserveKey reservekey(pwalletMain);
    CreatePayment(address.Get(), nAmount, wtx, reservekey, nFeeRet);
    CreateANStransaction(stx, wtx, strUsername, nFeeRet, Opcode_ANS::OP_REGISTER);
    // update the payment hash to include the service transactions hash as a member of its hash
    wtx.tx->UpdateHash();
    // paymentReferenceHash of service transaction must be set AFTER rehashing the payment hash as the rehash of the payment hash will include the hash of the service transaction
    stx.paymentReferenceHash = wtx.tx->GetHash();
    LogPrintf("payment transaction made was: %s \n", wtx.tx->ToString().c_str());
    LogPrintf("service transaction made was: %s \n", stx.ToString().c_str());
    CValidationState state;
    if (!pwalletMain->CommitTransaction(wtx, reservekey, g_connman.get(), state))
    {
        throw JSONRPCError(RPC_WALLET_ERROR, "Error: The transaction was rejected! This might happen if some of the coins in your wallet were already spent, such as if you used a copy of wallet.dat and coins were spent in the copy but not marked as spent here.");
    }
    std::string addr;
    getAddrFromPtx(addr, wtx.tx);
    if (!pwalletMain->CommitTransactionForService(stx, addr, g_connman.get()))
    {
        throw JSONRPCError(RPC_WALLET_ERROR, "Error: The service transaction was rejected! This might happen for a variety of reasons.");
    }
    std::string responseMessage = "The user name " + strUsername + " has been assigned to the address " + strAddress + ""
        " with PaymentHash = " + wtx.tx->GetHash().GetHex() + " and  ServiceHash = " + stx.GetHash().GetHex();

    return responseMessage;
}


UniValue renewans(const UniValue& params, bool fHelp)
{
    if (!EnsureWalletIsAvailable(fHelp))
        return NullUniValue;

    if (fHelp || params.size() != 3)
    {
        throw std::runtime_error(
            "renewans \"eccaddress\" \"username\" \"code\" \n"
            "\nAdd more time to an ans username.\n"
            + HelpRequiringPassphrase() +
            "\nArguments:\n"
            "1. \"eccaddress\"  (string, required) The ecc address the username is set to.\n"
            "2. \"username\"    (string, required) The username that is set.\n"
            "3. \"code\"        (string, required) The verification code for the username.\n"
            "\nResult:\n"
            "\"transactionid\"  (string) The transaction id and additional info.\n"
            "\nExamples:\n"
            + HelpExampleCli("sendtoaddress", "\"EQT4WawJ6BN2JuaTfViuztHFeiqj2KCvTf\" \"alice\"")
            + HelpExampleRpc("sendtoaddress", "\"EQT4WawJ6BN2JuaTfViuztHFeiqj2KCvTf\" \"bob\"")
        );
    }
    LOCK2(cs_main, pwalletMain->cs_wallet);

    std::string strAddress = params[0].get_str();
    CBitcoinAddress address(strAddress);
    if (!address.IsValid())
    {
        throw JSONRPCError(RPC_INVALID_ADDRESS_OR_KEY, "Invalid Bitcoin address");
    }
    if(!pwalletMain->AddressIsMine(address.Get()))
    {
        throw JSONRPCError(RPC_WALLET_ERROR, "Private key for address " + address.ToString() + " is not known");
    }
    // Amount
    std::string strUsername = params[1].get_str();
    std::string code = params[2].get_str();
    CAnsRecordSet recordSet;
    CAnsRecord record;
    if(!pansMain->getRecord(strUsername, recordSet))
    {
        throw JSONRPCError(RPC_WALLET_ERROR, "Error: There is no record for that username");
    }
    if(!recordSet.getRecord(code, record))
    {
        throw JSONRPCError(RPC_WALLET_ERROR, "Error: There is no record for that username with that verification code");
    }
    if(address.ToString() != record.getAddress())
    {
        throw JSONRPCError(RPC_WALLET_ERROR, "Error: The entered address does not match the address for that record");
    }
    uint8_t nMonths = 1;

    CWalletTx wtx;
    CServiceTransaction stx;
    // TODO : have user enter coin amount to pay for ans address, right now it is set to the default 1 month and cant be changed
    CAmount nAmount = CalcAnsFeeFromMonths(nMonths);
    CAmount nFeeRet = 0;
    // Create and send the transaction
    CReserveKey reservekey(pwalletMain);
    CreatePayment(address.Get(), nAmount, wtx, reservekey, nFeeRet);
    CreateANStransaction(stx, wtx, strUsername, nMonths, Opcode_ANS::OP_RENEW);
    // update the payment hash to include the service transactions hash as a member of its hash
    wtx.tx->UpdateHash();
    // paymentReferenceHash of service transaction must be set AFTER rehashing the payment hash as the rehash of the payment hash will include the hash of the service transaction
    stx.paymentReferenceHash = wtx.tx->GetHash();
    LogPrintf("payment transaction made was: %s \n", wtx.tx->ToString().c_str());
    LogPrintf("service transaction made was: %s \n", stx.ToString().c_str());
    CValidationState state;
    if (!pwalletMain->CommitTransaction(wtx, reservekey, g_connman.get(), state))
    {
        throw JSONRPCError(RPC_WALLET_ERROR, "Error: The transaction was rejected! This might happen if some of the coins in your wallet were already spent, such as if you used a copy of wallet.dat and coins were spent in the copy but not marked as spent here.");
    }
    std::string addr;
    getAddrFromPtx(addr, wtx.tx);
    if (!pwalletMain->CommitTransactionForService(stx, addr, g_connman.get()))
    {
        throw JSONRPCError(RPC_WALLET_ERROR, "Error: The service transaction was rejected! This might happen for a variety of reasons.");
    }
    std::string responseMessage = "The user name " + strUsername + " has been assigned to the address " + strAddress + ""
        " with PaymentHash = " + wtx.tx->GetHash().GetHex() + " and  ServiceHash = " + stx.GetHash().GetHex();

    return responseMessage;
}

UniValue sendtoans(const UniValue& params, bool fHelp)
{
    if (!EnsureWalletIsAvailable(fHelp))
        return NullUniValue;

    if (fHelp || params.size() != 3)
        throw std::runtime_error(
            "sendtoans \"username\" amount \"code\" \n"
            "\nSend an amount to a given address.\n"
            + HelpRequiringPassphrase() +
            "\nArguments:\n"
            "1. \"username\"  (string, required) The bitcoin address to send to.\n"
            "2. \"amount\"      (numeric or string, required) The amount in " + CURRENCY_UNIT + " to send. eg 0.1\n"
            "3. \"code\"     (string, required) The verification code for the ans username supplied in the first param.\n"
            "\nResult:\n"
            "\"transactionid\"  (string) The transaction id.\n"
            "\nExamples:\n"
            + HelpExampleCli("sendtoaddress", "\"1M72Sfpbz1BPpXFHz9m3CdqATR44Jvaydd\" 0.1 \"1AD0-7\"")
            + HelpExampleRpc("sendtoaddress", "\"1M72Sfpbz1BPpXFHz9m3CdqATR44Jvaydd\", 0.1, \"3CD0-12\"")
        );

    LOCK2(cs_main, pwalletMain->cs_wallet);

    std::string username = params[0].get_str();
    std::string code = params[2].get_str();
    CAnsRecordSet recordSet;
    CBitcoinAddress address;
    if(pansMain->getRecord(username, recordSet))
    {
       CAnsRecord record;
       recordSet.getRecord(code, record);
       if(!record.isValidCode(code))
       {
           throw JSONRPCError(RPC_INVALID_ADDRESS_OR_KEY, std::string("Invalid code for ans name: ")+username);
       }
       address = CBitcoinAddress(record.getAddress());
    }
    else
    {
        throw JSONRPCError(RPC_INVALID_ADDRESS_OR_KEY, std::string("No address found for ans name: ")+username);
    }
    if (!address.IsValid())
    {
        throw JSONRPCError(RPC_INVALID_ADDRESS_OR_KEY, "Ans name resolved to invalid Bitcoin address");
    }

    // Amount
    CAmount nAmount = AmountFromValue(params[1]);
    if (nAmount <= 0)
        throw JSONRPCError(RPC_TYPE_ERROR, "Invalid amount for send");

    CWalletTx wtx;
    EnsureWalletIsUnlocked();
    SendMoney(address.Get(), nAmount, false, wtx);

    return wtx.tx->GetHash().GetHex();
}<|MERGE_RESOLUTION|>--- conflicted
+++ resolved
@@ -64,55 +64,7 @@
 */
 static CAmount CalcAnsFeeFromMonths(uint8_t months)
 {
-<<<<<<< HEAD
     return (months * 50) * COIN;
-=======
-    if(!AreServicesEnabled())
-    {
-        throw JSONRPCError(RPC_MISC_ERROR, "services are not active until May 5th at 00:00:00 UTC ");
-    }
-
-    if (fHelp || params.size() < 1 || params.size() > 2)
-        throw std::runtime_error(
-            "getansrecord \"record name\" \"record type\" \n"
-            "\nReturn the full record with the record name.\n"
-            "\nArguments:\n"
-            "1. \"record name\"     (string, required) The fetch the record with the provided record name\n"
-            "2. \"record type\"     (string, optional) Search only this recordset for the provided record name\n"
-            "\nResult:\n"
-            "{\n                  (json array of name-address pairs)\n"
-            "  \"name, address\"  (string) a ecc address associated with the given account\n"
-            "  ,...\n"
-            "}\n"
-            "\nExamples:\n"
-            + HelpExampleCli("getansrecord"," \"name\" \"A\"")
-            + HelpExampleRpc("getansrecord"," \"EQT4WawJ6BN2JuaTfViuztHFeiqj2KCvTf\" \"PTR\"")
-        );
-    std::string strRecordName = params[0].get_str();
-    AnsRecordTypes recordtype = AnsRecordTypes::UNKNOWN_RECORD;
-    CAnsRecord record = CAnsRecord();
-    UniValue ret(UniValue::VOBJ);
-    if(params.size() == 2)
-    {
-        recordtype = resolveRecordType(params[1].get_str());
-        record = pansMain->getRecord(recordtype, strRecordName);
-    }
-    else
-    {
-        record = getRecordUnknownType(strRecordName);
-    }
-    if(record == CAnsRecord())
-    {
-        ret.push_back(Pair("ERROR", "there is no record with that record name"));
-        return ret;
-    }
-    ret.push_back(Pair("Key"        , strRecordName                    ));
-    ret.push_back(Pair("Value"      , record.getValue()                ));
-    ret.push_back(Pair("ExpireTime" , record.getExpireTime()           ));
-    ret.push_back(Pair("paymentHash", record.getPaymentHash().GetHex() ));
-    ret.push_back(Pair("ServiceHash", record.getServiceHash().GetHex() ));
-    return ret;
->>>>>>> 38703c54
 }
 
 static void CreatePayment(const CTxDestination &address, CAmount nFeeRequired, CWalletTx& wtxNew, CReserveKey& reservekey, CAmount& nFeeRet)
@@ -196,6 +148,10 @@
 
 UniValue getansrecord(const UniValue& params, bool fHelp)
 {
+    if(!AreServicesEnabled())
+    {
+        throw JSONRPCError(RPC_MISC_ERROR, "services are not active until May 5th at 00:00:00 UTC ");
+    }
     if (fHelp || params.size() != 2)
         throw std::runtime_error(
             "getansrecord \"record name\" \"record type\" \n"
