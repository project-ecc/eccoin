--- conflicted
+++ resolved
@@ -108,21 +108,9 @@
             return false;
         }
         // Check for -testnet or -regtest parameter (Params() calls are only valid after this clause)
-<<<<<<< HEAD
         try {
-            std::string network = ChainNameFromCommandLine();
-            printf("network = %s", network.c_str());
             CheckParams(network);
         } catch (const std::exception& e) {
-=======
-        GenerateNetworkTemplates();
-        try
-        {
-            pnetMan->SelectParams(ChainNameFromCommandLine());
-        }
-        catch (const std::exception& e)
-        {
->>>>>>> 3fcf79d4
             fprintf(stderr, "Error: %s\n", e.what());
             return false;
         }
@@ -133,12 +121,8 @@
             if (!IsSwitchChar(argv[i][0]) && !boost::algorithm::istarts_with(argv[i], "ECC:"))
             {
                 fCommandLine = true;
-<<<<<<< HEAD
-=======
             }
         }
-
->>>>>>> 3fcf79d4
         if (fCommandLine)
         {
             int ret = CommandLineRPC(argc, argv);
@@ -172,6 +156,7 @@
         // Set this early so that parameter interactions go to console
         InitLogging();
         InitParameterInteraction();
+        GenerateNetworkTemplates();
         fRet = AppInit2(threadGroup, scheduler);
         printf("fret from appinit2 is %d \n", fRet);
     }
