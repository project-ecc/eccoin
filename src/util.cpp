// Copyright (c) 2009-2010 Satoshi Nakamoto
// Copyright (c) 2009-2015 The Bitcoin Core developers
// Distributed under the MIT software license, see the accompanying
// file COPYING or http://www.opensource.org/licenses/mit-license.php.

#if defined(HAVE_CONFIG_H)
#include "config/bitcoin-config.h"
#endif

#include "util.h"
#include "args.h"

#include "chainparamsbase.h"
#include "random.h"
#include "serialize.h"
#include "sync.h"
#include "utilstrencodings.h"
#include "utiltime.h"

#include <stdarg.h>

#if (defined(__FreeBSD__) || defined(__OpenBSD__) || defined(__DragonFly__))
#include <pthread.h>
#include <pthread_np.h>
#endif

#ifndef WIN32
// for posix_fallocate
#ifdef __linux__

#ifdef _POSIX_C_SOURCE
#undef _POSIX_C_SOURCE
#endif

#define _POSIX_C_SOURCE 200112L

#endif // __linux__

#include <algorithm>
#include <fcntl.h>
#include <sys/resource.h>
#include <sys/stat.h>

#else

#ifdef _MSC_VER
#pragma warning(disable:4786)
#pragma warning(disable:4804)
#pragma warning(disable:4805)
#pragma warning(disable:4717)
#endif

#ifdef _WIN32_WINNT
#undef _WIN32_WINNT
#endif
#define _WIN32_WINNT 0x0501

#ifdef _WIN32_IE
#undef _WIN32_IE
#endif
#define _WIN32_IE 0x0501

#define WIN32_LEAN_AND_MEAN 1
#ifndef NOMINMAX
#define NOMINMAX
#endif

#include <io.h> /* for _commit */
#include <shlobj.h>
#endif

#ifdef HAVE_SYS_PRCTL_H
#include <sys/prctl.h>
#endif

#include <boost/algorithm/string/case_conv.hpp> // for to_lower()
#include <boost/algorithm/string/join.hpp>
#include <boost/algorithm/string/predicate.hpp> // for startswith() and endswith()
#include <boost/filesystem.hpp>
#include <boost/filesystem/fstream.hpp>
#include <boost/program_options/detail/config_file.hpp>
#include <boost/program_options/parsers.hpp>
#include <boost/thread.hpp>
#include <openssl/crypto.h>
#include <openssl/rand.h>
#include <openssl/conf.h>

// Work around clang compilation problem in Boost 1.46:
// /usr/include/boost/program_options/detail/config_file.hpp:163:17: error: call to function 'to_internal' that is neither visible in the template definition nor found by argument-dependent lookup
// See also: http://stackoverflow.com/questions/10020179/compilation-fail-in-boost-librairies-program-options
//           http://clang.debian.net/status.php?version=3.0&key=CANNOT_FIND_FUNCTION
namespace boost {

    namespace program_options {
        std::string to_internal(const std::string&);
    }

} // namespace boost

const char * const CONF_FILENAME = "eccoin.conf";
const char * const PID_FILENAME = "eccoind.pid";

bool fDebug = false;
bool fPrintToConsole = false;
bool fPrintToDebugLog = true;
bool fDaemon = false;
bool fServer = false;
std::string strMiscWarning;
bool fLogTimestamps = DEFAULT_LOGTIMESTAMPS;
bool fLogTimeMicros = DEFAULT_LOGTIMEMICROS;
bool fLogIPs = DEFAULT_LOGIPS;
volatile bool fReopenDebugLog = false;
CTranslationInterface translationInterface;

/** Init OpenSSL library multithreading support */
static CCriticalSection** ppmutexOpenSSL;
void locking_callback(int mode, int i, const char* file, int line) NO_THREAD_SAFETY_ANALYSIS
{
    if (mode & CRYPTO_LOCK) {
        ENTER_CRITICAL_SECTION(*ppmutexOpenSSL[i]);
    } else {
        LEAVE_CRITICAL_SECTION(*ppmutexOpenSSL[i]);
    }
}

// Init
class CInit
{
public:
    CInit()
    {
        // Init OpenSSL library multithreading support
        ppmutexOpenSSL = (CCriticalSection**)OPENSSL_malloc(CRYPTO_num_locks() * sizeof(CCriticalSection*));
        for (int i = 0; i < CRYPTO_num_locks(); i++)
            ppmutexOpenSSL[i] = new CCriticalSection();
        CRYPTO_set_locking_callback(locking_callback);

        // OpenSSL can optionally load a config file which lists optional loadable modules and engines.
        // We don't use them so we don't require the config. However some of our libs may call functions
        // which attempt to load the config file, possibly resulting in an exit() or crash if it is missing
        // or corrupt. Explicitly tell OpenSSL not to try to load the file. The result for our libs will be
        // that the config appears to have been loaded and there are no modules/engines available.
        OPENSSL_no_config();

#ifdef WIN32
        // Seed OpenSSL PRNG with current contents of the screen
        RAND_screen();
#endif

        // Seed OpenSSL PRNG with performance counter
        RandAddSeed();
    }
    ~CInit()
    {
        // Securely erase the memory used by the PRNG
        RAND_cleanup();
        // Shutdown OpenSSL library multithreading support
        CRYPTO_set_locking_callback(NULL);
        for (int i = 0; i < CRYPTO_num_locks(); i++)
            delete ppmutexOpenSSL[i];
        OPENSSL_free(ppmutexOpenSSL);
    }
}
instance_of_cinit;

/**
 * LogPrintf() has been broken a couple of times now
 * by well-meaning people adding mutexes in the most straightforward way.
 * It breaks because it may be called by global destructors during shutdown.
 * Since the order of destruction of static/global objects is undefined,
 * defining a mutex as a global object doesn't work (the mutex gets
 * destroyed, and then some later destructor calls OutputDebugStringF,
 * maybe indirectly, and you get a core dump at shutdown trying to lock
 * the mutex).
 */

static boost::once_flag debugPrintInitFlag = BOOST_ONCE_INIT;

/**
 * We use boost::call_once() to make sure mutexDebugLog and
 * vMsgsBeforeOpenLog are initialized in a thread-safe manner.
 *
 * NOTE: fileout, mutexDebugLog and sometimes vMsgsBeforeOpenLog
 * are leaked on exit. This is ugly, but will be cleaned up by
 * the OS/libc. When the shutdown sequence is fully audited and
 * tested, explicit destruction of these objects can be implemented.
 */
static FILE* fileout = NULL;
static boost::mutex* mutexDebugLog = NULL;
static std::list<std::string> *vMsgsBeforeOpenLog;

static int FileWriteStr(const std::string &str, FILE *fp)
{
    return fwrite(str.data(), 1, str.size(), fp);
}

static void DebugPrintInit()
{
    assert(mutexDebugLog == NULL);
    mutexDebugLog = new boost::mutex();
    vMsgsBeforeOpenLog = new std::list<std::string>;
}

void OpenDebugLog()
{
    boost::call_once(&DebugPrintInit, debugPrintInitFlag);
    boost::mutex::scoped_lock scoped_lock(*mutexDebugLog);

    assert(fileout == NULL);
    assert(vMsgsBeforeOpenLog);
    boost::filesystem::path pathDebug = GetDataDir() / "debug.log";
    fileout = fopen(pathDebug.string().c_str(), "a");
    if (fileout) setbuf(fileout, NULL); // unbuffered

    // dump buffered messages from before we opened the log
    while (!vMsgsBeforeOpenLog->empty()) {
        FileWriteStr(vMsgsBeforeOpenLog->front(), fileout);
        vMsgsBeforeOpenLog->pop_front();
    }

    delete vMsgsBeforeOpenLog;
    vMsgsBeforeOpenLog = NULL;
}

bool LogAcceptCategory(const char* category)
{
    if (category != NULL)
    {
        if (!fDebug)
            return false;

        // Give each thread quick access to -debug settings.
        // This helps prevent issues debugging global destructors,
        // where mapMultiArgs might be deleted before another
        // global destructor calls LogPrint()
        static boost::thread_specific_ptr<std::set<std::string> > ptrCategory;
        if (ptrCategory.get() == NULL)
        {
            const std::vector<std::string>& categories = gArgs.GetArgs("-debug");
            ptrCategory.reset(new std::set<std::string>(categories.begin(), categories.end()));
            // thread_specific_ptr automatically deletes the set when the thread ends.
        }
        const std::set<std::string>& setCategories = *ptrCategory.get();

        // if not debugging everything and not debugging specific category, LogPrint does nothing.
        if (setCategories.count(std::string("")) == 0 &&
            setCategories.count(std::string("1")) == 0 &&
            setCategories.count(std::string(category)) == 0)
            return false;
    }
    return true;
}

/**
 * fStartedNewLine is a state variable held by the calling context that will
 * suppress printing of the timestamp when multiple calls are made that don't
 * end in a newline. Initialize it to true, and hold it, in the calling context.
 */
static std::string LogTimestampStr(const std::string &str, bool *fStartedNewLine)
{
    std::string strStamped;

    if (!fLogTimestamps)
        return str;

    if (*fStartedNewLine) {
        int64_t nTimeMicros = GetLogTimeMicros();
        strStamped = DateTimeStrFormat("%Y-%m-%d %H:%M:%S", nTimeMicros/1000000);
        if (fLogTimeMicros)
            strStamped += strprintf(".%06d", nTimeMicros%1000000);
        strStamped += ' ' + str;
    } else
        strStamped = str;

    if (!str.empty() && str[str.size()-1] == '\n')
        *fStartedNewLine = true;
    else
        *fStartedNewLine = false;

    return strStamped;
}

int LogPrintStr(const std::string &str)
{
    int ret = 0; // Returns total number of characters written
    static bool fStartedNewLine = true;

    std::string strTimestamped = LogTimestampStr(str, &fStartedNewLine);

    if (fPrintToConsole)
    {
        // print to console
        ret = fwrite(strTimestamped.data(), 1, strTimestamped.size(), stdout);
        fflush(stdout);
    }
    else if (fPrintToDebugLog)
    {
        boost::call_once(&DebugPrintInit, debugPrintInitFlag);
        boost::mutex::scoped_lock scoped_lock(*mutexDebugLog);

        // buffer if we haven't opened the log yet
        if (fileout == NULL) {
            assert(vMsgsBeforeOpenLog);
            ret = strTimestamped.length();
            vMsgsBeforeOpenLog->push_back(strTimestamped);
        }
        else
        {
            // reopen the log file, if requested
            if (fReopenDebugLog) {
                fReopenDebugLog = false;
                boost::filesystem::path pathDebug = GetDataDir() / "debug.log";
                if (freopen(pathDebug.string().c_str(),"a",fileout) != NULL)
                    setbuf(fileout, NULL); // unbuffered
            }

            ret = FileWriteStr(strTimestamped, fileout);
        }
    }
    return ret;
}

/** Interpret string as boolean, for argument parsing */
static bool InterpretBool(const std::string& strValue)
{
    if (strValue.empty())
        return true;
    return (atoi(strValue) != 0);
}

/** Turn -noX into -X=0 */
static void InterpretNegativeSetting(std::string& strKey, std::string& strValue)
{
    if (strKey.length()>3 && strKey[0]=='-' && strKey[1]=='n' && strKey[2]=='o')
    {
        strKey = "-" + strKey.substr(3);
        strValue = InterpretBool(strValue) ? "0" : "1";
    }
}

<<<<<<< HEAD
=======
void ParseParameters(int argc, const char* const argv[])
{
    mapArgs.clear();
    mapMultiArgs.clear();

    for (int i = 1; i < argc; i++)
    {
        std::string str(argv[i]);
        std::string strValue;
        size_t is_index = str.find('=');
        if (is_index != std::string::npos)
        {
            strValue = str.substr(is_index+1);
            str = str.substr(0, is_index);
        }
#ifdef WIN32
        boost::to_lower(str);
        if (boost::algorithm::starts_with(str, "/"))
            str = "-" + str.substr(1);
#endif

        if (str[0] != '-')
            break;

        // Interpret --foo as -foo.
        // If both --foo and -foo are set, the last takes effect.
        if (str.length() > 1 && str[1] == '-')
            str = str.substr(1);
        InterpretNegativeSetting(str, strValue);

        mapArgs[str] = strValue;
        mapMultiArgs[str].push_back(strValue);
    }
}

bool IsArgSet(const std::string& strArg)
{
    return mapArgs.count(strArg);
}

std::string GetArg(const std::string& strArg, const std::string& strDefault)
{
    if (mapArgs.count(strArg))
        return mapArgs[strArg];
    return strDefault;
}

int64_t GetArg(const std::string& strArg, int64_t nDefault)
{
    if (mapArgs.count(strArg))
        return atoi64(mapArgs[strArg]);
    return nDefault;
}

bool GetBoolArg(const std::string& strArg, bool fDefault)
{
    if (mapArgs.count(strArg))
        return InterpretBool(mapArgs[strArg]);
    return fDefault;
}

bool SoftSetArg(const std::string& strArg, const std::string& strValue)
{
    if (mapArgs.count(strArg))
        return false;
    mapArgs[strArg] = strValue;
    return true;
}

bool SoftSetBoolArg(const std::string& strArg, bool fValue)
{
    if (fValue)
        return SoftSetArg(strArg, std::string("1"));
    else
        return SoftSetArg(strArg, std::string("0"));
}

>>>>>>> 06fe2af8
static const int screenWidth = 79;
static const int optIndent = 2;
static const int msgIndent = 7;

std::string HelpMessageGroup(const std::string &message) {
    return std::string(message) + std::string("\n\n");
}

std::string HelpMessageOpt(const std::string &option, const std::string &message) {
    return std::string(optIndent,' ') + std::string(option) +
           std::string("\n") + std::string(msgIndent,' ') +
           FormatParagraph(message, screenWidth - msgIndent, msgIndent) +
           std::string("\n\n");
}

static std::string FormatException(const std::exception* pex, const char* pszThread)
{
#ifdef WIN32
    char pszModule[MAX_PATH] = "";
    GetModuleFileNameA(NULL, pszModule, sizeof(pszModule));
#else
    const char* pszModule = "eccoin";
#endif
    if (pex)
        return strprintf(
            "EXCEPTION: %s       \n%s       \n%s in %s       \n", typeid(*pex).name(), pex->what(), pszModule, pszThread);
    else
        return strprintf(
            "UNKNOWN EXCEPTION       \n%s in %s       \n", pszModule, pszThread);
}

void PrintException(const std::exception* pex, const char* pszThread)
{
    std::string message = FormatException(pex, pszThread);
    LogPrintf("\n\n************************\n%s\n", message);
    fprintf(stderr, "\n\n************************\n%s\n", message.c_str());
    throw;
}


void PrintExceptionContinue(const std::exception* pex, const char* pszThread)
{
    std::string message = FormatException(pex, pszThread);
    LogPrintf("\n\n************************\n%s\n", message);
    fprintf(stderr, "\n\n************************\n%s\n", message.c_str());
}

boost::filesystem::path GetDefaultDataDir()
{
    namespace fs = boost::filesystem;
    // Windows < Vista: C:\Documents and Settings\Username\Application Data\eccoin
    // Windows >= Vista: C:\Users\Username\AppData\Roaming\eccoin
    // Mac: ~/Library/Application Support/eccoin
    // Unix: ~/.eccoin
#ifdef WIN32
    // Windows
    return GetSpecialFolderPath(CSIDL_APPDATA) / "eccoin";
#else
    fs::path pathRet;
    char* pszHome = getenv("HOME");
    if (pszHome == NULL || strlen(pszHome) == 0)
        pathRet = fs::path("/");
    else
        pathRet = fs::path(pszHome);
#ifdef MAC_OSX
    // Mac
    pathRet /= "Library/Application Support";
    TryCreateDirectory(pathRet);
    return pathRet / "eccoin";
#else
    // Unix
    return pathRet / ".eccoin";
#endif
#endif
}

static boost::filesystem::path pathCached;
static boost::filesystem::path pathCachedNetSpecific;
static CCriticalSection csPathCached;

const boost::filesystem::path &GetDataDir(bool fNetSpecific)
{
    namespace fs = boost::filesystem;

    LOCK(csPathCached);

    fs::path &path = fNetSpecific ? pathCachedNetSpecific : pathCached;

    // This can be called during exceptions by LogPrintf(), so we cache the
    // value so we don't have to do memory allocations after that.
    if (!path.empty())
        return path;

    if (gArgs.IsArgSet("-datadir")) {
        path = fs::system_complete(gArgs.GetArg("-datadir", ""));
        if (!fs::is_directory(path)) {
            path = "";
            return path;
        }
    } else {
        path = GetDefaultDataDir();
    }
    if (fNetSpecific)
        path /= BaseParams().DataDir();

    fs::create_directories(path);

    return path;
}

void ClearDatadirCache()
{
    pathCached = boost::filesystem::path();
    pathCachedNetSpecific = boost::filesystem::path();
}

<<<<<<< HEAD
=======
boost::filesystem::path GetConfigFile()
{
    boost::filesystem::path pathConfigFile(GetArg("-conf", CONF_FILENAME));
    if (!pathConfigFile.is_complete())
        pathConfigFile = GetDataDir(false) / pathConfigFile;

    return pathConfigFile;
}

void ReadConfigFile(std::map<std::string, std::string>& mapSettingsRet,
                    std::map<std::string, std::vector<std::string> >& mapMultiSettingsRet)
{
    init:
    boost::filesystem::ifstream streamConfig(GetConfigFile());
    if (!streamConfig.good())
    {
        boost::filesystem::path ConfPath = GetDefaultDataDir() / "eccoin.conf";
        FILE* ConfFile = fopen(ConfPath.string().c_str(), "w");
        fprintf(ConfFile, "maxconnections=100\n");
        fprintf(ConfFile, "rpcuser=yourusername\n");
        fprintf(ConfFile, "rpcpassword=yourpassword\n");
        fprintf(ConfFile, "addnode=www.cryptounited.io\n");
        fprintf(ConfFile, "addnode=eccnode.altj.com\n");
        fprintf(ConfFile, "rpcport=19119\n");
        fprintf(ConfFile, "rpcconnect=127.0.0.1\n");
        fclose(ConfFile);
        goto init;
    }

    std::set<std::string> setOptions;
    setOptions.insert("*");

    for (boost::program_options::detail::config_file_iterator it(streamConfig, setOptions), end; it != end; ++it)
    {
        // Don't overwrite existing settings so command line settings override eccoin.conf
        std::string strKey = std::string("-") + it->string_key;
        std::string strValue = it->value[0];
        InterpretNegativeSetting(strKey, strValue);
        if (mapSettingsRet.count(strKey) == 0)
            mapSettingsRet[strKey] = strValue;
        mapMultiSettingsRet[strKey].push_back(strValue);
    }
    // If datadir is changed in .conf file:
    ClearDatadirCache();
}

>>>>>>> 06fe2af8
#ifndef WIN32
boost::filesystem::path GetPidFile()
{
    boost::filesystem::path pathPidFile(gArgs.GetArg("-pid", PID_FILENAME));
    if (!pathPidFile.is_complete()) pathPidFile = GetDataDir() / pathPidFile;
    return pathPidFile;
}

void CreatePidFile(const boost::filesystem::path &path, pid_t pid)
{
    FILE* file = fopen(path.string().c_str(), "w");
    if (file)
    {
        fprintf(file, "%d\n", pid);
        fclose(file);
    }
}
#endif

bool RenameOver(boost::filesystem::path src, boost::filesystem::path dest)
{
#ifdef WIN32
    return MoveFileExA(src.string().c_str(), dest.string().c_str(),
                       MOVEFILE_REPLACE_EXISTING) != 0;
#else
    int rc = std::rename(src.string().c_str(), dest.string().c_str());
    return (rc == 0);
#endif /* WIN32 */
}

/**
 * Ignores exceptions thrown by Boost's create_directory if the requested directory exists.
 * Specifically handles case where path p exists, but it wasn't possible for the user to
 * write to the parent directory.
 */
bool TryCreateDirectory(const boost::filesystem::path& p)
{
    try
    {
        return boost::filesystem::create_directory(p);
    } catch (const boost::filesystem::filesystem_error&) {
        if (!boost::filesystem::exists(p) || !boost::filesystem::is_directory(p))
            throw;
    }

    // create_directory didn't create the directory, it had to have existed already
    return false;
}

void FileCommit(FILE *fileout)
{
    fflush(fileout); // harmless if redundantly called
#ifdef WIN32
    HANDLE hFile = (HANDLE)_get_osfhandle(_fileno(fileout));
    FlushFileBuffers(hFile);
#else
    #if defined(__linux__) || defined(__NetBSD__)
    fdatasync(fileno(fileout));
    #elif defined(__APPLE__) && defined(F_FULLFSYNC)
    fcntl(fileno(fileout), F_FULLFSYNC, 0);
    #else
    fsync(fileno(fileout));
    #endif
#endif
}

bool TruncateFile(FILE *file, unsigned int length) {
#if defined(WIN32)
    return _chsize(_fileno(file), length) == 0;
#else
    return ftruncate(fileno(file), length) == 0;
#endif
}

/**
 * this function tries to raise the file descriptor limit to the requested number.
 * It returns the actual file descriptor limit (which may be more or less than nMinFD)
 */
int RaiseFileDescriptorLimit(int nMinFD) {
#if defined(WIN32)
    return 2048;
#else
    struct rlimit limitFD;
    if (getrlimit(RLIMIT_NOFILE, &limitFD) != -1) {
        if (limitFD.rlim_cur < (rlim_t)nMinFD) {
            limitFD.rlim_cur = nMinFD;
            if (limitFD.rlim_cur > limitFD.rlim_max)
                limitFD.rlim_cur = limitFD.rlim_max;
            setrlimit(RLIMIT_NOFILE, &limitFD);
            getrlimit(RLIMIT_NOFILE, &limitFD);
        }
        return limitFD.rlim_cur;
    }
    return nMinFD; // getrlimit failed, assume it's fine
#endif
}

/**
 * this function tries to make a particular range of a file allocated (corresponding to disk space)
 * it is advisory, and the range specified in the arguments will never contain live data
 */
void AllocateFileRange(FILE *file, unsigned int offset, unsigned int length) {
#if defined(WIN32)
    // Windows-specific version
    HANDLE hFile = (HANDLE)_get_osfhandle(_fileno(file));
    LARGE_INTEGER nFileSize;
    int64_t nEndPos = (int64_t)offset + length;
    nFileSize.u.LowPart = nEndPos & 0xFFFFFFFF;
    nFileSize.u.HighPart = nEndPos >> 32;
    SetFilePointerEx(hFile, nFileSize, 0, FILE_BEGIN);
    SetEndOfFile(hFile);
#elif defined(MAC_OSX)
    // OSX specific version
    fstore_t fst;
    fst.fst_flags = F_ALLOCATECONTIG;
    fst.fst_posmode = F_PEOFPOSMODE;
    fst.fst_offset = 0;
    fst.fst_length = (off_t)offset + length;
    fst.fst_bytesalloc = 0;
    if (fcntl(fileno(file), F_PREALLOCATE, &fst) == -1) {
        fst.fst_flags = F_ALLOCATEALL;
        fcntl(fileno(file), F_PREALLOCATE, &fst);
    }
    ftruncate(fileno(file), fst.fst_length);
#elif defined(__linux__)
    // Version using posix_fallocate
    off_t nEndPos = (off_t)offset + length;
    posix_fallocate(fileno(file), 0, nEndPos);
#else
    // Fallback version
    // TODO: just write one byte per block
    static const char buf[65536] = {};
    fseek(file, offset, SEEK_SET);
    while (length > 0) {
        unsigned int now = 65536;
        if (length < now)
            now = length;
        fwrite(buf, 1, now, file); // allowed to fail; this function is advisory anyway
        length -= now;
    }
#endif
}

void ShrinkDebugFile()
{
    // Scroll debug.log if it's getting too big
    boost::filesystem::path pathLog = GetDataDir() / "debug.log";
    FILE* file = fopen(pathLog.string().c_str(), "r");
    if (file && boost::filesystem::file_size(pathLog) > 10 * 1000000)
    {
        // Restart the file with some of the end
        std::vector <char> vch(200000,0);
        fseek(file, -((long)vch.size()), SEEK_END);
        int nBytes = fread(begin_ptr(vch), 1, vch.size(), file);
        fclose(file);

        file = fopen(pathLog.string().c_str(), "w");
        if (file)
        {
            fwrite(begin_ptr(vch), 1, nBytes, file);
            fclose(file);
        }
    }
    else if (file != NULL)
        fclose(file);
}

#ifdef WIN32
boost::filesystem::path GetSpecialFolderPath(int nFolder, bool fCreate)
{
    namespace fs = boost::filesystem;

    char pszPath[MAX_PATH] = "";

    if(SHGetSpecialFolderPathA(NULL, pszPath, nFolder, fCreate))
    {
        return fs::path(pszPath);
    }

    LogPrintf("SHGetSpecialFolderPathA() failed, could not obtain requested path.\n");
    return fs::path("");
}
#endif

boost::filesystem::path GetTempPath() {
#if BOOST_FILESYSTEM_VERSION == 3
    return boost::filesystem::temp_directory_path();
#else
    // TODO: remove when we don't support filesystem v2 anymore
    boost::filesystem::path path;
#ifdef WIN32
    char pszPath[MAX_PATH] = "";

    if (GetTempPathA(MAX_PATH, pszPath))
        path = boost::filesystem::path(pszPath);
#else
    path = boost::filesystem::path("/tmp");
#endif
    if (path.empty() || !boost::filesystem::is_directory(path)) {
        LogPrintf("GetTempPath(): failed to find temp path\n");
        return boost::filesystem::path("");
    }
    return path;
#endif
}

void runCommand(const std::string& strCommand)
{
    int nErr = ::system(strCommand.c_str());
    if (nErr)
        LogPrintf("runCommand error: system(%s) returned %d\n", strCommand, nErr);
}

void RenameThread(const char* name)
{
#if defined(PR_SET_NAME)
    // Only the first 15 characters are used (16 - NUL terminator)
    ::prctl(PR_SET_NAME, name, 0, 0, 0);
#elif (defined(__FreeBSD__) || defined(__OpenBSD__) || defined(__DragonFly__))
    pthread_set_name_np(pthread_self(), name);

#elif defined(MAC_OSX)
    pthread_setname_np(name);
#else
    // Prevent warnings for unused parameters...
    (void)name;
#endif
}

void SetupEnvironment()
{
    // On most POSIX systems (e.g. Linux, but not BSD) the environment's locale
    // may be invalid, in which case the "C" locale is used as fallback.
#if !defined(WIN32) && !defined(MAC_OSX) && !defined(__FreeBSD__) && !defined(__OpenBSD__)
    try {
        std::locale(""); // Raises a runtime error if current locale is invalid
    } catch (const std::runtime_error&) {
        setenv("LC_ALL", "C", 1);
    }
#endif
    // The path locale is lazy initialized and to avoid deinitialization errors
    // in multithreading environments, it is set explicitly by the main thread.
    // A dummy locale is used to extract the internal default locale, used by
    // boost::filesystem::path, which is then used to explicitly imbue the path.
    std::locale loc = boost::filesystem::path::imbue(std::locale::classic());
    boost::filesystem::path::imbue(loc);
}

bool SetupNetworking()
{
#ifdef WIN32
    // Initialize Windows Sockets
    WSADATA wsadata;
    int ret = WSAStartup(MAKEWORD(2,2), &wsadata);
    if (ret != NO_ERROR || LOBYTE(wsadata.wVersion ) != 2 || HIBYTE(wsadata.wVersion) != 2)
        return false;
#endif
    return true;
}

void SetThreadPriority(int nPriority)
{
#ifdef WIN32
    SetThreadPriority(GetCurrentThread(), nPriority);
#else // WIN32
#ifdef PRIO_THREAD
    setpriority(PRIO_THREAD, 0, nPriority);
#else // PRIO_THREAD
    setpriority(PRIO_PROCESS, 0, nPriority);
#endif // PRIO_THREAD
#endif // WIN32
}

int GetNumCores()
{
#if BOOST_VERSION >= 105600
    return boost::thread::physical_concurrency();
#else // Must fall back to hardware_concurrency, which unfortunately counts virtual cores
    return boost::thread::hardware_concurrency();
#endif
}

bool WildcardMatch(const char* psz, const char* mask)
{
    while (true)
    {
        switch (*mask)
        {
        case '\0':
            return (*psz == '\0');
        case '*':
            return WildcardMatch(psz, mask+1) || (*psz && WildcardMatch(psz+1, mask));
        case '?':
            if (*psz == '\0')
                return false;
            break;
        default:
            if (*psz != *mask)
                return false;
            break;
        }
        psz++;
        mask++;
    }
}

bool WildcardMatch(const std::string& str, const std::string& mask)
{
    return WildcardMatch(str.c_str(), mask.c_str());
}

static const long hextable[] =
{
    -1, -1, -1, -1, -1, -1, -1, -1, -1, -1,
    -1, -1, -1, -1, -1, -1, -1, -1, -1, -1,		// 10-19
    -1, -1, -1, -1, -1, -1, -1, -1, -1, -1,
    -1, -1, -1, -1, -1, -1, -1, -1, -1, -1,		// 30-39
    -1, -1, -1, -1, -1, -1, -1, -1,  0,  1,
     2,  3,  4,  5,  6,  7,  8,  9, -1, -1,		// 50-59
    -1, -1, -1, -1, -1, 10, 11, 12, 13, 14,
    15, -1, -1, -1, -1, -1, -1, -1, -1, -1,		// 70-79
    -1, -1, -1, -1, -1, -1, -1, -1, -1, -1,
    -1, -1, -1, -1, -1, -1, -1, 10, 11, 12,		// 90-99
    13, 14, 15, -1, -1, -1, -1, -1, -1, -1,
    -1, -1, -1, -1, -1, -1, -1, -1, -1, -1,		// 110-109
    -1, -1, -1, -1, -1, -1, -1, -1, -1, -1,
    -1, -1, -1, -1, -1, -1, -1, -1, -1, -1,		// 130-139
    -1, -1, -1, -1, -1, -1, -1, -1, -1, -1,
    -1, -1, -1, -1, -1, -1, -1, -1, -1, -1,		// 150-159
    -1, -1, -1, -1, -1, -1, -1, -1, -1, -1,
    -1, -1, -1, -1, -1, -1, -1, -1, -1, -1,		// 170-179
    -1, -1, -1, -1, -1, -1, -1, -1, -1, -1,
    -1, -1, -1, -1, -1, -1, -1, -1, -1, -1,		// 190-199
    -1, -1, -1, -1, -1, -1, -1, -1, -1, -1,
    -1, -1, -1, -1, -1, -1, -1, -1, -1, -1,		// 210-219
    -1, -1, -1, -1, -1, -1, -1, -1, -1, -1,
    -1, -1, -1, -1, -1, -1, -1, -1, -1, -1,		// 230-239
    -1, -1, -1, -1, -1, -1, -1, -1, -1, -1,
    -1, -1, -1, -1, -1, -1
};

long hex2long(const char* hexString)
{
    long ret = 0;

    while (*hexString && ret >= 0)
    {
        ret = (ret << 4) | hextable[*hexString++];
    }

    return ret;
}<|MERGE_RESOLUTION|>--- conflicted
+++ resolved
@@ -338,86 +338,6 @@
     }
 }
 
-<<<<<<< HEAD
-=======
-void ParseParameters(int argc, const char* const argv[])
-{
-    mapArgs.clear();
-    mapMultiArgs.clear();
-
-    for (int i = 1; i < argc; i++)
-    {
-        std::string str(argv[i]);
-        std::string strValue;
-        size_t is_index = str.find('=');
-        if (is_index != std::string::npos)
-        {
-            strValue = str.substr(is_index+1);
-            str = str.substr(0, is_index);
-        }
-#ifdef WIN32
-        boost::to_lower(str);
-        if (boost::algorithm::starts_with(str, "/"))
-            str = "-" + str.substr(1);
-#endif
-
-        if (str[0] != '-')
-            break;
-
-        // Interpret --foo as -foo.
-        // If both --foo and -foo are set, the last takes effect.
-        if (str.length() > 1 && str[1] == '-')
-            str = str.substr(1);
-        InterpretNegativeSetting(str, strValue);
-
-        mapArgs[str] = strValue;
-        mapMultiArgs[str].push_back(strValue);
-    }
-}
-
-bool IsArgSet(const std::string& strArg)
-{
-    return mapArgs.count(strArg);
-}
-
-std::string GetArg(const std::string& strArg, const std::string& strDefault)
-{
-    if (mapArgs.count(strArg))
-        return mapArgs[strArg];
-    return strDefault;
-}
-
-int64_t GetArg(const std::string& strArg, int64_t nDefault)
-{
-    if (mapArgs.count(strArg))
-        return atoi64(mapArgs[strArg]);
-    return nDefault;
-}
-
-bool GetBoolArg(const std::string& strArg, bool fDefault)
-{
-    if (mapArgs.count(strArg))
-        return InterpretBool(mapArgs[strArg]);
-    return fDefault;
-}
-
-bool SoftSetArg(const std::string& strArg, const std::string& strValue)
-{
-    if (mapArgs.count(strArg))
-        return false;
-    mapArgs[strArg] = strValue;
-    return true;
-}
-
-bool SoftSetBoolArg(const std::string& strArg, bool fValue)
-{
-    if (fValue)
-        return SoftSetArg(strArg, std::string("1"));
-    else
-        return SoftSetArg(strArg, std::string("0"));
-}
-
->>>>>>> 06fe2af8
 static const int screenWidth = 79;
 static const int optIndent = 2;
 static const int msgIndent = 7;
@@ -534,55 +454,7 @@
     pathCachedNetSpecific = boost::filesystem::path();
 }
 
-<<<<<<< HEAD
-=======
-boost::filesystem::path GetConfigFile()
-{
-    boost::filesystem::path pathConfigFile(GetArg("-conf", CONF_FILENAME));
-    if (!pathConfigFile.is_complete())
-        pathConfigFile = GetDataDir(false) / pathConfigFile;
-
-    return pathConfigFile;
-}
-
-void ReadConfigFile(std::map<std::string, std::string>& mapSettingsRet,
-                    std::map<std::string, std::vector<std::string> >& mapMultiSettingsRet)
-{
-    init:
-    boost::filesystem::ifstream streamConfig(GetConfigFile());
-    if (!streamConfig.good())
-    {
-        boost::filesystem::path ConfPath = GetDefaultDataDir() / "eccoin.conf";
-        FILE* ConfFile = fopen(ConfPath.string().c_str(), "w");
-        fprintf(ConfFile, "maxconnections=100\n");
-        fprintf(ConfFile, "rpcuser=yourusername\n");
-        fprintf(ConfFile, "rpcpassword=yourpassword\n");
-        fprintf(ConfFile, "addnode=www.cryptounited.io\n");
-        fprintf(ConfFile, "addnode=eccnode.altj.com\n");
-        fprintf(ConfFile, "rpcport=19119\n");
-        fprintf(ConfFile, "rpcconnect=127.0.0.1\n");
-        fclose(ConfFile);
-        goto init;
-    }
-
-    std::set<std::string> setOptions;
-    setOptions.insert("*");
-
-    for (boost::program_options::detail::config_file_iterator it(streamConfig, setOptions), end; it != end; ++it)
-    {
-        // Don't overwrite existing settings so command line settings override eccoin.conf
-        std::string strKey = std::string("-") + it->string_key;
-        std::string strValue = it->value[0];
-        InterpretNegativeSetting(strKey, strValue);
-        if (mapSettingsRet.count(strKey) == 0)
-            mapSettingsRet[strKey] = strValue;
-        mapMultiSettingsRet[strKey].push_back(strValue);
-    }
-    // If datadir is changed in .conf file:
-    ClearDatadirCache();
-}
-
->>>>>>> 06fe2af8
+
 #ifndef WIN32
 boost::filesystem::path GetPidFile()
 {
