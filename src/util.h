// Copyright (c) 2009-2010 Satoshi Nakamoto
// Copyright (c) 2009-2015 The Bitcoin Core developers
// Distributed under the MIT software license, see the accompanying
// file COPYING or http://www.opensource.org/licenses/mit-license.php.

/**
 * Server/client environment: argument handling, config file parsing,
 * logging, thread wrappers
 */
#ifndef BITCOIN_UTIL_H
#define BITCOIN_UTIL_H

#if defined(HAVE_CONFIG_H)
#include "config/bitcoin-config.h"
#endif

#include "compat.h"
#include "tinyformat.h"
#include "utiltime.h"

#include <exception>
#include <map>
#include <stdint.h>
#include <string>
#include <vector>

#include <boost/filesystem/path.hpp>
#include <boost/signals2/signal.hpp>
#include <boost/thread/exceptions.hpp>

static const bool DEFAULT_LOGTIMEMICROS = false;
static const bool DEFAULT_LOGIPS        = false;
static const bool DEFAULT_LOGTIMESTAMPS = true;

/** Signals for translation. */
class CTranslationInterface
{
public:
    /** Translate a message to the native language of the user. */
    boost::signals2::signal<std::string (const char* psz)> Translate;
};

extern bool fDebug;
extern bool fDaemon;
extern bool fPrintToConsole;
extern bool fPrintToDebugLog;
extern bool fServer;
extern std::string strMiscWarning;
extern bool fLogTimestamps;
extern bool fLogTimeMicros;
extern bool fLogIPs;
extern volatile bool fReopenDebugLog;
extern CTranslationInterface translationInterface;

extern const char * const CONF_FILENAME;
extern const char * const PID_FILENAME;

/**
 * Translation function: Call Translate signal on UI interface, which returns a boost::optional result.
 * If no translation slot is registered, nothing is returned, and simply return the input.
 */
inline std::string _(const char* psz)
{
    boost::optional<std::string> rv = translationInterface.Translate(psz);
    return rv ? (*rv) : psz;
}

void SetupEnvironment();
bool SetupNetworking();

/** Return true if log accepts specified category */
bool LogAcceptCategory(const char* category);
/** Send a string to the log output */
int LogPrintStr(const std::string &str);

#define LogPrintf(...) LogPrint(NULL, __VA_ARGS__)

/**
 * When we switch to C++11, this can be switched to variadic templates instead
 * of this macro-based construction (see tinyformat.h).
 */
#define MAKE_ERROR_AND_LOG_FUNC(n)                                        \
    /**   Print to debug.log if -debug=category switch is given OR category is NULL. */ \
    template<TINYFORMAT_ARGTYPES(n)>                                          \
    static inline int LogPrint(const char* category, const char* format, TINYFORMAT_VARARGS(n))  \
    {                                                                         \
        if(!LogAcceptCategory(category)) return 0;                            \
        return LogPrintStr(tfm::format(format, TINYFORMAT_PASSARGS(n))); \
    }                                                                         \
    /**   Log error and return false */                                        \
    template<TINYFORMAT_ARGTYPES(n)>                                          \
    static inline bool error(const char* format, TINYFORMAT_VARARGS(n))                     \
    {                                                                         \
        LogPrintStr("ERROR: " + tfm::format(format, TINYFORMAT_PASSARGS(n)) + "\n"); \
        return false;                                                         \
    }

TINYFORMAT_FOREACH_ARGNUM(MAKE_ERROR_AND_LOG_FUNC)

/**
 * Zero-arg versions of logging and error, these are not covered by
 * TINYFORMAT_FOREACH_ARGNUM
 */
static inline int LogPrint(const char* category, const char* format)
{
    if(!LogAcceptCategory(category)) return 0;
    return LogPrintStr(format);
}
static inline bool error(const char* format)
{
    LogPrintStr(std::string("ERROR: ") + format + "\n");
    return false;
}

void PrintException(const std::exception *pex, const char* pszThread);
void PrintExceptionContinue(const std::exception *pex, const char* pszThread);
void ParseParameters(int argc, const char*const argv[]);
void FileCommit(FILE *fileout);
bool TruncateFile(FILE *file, unsigned int length);
int RaiseFileDescriptorLimit(int nMinFD);
void AllocateFileRange(FILE *file, unsigned int offset, unsigned int length);
bool RenameOver(boost::filesystem::path src, boost::filesystem::path dest);
bool TryCreateDirectory(const boost::filesystem::path& p);
boost::filesystem::path GetDefaultDataDir();
const boost::filesystem::path &GetDataDir(bool fNetSpecific = true);
void ClearDatadirCache();
#ifndef WIN32
boost::filesystem::path GetPidFile();
void CreatePidFile(const boost::filesystem::path &path, pid_t pid);
#endif
#ifdef WIN32
boost::filesystem::path GetSpecialFolderPath(int nFolder, bool fCreate = true);
#endif
boost::filesystem::path GetTempPath();
void OpenDebugLog();
void ShrinkDebugFile();
void runCommand(const std::string& strCommand);

inline bool IsSwitchChar(char c)
{
#ifdef WIN32
    return c == '-' || c == '/';
#else
    return c == '-';
#endif
}

<<<<<<< HEAD
=======
bool IsArgSet(const std::string& strArg);

/**
 * Return string argument or default value
 *
 * @param strArg Argument to get (e.g. "-foo")
 * @param default (e.g. "1")
 * @return command-line argument or default value
 */
std::string GetArg(const std::string& strArg, const std::string& strDefault);

/**
 * Return integer argument or default value
 *
 * @param strArg Argument to get (e.g. "-foo")
 * @param default (e.g. 1)
 * @return command-line argument (0 if invalid number) or default value
 */
int64_t GetArg(const std::string& strArg, int64_t nDefault);

/**
 * Return boolean argument or default value
 *
 * @param strArg Argument to get (e.g. "-foo")
 * @param default (true or false)
 * @return command-line argument or default value
 */
bool GetBoolArg(const std::string& strArg, bool fDefault = false);

/**
 * Set an argument if it doesn't already have a value
 *
 * @param strArg Argument to set (e.g. "-foo")
 * @param strValue Value (e.g. "1")
 * @return true if argument gets set, false if it already had a value
 */
bool SoftSetArg(const std::string& strArg, const std::string& strValue);

/**
 * Set a boolean argument if it doesn't already have a value
 *
 * @param strArg Argument to set (e.g. "-foo")
 * @param fValue Value (e.g. false)
 * @return true if argument gets set, false if it already had a value
 */
bool SoftSetBoolArg(const std::string& strArg, bool fValue);

>>>>>>> 06fe2af8
/**
 * Format a string to be used as group of options in help messages
 *
 * @param message Group name (e.g. "RPC server options:")
 * @return the formatted string
 */
std::string HelpMessageGroup(const std::string& message);

/**
 * Format a string to be used as option description in help messages
 *
 * @param option Option message (e.g. "-rpcuser=<user>")
 * @param message Option description (e.g. "Username for JSON-RPC connections")
 * @return the formatted string
 */
std::string HelpMessageOpt(const std::string& option, const std::string& message);

/**
 * Return the number of physical cores available on the current system.
 * @note This does not count virtual cores, such as those provided by HyperThreading
 * when boost is newer than 1.56.
 */
int GetNumCores();

void SetThreadPriority(int nPriority);
void RenameThread(const char* name);

/**
 * .. and a wrapper that just calls func once
 */
template <typename Callable> void TraceThread(const char* name,  Callable func)
{
    std::string s = strprintf("ECC-%s", name);
    RenameThread(s.c_str());
    try
    {
        LogPrintf("%s thread start\n", name);
        func();
        LogPrintf("%s thread exit\n", name);
    }
    catch (const boost::thread_interrupted&)
    {
        LogPrintf("%s thread interrupt\n", name);
        throw;
    }
    catch (const std::exception& e) {
        PrintExceptionContinue(&e, name);
        throw;
    }
    catch (...) {
        PrintExceptionContinue(NULL, name);
        throw;
    }
}

inline int64_t roundint64(double d)
{
    return (int64_t)(d > 0 ? d + 0.5 : d - 0.5);
}
bool WildcardMatch(const char* psz, const char* mask);
bool WildcardMatch(const std::string& str, const std::string& mask);

inline uint32_t ByteReverse(uint32_t value)
{
    value = ((value & 0xFF00FF00) >> 8) | ((value & 0x00FF00FF) << 8);
    return (value<<16) | (value>>16);
}

long hex2long(const char* hexString);

#endif // BITCOIN_UTIL_H<|MERGE_RESOLUTION|>--- conflicted
+++ resolved
@@ -145,56 +145,7 @@
 #endif
 }
 
-<<<<<<< HEAD
-=======
-bool IsArgSet(const std::string& strArg);
-
-/**
- * Return string argument or default value
- *
- * @param strArg Argument to get (e.g. "-foo")
- * @param default (e.g. "1")
- * @return command-line argument or default value
- */
-std::string GetArg(const std::string& strArg, const std::string& strDefault);
-
-/**
- * Return integer argument or default value
- *
- * @param strArg Argument to get (e.g. "-foo")
- * @param default (e.g. 1)
- * @return command-line argument (0 if invalid number) or default value
- */
-int64_t GetArg(const std::string& strArg, int64_t nDefault);
-
-/**
- * Return boolean argument or default value
- *
- * @param strArg Argument to get (e.g. "-foo")
- * @param default (true or false)
- * @return command-line argument or default value
- */
-bool GetBoolArg(const std::string& strArg, bool fDefault = false);
-
-/**
- * Set an argument if it doesn't already have a value
- *
- * @param strArg Argument to set (e.g. "-foo")
- * @param strValue Value (e.g. "1")
- * @return true if argument gets set, false if it already had a value
- */
-bool SoftSetArg(const std::string& strArg, const std::string& strValue);
-
-/**
- * Set a boolean argument if it doesn't already have a value
- *
- * @param strArg Argument to set (e.g. "-foo")
- * @param fValue Value (e.g. false)
- * @return true if argument gets set, false if it already had a value
- */
-bool SoftSetBoolArg(const std::string& strArg, bool fValue);
-
->>>>>>> 06fe2af8
+
 /**
  * Format a string to be used as group of options in help messages
  *
