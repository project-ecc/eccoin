// Copyright (c) 2009-2010 Satoshi Nakamoto
// Copyright (c) 2009-2015 The Bitcoin Core developers
// Distributed under the MIT software license, see the accompanying
// file COPYING or http://www.opensource.org/licenses/mit-license.php.

#ifndef BITCOIN_CHAINPARAMS_H
#define BITCOIN_CHAINPARAMS_H

#include "chainparamsbase.h"
#include "consensus/params.h"
#include "primitives/block.h"
#include "protocol.h"

#include <vector>

struct CDNSSeedData {
    std::string name, host;
    CDNSSeedData(const std::string &strName, const std::string &strHost) : name(strName), host(strHost) {}
};

typedef std::map<int, uint256> MapCheckpoints;

struct CCheckpointData {
    MapCheckpoints mapCheckpoints;
};

/**
 * CChainParams defines various tweakable parameters of a given instance of the
 * Bitcoin system. There are three: the main network on which people trade goods
 * and services, the public test network which gets reset from time to time and
 * a regression test mode which is intended for private networks only. It has
 * minimal difficulty to ensure that blocks can be found instantly.
 */
class CChainParams
{
public:
    enum Base58Type {
        PUBKEY_ADDRESS,
        SCRIPT_ADDRESS,
        SECRET_KEY,
        EXT_PUBLIC_KEY,
        EXT_SECRET_KEY,

        MAX_BASE58_TYPES
    };

    const Consensus::Params& GetConsensus() const { return consensus; }
    const CMessageHeader::MessageStartChars& MessageStart() const { return pchMessageStart; }
    const std::vector<unsigned char>& AlertKey() const { return vAlertPubKey; }
    int GetDefaultPort() const { return nDefaultPort; }

    const CBlock& GenesisBlock() const { return genesis; }
    /** Make miner wait to have peers to avoid wasting work */
    bool MiningRequiresPeers() const { return fMiningRequiresPeers; }
    /** Default value for -checkmempool and -checkblockindex argument */
    bool DefaultConsistencyChecks() const { return fDefaultConsistencyChecks; }
    /** Policy: Filter transactions that do not match well-defined patterns */
    bool RequireStandard() const { return fRequireStandard; }
    int64_t MaxTipAge() const { return nMaxTipAge; }
    /** Make miner stop after a block is found. In RPC, don't return until nGenProcLimit blocks are generated */
    bool MineBlocksOnDemand() const { return fMineBlocksOnDemand; }
    /** In the future use NetworkIDString() for RPC fields */
    bool TestnetToBeDeprecatedFieldRPC() const { return fTestnetToBeDeprecatedFieldRPC; }
    /** Return the BIP70 network string (main, test or regtest) */
    std::string NetworkIDString() const { return strNetworkID; }
    const std::vector<CDNSSeedData>& DNSSeeds() const { return vSeeds; }
    const std::vector<unsigned char>& Base58Prefix(Base58Type type) const { return base58Prefixes[type]; }
    const CCheckpointData& Checkpoints() const { return checkpointData; }
<<<<<<< HEAD
    const unsigned int getStakeMaxAge() const { return nStakeMaxAge; }
    const unsigned int getStakeMinAge() const { return nStakeMinAge; }
=======
    unsigned int getStakeMaxAge() const { return nStakeMaxAge; }
    unsigned int getStakeMinAge() const { return nStakeMinAge; }
>>>>>>> 06fe2af8

protected:
    CChainParams() {}

    Consensus::Params consensus;
    CMessageHeader::MessageStartChars pchMessageStart;
    //! Raw pub key bytes for the broadcast alert signing key.
    std::vector<unsigned char> vAlertPubKey;
    int nDefaultPort;
    long nMaxTipAge;
    std::vector<CDNSSeedData> vSeeds;
    std::vector<unsigned char> base58Prefixes[MAX_BASE58_TYPES];
    std::string strNetworkID;
    CBlock genesis;
    bool fMiningRequiresPeers;
    bool fDefaultConsistencyChecks;
    bool fRequireStandard;
    bool fMineBlocksOnDemand;
    bool fTestnetToBeDeprecatedFieldRPC;
    CCheckpointData checkpointData;
    unsigned int nStakeMaxAge;
    unsigned int nStakeMinAge;
};

/**
 * Return the currently selected parameters. This won't change after app
 * startup, except for unit tests.
 */
const CChainParams &Params();

/**
 * @returns CChainParams for the given BIP70 chain name.
 */
CChainParams& Params(const std::string& chain);

/**
 * Sets the params returned by Params() to those for the given BIP70 chain name.
 * @throws std::runtime_error when the chain is not supported.
 */
void SelectParams(const std::string& chain);

#endif // BITCOIN_CHAINPARAMS_H<|MERGE_RESOLUTION|>--- conflicted
+++ resolved
@@ -66,14 +66,9 @@
     const std::vector<CDNSSeedData>& DNSSeeds() const { return vSeeds; }
     const std::vector<unsigned char>& Base58Prefix(Base58Type type) const { return base58Prefixes[type]; }
     const CCheckpointData& Checkpoints() const { return checkpointData; }
-<<<<<<< HEAD
-    const unsigned int getStakeMaxAge() const { return nStakeMaxAge; }
-    const unsigned int getStakeMinAge() const { return nStakeMinAge; }
-=======
     unsigned int getStakeMaxAge() const { return nStakeMaxAge; }
     unsigned int getStakeMinAge() const { return nStakeMinAge; }
->>>>>>> 06fe2af8
-
+  
 protected:
     CChainParams() {}
 
