// Copyright (c) 2009-2010 Satoshi Nakamoto
// Copyright (c) 2009-2015 The Bitcoin Core developers
// Distributed under the MIT software license, see the accompanying
// file COPYING or http://www.opensource.org/licenses/mit-license.php.

#if defined(HAVE_CONFIG_H)
#include "config/bitcoin-config.h"
#endif

#include "init.h"

#include "addrman.h"
#include "amount.h"
#include "chain.h"
#include "chainparams.h"
#include "checkpoints.h"
#include "compat/sanity.h"
#include "consensus/validation.h"
#include "httpserver.h"
#include "httprpc.h"
#include "key.h"
#include "main.h"
#include "miner.h"
#include "net.h"
#include "policy/policy.h"
#include "rpcserver.h"
#include "script/standard.h"
#include "script/sigcache.h"
#include "scheduler.h"
#include "txdb.h"
#include "txmempool.h"
#include "torcontrol.h"
#include "ui_interface.h"
#include "util.h"
#include "args.h"
#include "utilmoneystr.h"
#include "utilstrencodings.h"
#include "validationinterface.h"

#include "wallet/db.h"
#include "wallet/wallet.h"
#include "wallet/walletdb.h"

#include <stdint.h>
#include <stdio.h>

#ifndef WIN32
#include <signal.h>
#endif

#include <boost/algorithm/string/classification.hpp>
#include <boost/algorithm/string/predicate.hpp>
#include <boost/algorithm/string/replace.hpp>
#include <boost/algorithm/string/split.hpp>
#include <boost/bind.hpp>
#include <boost/filesystem.hpp>
#include <boost/function.hpp>
#include <boost/interprocess/sync/file_lock.hpp>
#include <boost/thread.hpp>
#include <openssl/crypto.h>

bool fShutdown = false;
CWallet* pwalletMain = NULL;
bool fFeeEstimatesInitialized = false;
static const bool DEFAULT_PROXYRANDOMIZE = true;
static const bool DEFAULT_REST_ENABLE = false;
static const bool DEFAULT_DISABLE_SAFEMODE = false;
static const bool DEFAULT_STOPAFTERBLOCKIMPORT = false;

#ifdef WIN32
// Win32 LevelDB doesn't use filedescriptors, and the ones used for
// accessing block files don't count towards the fd_set size limit
// anyway.
#define MIN_CORE_FILEDESCRIPTORS 0
#else
#define MIN_CORE_FILEDESCRIPTORS 150
#endif

/** Used to pass flags to the Bind() function */
enum BindFlags {
    BF_NONE         = 0,
    BF_EXPLICIT     = (1U << 0),
    BF_REPORT_ERROR = (1U << 1),
    BF_WHITELIST    = (1U << 2),
};

static const char* FEE_ESTIMATES_FILENAME="fee_estimates.dat";
CClientUIInterface uiInterface; // Declared but not defined in ui_interface.h

//////////////////////////////////////////////////////////////////////////////
//
// Shutdown
//

//
// Thread management and startup/shutdown:
//
// The network-processing threads are all part of a thread group
// created by AppInit() or the Qt main() function.
//
// A clean exit happens when StartShutdown() or the SIGTERM
// signal handler sets fRequestShutdown, which triggers
// the DetectShutdownThread(), which interrupts the main thread group.
// DetectShutdownThread() then exits, which causes AppInit() to
// continue (it .joins the shutdown thread).
// Shutdown() is then
// called to clean up database connections, and stop other
// threads that should only be stopped after the main network-processing
// threads have exited.
//
// Note that if running -daemon the parent process returns from AppInit2
// before adding any threads to the threadGroup, so .join_all() returns
// immediately and the parent exits from main().
//
// Shutdown for Qt is very similar, only it uses a QTimer to detect
// fRequestShutdown getting set, and then does the normal Qt
// shutdown thing.
//

volatile bool fRequestShutdown = false;

void StartShutdown()
{
    fRequestShutdown = true;
}
bool ShutdownRequested()
{
    return fRequestShutdown;
}

class CCoinsViewErrorCatcher : public CCoinsViewBacked
{
public:
    CCoinsViewErrorCatcher(CCoinsView* view) : CCoinsViewBacked(view) {}
    bool GetCoins(const uint256 &txid, CCoins &coins) const {
        try {
            return CCoinsViewBacked::GetCoins(txid, coins);
        } catch(const std::runtime_error& e) {
            uiInterface.ThreadSafeMessageBox(_("Error reading from database, shutting down."), "", CClientUIInterface::MSG_ERROR);
            LogPrintf("Error reading from database: %s\n", e.what());
            // Starting the shutdown sequence and returning false to the caller would be
            // interpreted as 'entry not found' (as opposed to unable to read data), and
            // could lead to invalid interpretation. Just exit immediately, as we can't
            // continue anyway, and all writes should be atomic.
            abort();
        }
    }
    // Writes do not need similar protection, as failure to write is handled by the caller.
};

static CCoinsViewDB *pcoinsdbview = NULL;
static CCoinsViewErrorCatcher *pcoinscatcher = NULL;
static boost::scoped_ptr<ECCVerifyHandle> globalVerifyHandle;

void Interrupt(boost::thread_group& threadGroup)
{
    fShutdown = true;
    InterruptHTTPServer();
    InterruptHTTPRPC();
    InterruptRPC();
    InterruptREST();
    InterruptTorControl();
    threadGroup.interrupt_all();
}

void Shutdown()
{
    LogPrintf("%s: In progress...\n", __func__);
    static CCriticalSection cs_Shutdown;
    TRY_LOCK(cs_Shutdown, lockShutdown);
    if (!lockShutdown)
        return;

    /// Note: Shutdown() must be able to handle cases in which AppInit2() failed part of the way,
    /// for example if the data directory was found to be locked.
    /// Be sure that anything that writes files or flushes caches only does this if the respective
    /// module was initialized.
    RenameThread("bitcoin-shutoff");
    mempool.AddTransactionsUpdated(1);

    StopHTTPRPC();
    StopREST();
    StopRPC();
    StopHTTPServer();

    if (pwalletMain)
        pwalletMain->Flush(false);
    ThreadScryptMiner(pwalletMain);
    StopNode();
    StopTorControl();
    UnregisterNodeSignals(GetNodeSignals());

    if (fFeeEstimatesInitialized)
    {
        boost::filesystem::path est_path = GetDataDir() / FEE_ESTIMATES_FILENAME;
        CAutoFile est_fileout(fopen(est_path.string().c_str(), "wb"), SER_DISK, CLIENT_VERSION);
        if (!est_fileout.IsNull())
            mempool.WriteFeeEstimates(est_fileout);
        else
            LogPrintf("%s: Failed to write fee estimates to %s\n", __func__, est_path.string());
        fFeeEstimatesInitialized = false;
    }

    {
        LOCK(cs_main);
        if (pcoinsTip != NULL) {
            FlushStateToDisk();
        }
        delete pcoinsTip;
        pcoinsTip = NULL;
        delete pcoinscatcher;
        pcoinscatcher = NULL;
        delete pcoinsdbview;
        pcoinsdbview = NULL;
        delete pblocktree;
        pblocktree = NULL;
    }

    if (pwalletMain)
        pwalletMain->Flush(true);

#ifndef WIN32
    try {
        boost::filesystem::remove(GetPidFile());
    } catch (const boost::filesystem::filesystem_error& e) {
        LogPrintf("%s: Unable to remove pidfile: %s\n", __func__, e.what());
    }
#endif
    UnregisterAllValidationInterfaces();

    delete pwalletMain;
    pwalletMain = NULL;
    globalVerifyHandle.reset();
    ECC_Stop();
    LogPrintf("%s: done\n", __func__);
}

/**
 * Signal handlers are very limited in what they are allowed to do, so:
 */
void HandleSIGTERM(int)
{
    fRequestShutdown = true;
}

void HandleSIGHUP(int)
{
    fReopenDebugLog = true;
}

bool static InitError(const std::string &str)
{
    uiInterface.ThreadSafeMessageBox(str, "", CClientUIInterface::MSG_ERROR);
    return false;
}

bool static InitWarning(const std::string &str)
{
    uiInterface.ThreadSafeMessageBox(str, "", CClientUIInterface::MSG_WARNING);
    return true;
}

bool static Bind(const CService &addr, unsigned int flags) {
    if (!(flags & BF_EXPLICIT) && IsLimited(addr))
        return false;
    std::string strError;
    if (!BindListenPort(addr, strError, (flags & BF_WHITELIST) != 0)) {
        if (flags & BF_REPORT_ERROR)
            return InitError(strError);
        return false;
    }
    return true;
}

void OnRPCStopped()
{
    cvBlockChange.notify_all();
    LogPrint("rpc", "RPC stopped.\n");
}

void OnRPCPreCommand(const CRPCCommand& cmd)
{
    // Observe safe mode
    std::string strWarning = GetWarnings("rpc");
    if (strWarning != "" && !gArgs.GetBoolArg("-disablesafemode", DEFAULT_DISABLE_SAFEMODE) &&
        !cmd.okSafeMode)
        throw JSONRPCError(RPC_FORBIDDEN_BY_SAFE_MODE, std::string("Safe mode: ") + strWarning);
}

std::string HelpMessage(HelpMessageMode mode)
{
    const bool showDebug = gArgs.GetBoolArg("-help-debug", false);

    // When adding new options to the categories, please keep and ensure alphabetical ordering.
    // Do not translate _(...) -help-debug options, Many technical terms, and only a very small audience, so is unnecessary stress to translators.
    std::string strUsage = HelpMessageGroup(_("Options:"));
    strUsage += HelpMessageOpt("-?", _("This help message"));
    strUsage += HelpMessageOpt("-version", _("Print version and exit"));
    strUsage += HelpMessageOpt("-alerts", strprintf(_("Receive and display P2P network alerts (default: %u)"), DEFAULT_ALERTS));
    strUsage += HelpMessageOpt("-alertnotify=<cmd>", _("Execute command when a relevant alert is received or we see a really long fork (%s in cmd is replaced by message)"));
    strUsage += HelpMessageOpt("-blocknotify=<cmd>", _("Execute command when the best block changes (%s in cmd is replaced by block hash)"));
    strUsage += HelpMessageOpt("-checkblocks=<n>", strprintf(_("How many blocks to check at startup (default: %u, 0 = all)"), DEFAULT_CHECKBLOCKS));
    strUsage += HelpMessageOpt("-checklevel=<n>", strprintf(_("How thorough the block verification of -checkblocks is (0-4, default: %u)"), DEFAULT_CHECKLEVEL));
    strUsage += HelpMessageOpt("-conf=<file>", strprintf(_("Specify configuration file (default: %s)"), CONF_FILENAME));
    if (mode == HMM_BITCOIND)
    {
#ifndef WIN32
        strUsage += HelpMessageOpt("-daemon", _("Run in the background as a daemon and accept commands"));
#endif
    }
    strUsage += HelpMessageOpt("-datadir=<dir>", _("Specify data directory"));
    strUsage += HelpMessageOpt("-dbcache=<n>", strprintf(_("Set database cache size in megabytes (%d to %d, default: %d)"), nMinDbCache, nMaxDbCache, nDefaultDbCache));
    strUsage += HelpMessageOpt("-loadblock=<file>", _("Imports blocks from external blk000??.dat file on startup"));
    strUsage += HelpMessageOpt("-maxorphantx=<n>", strprintf(_("Keep at most <n> unconnectable transactions in memory (default: %u)"), DEFAULT_MAX_ORPHAN_TRANSACTIONS));
    strUsage += HelpMessageOpt("-maxmempool=<n>", strprintf(_("Keep the transaction memory pool below <n> megabytes (default: %u)"), DEFAULT_MAX_MEMPOOL_SIZE));
    strUsage += HelpMessageOpt("-mempoolexpiry=<n>", strprintf(_("Do not keep transactions in the mempool longer than <n> hours (default: %u)"), DEFAULT_MEMPOOL_EXPIRY));
    strUsage += HelpMessageOpt("-par=<n>", strprintf(_("Set the number of script verification threads (%u to %d, 0 = auto, <0 = leave that many cores free, default: %d)"),
        -GetNumCores(), MAX_SCRIPTCHECK_THREADS, DEFAULT_SCRIPTCHECK_THREADS));
#ifndef WIN32
    strUsage += HelpMessageOpt("-pid=<file>", strprintf(_("Specify pid file (default: %s)"), PID_FILENAME));
#endif
    strUsage += HelpMessageOpt("-reindex", _("Rebuild block chain index from current blk000??.dat files on startup"));
#ifndef WIN32
    strUsage += HelpMessageOpt("-sysperms", _("Create new files with system default permissions, instead of umask 077 (only effective with disabled wallet functionality)"));
#endif

    strUsage += HelpMessageGroup(_("Connection options:"));
    strUsage += HelpMessageOpt("-addnode=<ip>", _("Add a node to connect to and attempt to keep the connection open"));
    strUsage += HelpMessageOpt("-banscore=<n>", strprintf(_("Threshold for disconnecting misbehaving peers (default: %u)"), DEFAULT_BANSCORE_THRESHOLD));
    strUsage += HelpMessageOpt("-bantime=<n>", strprintf(_("Number of seconds to keep misbehaving peers from reconnecting (default: %u)"), DEFAULT_MISBEHAVING_BANTIME));
    strUsage += HelpMessageOpt("-bind=<addr>", _("Bind to given address and always listen on it. Use [host]:port notation for IPv6"));
    strUsage += HelpMessageOpt("-connect=<ip>", _("Connect only to the specified node(s)"));
    strUsage += HelpMessageOpt("-discover", _("Discover own IP addresses (default: 1 when listening and no -externalip or -proxy)"));
    strUsage += HelpMessageOpt("-dns", _("Allow DNS lookups for -addnode, -seednode and -connect") + " " + strprintf(_("(default: %u)"), DEFAULT_NAME_LOOKUP));
    strUsage += HelpMessageOpt("-dnsseed", _("Query for peer addresses via DNS lookup, if low on addresses (default: 1 unless -connect)"));
    strUsage += HelpMessageOpt("-externalip=<ip>", _("Specify your own public address"));
    strUsage += HelpMessageOpt("-forcednsseed", strprintf(_("Always query for peer addresses via DNS lookup (default: %u)"), DEFAULT_FORCEDNSSEED));
    strUsage += HelpMessageOpt("-listen", _("Accept connections from outside (default: 1 if no -proxy or -connect)"));
    strUsage += HelpMessageOpt("-listenonion", strprintf(_("Automatically create Tor hidden service (default: %d)"), DEFAULT_LISTEN_ONION));
    strUsage += HelpMessageOpt("-maxconnections=<n>", strprintf(_("Maintain at most <n> connections to peers (default: %u)"), DEFAULT_MAX_PEER_CONNECTIONS));
    strUsage += HelpMessageOpt("-maxreceivebuffer=<n>", strprintf(_("Maximum per-connection receive buffer, <n>*1000 bytes (default: %u)"), DEFAULT_MAXRECEIVEBUFFER));
    strUsage += HelpMessageOpt("-maxsendbuffer=<n>", strprintf(_("Maximum per-connection send buffer, <n>*1000 bytes (default: %u)"), DEFAULT_MAXSENDBUFFER));
    strUsage += HelpMessageOpt("-onion=<ip:port>", strprintf(_("Use separate SOCKS5 proxy to reach peers via Tor hidden services (default: %s)"), "-proxy"));
    strUsage += HelpMessageOpt("-onlynet=<net>", _("Only connect to nodes in network <net> (ipv4, ipv6 or onion)"));
    strUsage += HelpMessageOpt("-permitbaremultisig", strprintf(_("Relay non-P2SH multisig (default: %u)"), DEFAULT_PERMIT_BAREMULTISIG));
    strUsage += HelpMessageOpt("-peerbloomfilters", strprintf(_("Support filtering of blocks and transaction with bloom filters (default: %u)"), 1));
    if (showDebug)
        strUsage += HelpMessageOpt("-enforcenodebloom", strprintf("Enforce minimum protocol version to limit use of bloom filters (default: %u)", 0));
    strUsage += HelpMessageOpt("-port=<port>", strprintf(_("Listen for connections on <port> (default: %u or testnet: %u)"), Params(CBaseChainParams::MAIN).GetDefaultPort(), Params(CBaseChainParams::TESTNET).GetDefaultPort()));
    strUsage += HelpMessageOpt("-proxy=<ip:port>", _("Connect through SOCKS5 proxy"));
    strUsage += HelpMessageOpt("-proxyrandomize", strprintf(_("Randomize credentials for every proxy connection. This enables Tor stream isolation (default: %u)"), DEFAULT_PROXYRANDOMIZE));
    strUsage += HelpMessageOpt("-seednode=<ip>", _("Connect to a node to retrieve peer addresses, and disconnect"));
    strUsage += HelpMessageOpt("-timeout=<n>", strprintf(_("Specify connection timeout in milliseconds (minimum: 1, default: %d)"), DEFAULT_CONNECT_TIMEOUT));
    strUsage += HelpMessageOpt("-torcontrol=<ip>:<port>", strprintf(_("Tor control port to use if onion listening enabled (default: %s)"), DEFAULT_TOR_CONTROL));
    strUsage += HelpMessageOpt("-torpassword=<pass>", _("Tor control port password (default: empty)"));
#ifdef USE_UPNP
#if USE_UPNP
    strUsage += HelpMessageOpt("-upnp", _("Use UPnP to map the listening port (default: 1 when listening and no -proxy)"));
#else
    strUsage += HelpMessageOpt("-upnp", strprintf(_("Use UPnP to map the listening port (default: %u)"), 0));
#endif
#endif
    strUsage += HelpMessageOpt("-whitebind=<addr>", _("Bind to given address and whitelist peers connecting to it. Use [host]:port notation for IPv6"));
    strUsage += HelpMessageOpt("-whitelist=<netmask>", _("Whitelist peers connecting from the given netmask or IP address. Can be specified multiple times.") +
        " " + _("Whitelisted peers cannot be DoS banned and their transactions are always relayed, even if they are already in the mempool, useful e.g. for a gateway"));
    strUsage += HelpMessageOpt("-whitelistrelay", strprintf(_("Accept relayed transactions received from whitelisted peers even when not relaying transactions (default: %d)"), DEFAULT_WHITELISTRELAY));
    strUsage += HelpMessageOpt("-whitelistforcerelay", strprintf(_("Force relay of transactions from whitelisted peers even they violate local relay policy (default: %d)"), DEFAULT_WHITELISTFORCERELAY));
    strUsage += HelpMessageOpt("-maxuploadtarget=<n>", strprintf(_("Tries to keep outbound traffic under the given target (in MiB per 24h), 0 = no limit (default: %d)"), DEFAULT_MAX_UPLOAD_TARGET));


    strUsage += HelpMessageGroup(_("Wallet options:"));
    strUsage += HelpMessageOpt("-disablewallet", _("Do not load the wallet and disable wallet RPC calls"));
    strUsage += HelpMessageOpt("-keypool=<n>", strprintf(_("Set key pool size to <n> (default: %u)"), DEFAULT_KEYPOOL_SIZE));
    strUsage += HelpMessageOpt("-fallbackfee=<amt>", strprintf(_("A fee rate (in %s/kB) that will be used when fee estimation has insufficient data (default: %s)"),
        CURRENCY_UNIT, FormatMoney(DEFAULT_FALLBACK_FEE)));
    strUsage += HelpMessageOpt("-mintxfee=<amt>", strprintf(_("Fees (in %s/kB) smaller than this are considered zero fee for transaction creation (default: %s)"),
            CURRENCY_UNIT, FormatMoney(DEFAULT_TRANSACTION_MINFEE)));
    strUsage += HelpMessageOpt("-paytxfee=<amt>", strprintf(_("Fee (in %s/kB) to add to transactions you send (default: %s)"),
        CURRENCY_UNIT, FormatMoney(payTxFee.GetFeePerK())));
    strUsage += HelpMessageOpt("-rescan", _("Rescan the block chain for missing wallet transactions on startup"));
    strUsage += HelpMessageOpt("-salvagewallet", _("Attempt to recover private keys from a corrupt wallet.dat on startup"));
    strUsage += HelpMessageOpt("-sendfreetransactions", strprintf(_("Send transactions as zero-fee transactions if possible (default: %u)"), DEFAULT_SEND_FREE_TRANSACTIONS));
    strUsage += HelpMessageOpt("-spendzeroconfchange", strprintf(_("Spend unconfirmed change when sending transactions (default: %u)"), DEFAULT_SPEND_ZEROCONF_CHANGE));
    strUsage += HelpMessageOpt("-txconfirmtarget=<n>", strprintf(_("If paytxfee is not set, include enough fee so transactions begin confirmation on average within n blocks (default: %u)"), DEFAULT_TX_CONFIRM_TARGET));
    strUsage += HelpMessageOpt("-maxtxfee=<amt>", strprintf(_("Maximum total fees (in %s) to use in a single wallet transaction; setting this too low may abort large transactions (default: %s)"),
        CURRENCY_UNIT, FormatMoney(DEFAULT_TRANSACTION_MAXFEE)));
    strUsage += HelpMessageOpt("-upgradewallet", _("Upgrade wallet to latest format on startup"));
    strUsage += HelpMessageOpt("-wallet=<file>", _("Specify wallet file (within data directory)") + " " + strprintf(_("(default: %s)"), "wallet.dat"));
    strUsage += HelpMessageOpt("-walletbroadcast", _("Make the wallet broadcast transactions") + " " + strprintf(_("(default: %u)"), DEFAULT_WALLETBROADCAST));
    strUsage += HelpMessageOpt("-walletnotify=<cmd>", _("Execute command when a wallet transaction changes (%s in cmd is replaced by TxID)"));
    strUsage += HelpMessageOpt("-zapwallettxes=<mode>", _("Delete all wallet transactions and only recover those parts of the blockchain through -rescan on startup") +
        " " + _("(1 = keep tx meta data e.g. account owner and payment request information, 2 = drop tx meta data)"));

    strUsage += HelpMessageGroup(_("Debugging/Testing options:"));
    strUsage += HelpMessageOpt("-uacomment=<cmt>", _("Append comment to the user agent string"));
    if (showDebug)
    {
        strUsage += HelpMessageOpt("-checkblockindex", strprintf("Do a full consistency check for mapBlockIndex, setBlockIndexCandidates, chainActive and mapBlocksUnlinked occasionally. Also sets -checkmempool (default: %u)", Params(CBaseChainParams::MAIN).DefaultConsistencyChecks()));
        strUsage += HelpMessageOpt("-checkmempool=<n>", strprintf("Run checks every <n> transactions (default: %u)", Params(CBaseChainParams::MAIN).DefaultConsistencyChecks()));
        strUsage += HelpMessageOpt("-checkpoints", strprintf("Disable expensive verification for known chain history (default: %u)", DEFAULT_CHECKPOINTS_ENABLED));

        strUsage += HelpMessageOpt("-dblogsize=<n>", strprintf("Flush wallet database activity from memory to disk log every <n> megabytes (default: %u)", DEFAULT_WALLET_DBLOGSIZE));
        strUsage += HelpMessageOpt("-disablesafemode", strprintf("Disable safemode, override a real safe mode event (default: %u)", DEFAULT_DISABLE_SAFEMODE));
        strUsage += HelpMessageOpt("-testsafemode", strprintf("Force safe mode (default: %u)", DEFAULT_TESTSAFEMODE));
        strUsage += HelpMessageOpt("-dropmessagestest=<n>", "Randomly drop 1 of every <n> network messages");
        strUsage += HelpMessageOpt("-fuzzmessagestest=<n>", "Randomly fuzz 1 of every <n> network messages");

        strUsage += HelpMessageOpt("-flushwallet", strprintf("Run a thread to flush wallet periodically (default: %u)", DEFAULT_FLUSHWALLET));
        strUsage += HelpMessageOpt("-stopafterblockimport", strprintf("Stop running after importing blocks from disk (default: %u)", DEFAULT_STOPAFTERBLOCKIMPORT));
        strUsage += HelpMessageOpt("-limitancestorcount=<n>", strprintf("Do not accept transactions if number of in-mempool ancestors is <n> or more (default: %u)", DEFAULT_ANCESTOR_LIMIT));
        strUsage += HelpMessageOpt("-limitancestorsize=<n>", strprintf("Do not accept transactions whose size with all in-mempool ancestors exceeds <n> kilobytes (default: %u)", DEFAULT_ANCESTOR_SIZE_LIMIT));
        strUsage += HelpMessageOpt("-limitdescendantcount=<n>", strprintf("Do not accept transactions if any ancestor would have <n> or more in-mempool descendants (default: %u)", DEFAULT_DESCENDANT_LIMIT));
        strUsage += HelpMessageOpt("-limitdescendantsize=<n>", strprintf("Do not accept transactions if any ancestor would have more than <n> kilobytes of in-mempool descendants (default: %u).", DEFAULT_DESCENDANT_SIZE_LIMIT));
    }
    std::string debugCategories = "addrman, alert, bench, coindb, db, lock, rand, rpc, selectcoins, mempool, mempoolrej, net, proxy, http, libevent, tor, zmq"; // Don't translate these and qt below
    if (mode == HMM_BITCOIN_QT)
        debugCategories += ", qt";
    strUsage += HelpMessageOpt("-debug=<category>", strprintf(_("Output debugging information (default: %u, supplying <category> is optional)"), 0) + ". " +
        _("If <category> is not supplied or if <category> = 1, output all debugging information.") + _("<category> can be:") + " " + debugCategories + ".");
    if (showDebug)
        strUsage += HelpMessageOpt("-nodebug", "Turn off debugging messages, same as -debug=0");
    strUsage += HelpMessageOpt("-gen", strprintf(_("Generate coins (default: %u)"), DEFAULT_GENERATE));
    strUsage += HelpMessageOpt("-genproclimit=<n>", strprintf(_("Set the number of threads for coin generation if enabled (-1 = all cores, default: %d)"), DEFAULT_GENERATE_THREADS));
    strUsage += HelpMessageOpt("-help-debug", _("Show all debugging options (usage: --help -help-debug)"));
    strUsage += HelpMessageOpt("-logips", strprintf(_("Include IP addresses in debug output (default: %u)"), DEFAULT_LOGIPS));
    strUsage += HelpMessageOpt("-logtimestamps", strprintf(_("Prepend debug output with timestamp (default: %u)"), DEFAULT_LOGTIMESTAMPS));
    if (showDebug)
    {
        strUsage += HelpMessageOpt("-logtimemicros", strprintf("Add microsecond precision to debug timestamps (default: %u)", DEFAULT_LOGTIMEMICROS));
        strUsage += HelpMessageOpt("-mocktime=<n>", "Replace actual time with <n> seconds since epoch (default: 0)");
        strUsage += HelpMessageOpt("-limitfreerelay=<n>", strprintf("Continuously rate-limit free transactions to <n>*1000 bytes per minute (default: %u)", DEFAULT_LIMITFREERELAY));
        strUsage += HelpMessageOpt("-relaypriority", strprintf("Require high priority for relaying free or low-fee transactions (default: %u)", DEFAULT_RELAYPRIORITY));
        strUsage += HelpMessageOpt("-maxsigcachesize=<n>", strprintf("Limit size of signature cache to <n> MiB (default: %u)", DEFAULT_MAX_SIG_CACHE_SIZE));
    }
    strUsage += HelpMessageOpt("-minrelaytxfee=<amt>", strprintf(_("Fees (in %s/kB) smaller than this are considered zero fee for relaying, mining and transaction creation (default: %s)"),
        CURRENCY_UNIT, FormatMoney(DEFAULT_MIN_RELAY_TX_FEE)));
    strUsage += HelpMessageOpt("-printtoconsole", _("Send trace/debug info to console instead of debug.log file"));
    if (showDebug)
    {
        strUsage += HelpMessageOpt("-printpriority", strprintf("Log transaction priority and fee per kB when mining blocks (default: %u)", DEFAULT_PRINTPRIORITY));

        strUsage += HelpMessageOpt("-privdb", strprintf("Sets the DB_PRIVATE flag in the wallet db environment (default: %u)", DEFAULT_WALLET_PRIVDB));
    }
    strUsage += HelpMessageOpt("-shrinkdebugfile", _("Shrink debug.log file on client startup (default: 1 when no -debug)"));

    AppendParamsHelpMessages(strUsage, showDebug);

    strUsage += HelpMessageGroup(_("Node relay options:"));
    if (showDebug)
        strUsage += HelpMessageOpt("-acceptnonstdtxn", strprintf("Relay and mine \"non-standard\" transactions (%sdefault: %u)", "testnet/regtest only; ", !Params(CBaseChainParams::TESTNET).RequireStandard()));
    strUsage += HelpMessageOpt("-bytespersigop", strprintf(_("Minimum bytes per sigop in transactions we relay and mine (default: %u)"), DEFAULT_BYTES_PER_SIGOP));
    strUsage += HelpMessageOpt("-datacarrier", strprintf(_("Relay and mine data carrier transactions (default: %u)"), DEFAULT_ACCEPT_DATACARRIER));
    strUsage += HelpMessageOpt("-datacarriersize", strprintf(_("Maximum size of data in data carrier transactions we relay and mine (default: %u)"), MAX_OP_RETURN_RELAY));
    strUsage += HelpMessageOpt("-mempoolreplacement", strprintf(_("Enable transaction replacement in the memory pool (default: %u)"), DEFAULT_ENABLE_REPLACEMENT));

    strUsage += HelpMessageGroup(_("Block creation options:"));
    strUsage += HelpMessageOpt("-blockminsize=<n>", strprintf(_("Set minimum block size in bytes (default: %u)"), DEFAULT_BLOCK_MIN_SIZE));
    strUsage += HelpMessageOpt("-blockmaxsize=<n>", strprintf(_("Set maximum block size in bytes (default: %d)"), DEFAULT_BLOCK_MAX_SIZE));
    strUsage += HelpMessageOpt("-blockprioritysize=<n>", strprintf(_("Set maximum size of high-priority/low-fee transactions in bytes (default: %d)"), DEFAULT_BLOCK_PRIORITY_SIZE));
    if (showDebug)
        strUsage += HelpMessageOpt("-blockversion=<n>", "Override block version to test forking scenarios");

    strUsage += HelpMessageGroup(_("RPC server options:"));
    strUsage += HelpMessageOpt("-server", _("Accept command line and JSON-RPC commands"));
    strUsage += HelpMessageOpt("-rest", strprintf(_("Accept public REST requests (default: %u)"), DEFAULT_REST_ENABLE));
    strUsage += HelpMessageOpt("-rpcbind=<addr>", _("Bind to given address to listen for JSON-RPC connections. Use [host]:port notation for IPv6. This option can be specified multiple times (default: bind to all interfaces)"));
    strUsage += HelpMessageOpt("-rpccookiefile=<loc>", _("Location of the auth cookie (default: data dir)"));
    strUsage += HelpMessageOpt("-rpcuser=<user>", _("Username for JSON-RPC connections"));
    strUsage += HelpMessageOpt("-rpcpassword=<pw>", _("Password for JSON-RPC connections"));
    strUsage += HelpMessageOpt("-rpcauth=<userpw>", _("Username and hashed password for JSON-RPC connections. The field <userpw> comes in the format: <USERNAME>:<SALT>$<HASH>. A canonical python script is included in share/rpcuser. This option can be specified multiple times"));
    strUsage += HelpMessageOpt("-rpcport=<port>", strprintf(_("Listen for JSON-RPC connections on <port> (default: %u or testnet: %u)"), BaseParams(CBaseChainParams::MAIN).RPCPort(), BaseParams(CBaseChainParams::TESTNET).RPCPort()));
    strUsage += HelpMessageOpt("-rpcallowip=<ip>", _("Allow JSON-RPC connections from specified source. Valid for <ip> are a single IP (e.g. 1.2.3.4), a network/netmask (e.g. 1.2.3.4/255.255.255.0) or a network/CIDR (e.g. 1.2.3.4/24). This option can be specified multiple times"));
    strUsage += HelpMessageOpt("-rpcthreads=<n>", strprintf(_("Set the number of threads to service RPC calls (default: %d)"), DEFAULT_HTTP_THREADS));
    if (showDebug) {
        strUsage += HelpMessageOpt("-rpcworkqueue=<n>", strprintf("Set the depth of the work queue to service RPC calls (default: %d)", DEFAULT_HTTP_WORKQUEUE));
        strUsage += HelpMessageOpt("-rpcservertimeout=<n>", strprintf("Timeout during HTTP requests (default: %d)", DEFAULT_HTTP_SERVER_TIMEOUT));
    }

    return strUsage;
}

std::string LicenseInfo()
{
    // todo: remove urls from translations on next change
    return FormatParagraph(strprintf(_("Copyright (C) 2009-%i The Bitcoin Core Developers"), COPYRIGHT_YEAR)) + "\n" +
           "\n" +
           FormatParagraph(_("This is experimental software.")) + "\n" +
           "\n" +
           FormatParagraph(_("Distributed under the MIT software license, see the accompanying file COPYING or <http://www.opensource.org/licenses/mit-license.php>.")) + "\n" +
           "\n" +
           FormatParagraph(_("This product includes software developed by the OpenSSL Project for use in the OpenSSL Toolkit <https://www.openssl.org/> and cryptographic software written by Eric Young and UPnP software written by Thomas Bernard.")) +
           "\n";
}

static void BlockNotifyCallback(bool initialSync, const CBlockIndex *pBlockIndex)
{
    if (initialSync || !pBlockIndex)
        return;

    std::string strCmd = gArgs.GetArg("-blocknotify", "");

    boost::replace_all(strCmd, "%s", pBlockIndex->GetBlockHash().GetHex());
    boost::thread t(runCommand, strCmd); // thread runs free
}

struct CImportingNow
{
    CImportingNow() {
        assert(fImporting == false);
        fImporting = true;
    }

    ~CImportingNow() {
        assert(fImporting == true);
        fImporting = false;
    }
};


// If we're using -prune with -reindex, then delete block files that will be ignored by the
// reindex.  Since reindexing works by starting at block file 0 and looping until a blockfile
// is missing, do the same here to delete any later block files after a gap.  Also delete all
// rev files since they'll be rewritten by the reindex anyway.  This ensures that vinfoBlockFile
// is in sync with what's actually on disk by the time we start downloading, so that pruning
// works correctly.
void CleanupBlockRevFiles()
{
    std::map<std::string, boost::filesystem::path> mapBlockFiles;

    // Glob all blk?????.dat and rev?????.dat files from the blocks directory.
    // Remove the rev files immediately and insert the blk file paths into an
    // ordered map keyed by block file index.
    LogPrintf("Removing unusable blk?????.dat and rev?????.dat files for -reindex with -prune\n");
    boost::filesystem::path blocksdir = GetDataDir() / "blocks";
    for (boost::filesystem::directory_iterator it(blocksdir); it != boost::filesystem::directory_iterator(); it++) {
        if (is_regular_file(*it) &&
            it->path().filename().string().length() == 12 &&
            it->path().filename().string().substr(8,4) == ".dat")
        {
            if (it->path().filename().string().substr(0,3) == "blk")
                mapBlockFiles[it->path().filename().string().substr(3,5)] = it->path();
            else if (it->path().filename().string().substr(0,3) == "rev")
                remove(it->path());
        }
    }

    // Remove all block files that aren't part of a contiguous set starting at
    // zero by walking the ordered map (keys are block file indices) by
    // keeping a separate counter.  Once we hit a gap (or if 0 doesn't exist)
    // start removing block files.
    int nContigCounter = 0;
    for (auto const& item: mapBlockFiles) {
        if (atoi(item.first) == nContigCounter) {
            nContigCounter++;
            continue;
        }
        remove(item.second);
    }
}

void ThreadImport(std::vector<boost::filesystem::path> vImportFiles)
{
    const CChainParams& chainparams = Params();
    RenameThread("bitcoin-loadblk");
    // -reindex
    if (fReindex) {
        CImportingNow imp;
        int nFile = 0;
        while (true) {
            CDiskBlockPos pos(nFile, 0);
            if (!boost::filesystem::exists(GetBlockPosFilename(pos, "blk")))
                break; // No block files left to reindex
            FILE *file = OpenBlockFile(pos, true);
            if (!file)
                break; // This error is logged in OpenBlockFile
            LogPrintf("Reindexing block file blk%05u.dat...\n", (unsigned int)nFile);
            LoadExternalBlockFile(chainparams, file, &pos);
            nFile++;
        }
        pblocktree->WriteReindexing(false);
        fReindex = false;
        LogPrintf("Reindexing finished\n");
        // To avoid ending up in a situation without genesis block, re-try initializing (no-op if reindexing worked):
        InitBlockIndex(chainparams);
    }

    // hardcoded $DATADIR/bootstrap.dat
    boost::filesystem::path pathBootstrap = GetDataDir() / "bootstrap.dat";
    if (boost::filesystem::exists(pathBootstrap)) {
        FILE *file = fopen(pathBootstrap.string().c_str(), "rb");
        if (file) {
            CImportingNow imp;
            boost::filesystem::path pathBootstrapOld = GetDataDir() / "bootstrap.dat.old";
            LogPrintf("Importing bootstrap.dat...\n");
            LoadExternalBlockFile(chainparams, file);
            RenameOver(pathBootstrap, pathBootstrapOld);
        } else {
            LogPrintf("Warning: Could not open bootstrap file %s\n", pathBootstrap.string());
        }
    }

    // -loadblock=
    for (auto const& path: vImportFiles) {
        FILE *file = fopen(path.string().c_str(), "rb");
        if (file) {
            CImportingNow imp;
            LogPrintf("Importing blocks file %s...\n", path.string());
            LoadExternalBlockFile(chainparams, file);
        } else {
            LogPrintf("Warning: Could not open blocks file %s\n", path.string());
        }
    }

    if (gArgs.GetBoolArg("-stopafterblockimport", DEFAULT_STOPAFTERBLOCKIMPORT)) {
        LogPrintf("Stopping after block import\n");
        StartShutdown();
    }
}

/** Sanity checks
 *  Ensure that Bitcoin is running in a usable environment with all
 *  necessary library support.
 */
bool InitSanityCheck(void)
{
    if(!ECC_InitSanityCheck()) {
        InitError("Elliptic curve cryptography sanity check failure. Aborting.");
        return false;
    }
    if (!glibc_sanity_test() || !glibcxx_sanity_test())
        return false;

    return true;
}

bool AppInitServers(boost::thread_group& threadGroup)
{
    RPCServer::OnStopped(&OnRPCStopped);
    RPCServer::OnPreCommand(&OnRPCPreCommand);
    if (!InitHTTPServer())
        return false;
    if (!StartRPC())
        return false;
    if (!StartHTTPRPC())
        return false;
    if (gArgs.GetBoolArg("-rest", DEFAULT_REST_ENABLE) && !StartREST())
        return false;
    if (!StartHTTPServer())
        return false;
    return true;
}

// Parameter interaction based on rules
void InitParameterInteraction()
{
    // when specifying an explicit binding address, you want to listen on it
    // even when -connect or -proxy is specified
    if (gArgs.IsArgSet("-bind")) {
        if (gArgs.SoftSetBoolArg("-listen", true))
            LogPrintf("%s: parameter interaction: -bind set -> setting -listen=1\n", __func__);
    }
    if (gArgs.IsArgSet("-whitebind")) {
        if (gArgs.SoftSetBoolArg("-listen", true))
            LogPrintf("%s: parameter interaction: -whitebind set -> setting -listen=1\n", __func__);
    }

    if (gArgs.IsArgSet("-connect") && gArgs.IsArgSet("-connect")) {
        // when only connecting to trusted nodes, do not seed via DNS, or listen by default
        if (gArgs.SoftSetBoolArg("-dnsseed", false))
            LogPrintf("%s: parameter interaction: -connect set -> setting -dnsseed=0\n", __func__);
        if (gArgs.SoftSetBoolArg("-listen", false))
            LogPrintf("%s: parameter interaction: -connect set -> setting -listen=0\n", __func__);
    }

    if (gArgs.IsArgSet("-proxy")) {
        // to protect privacy, do not listen by default if a default proxy server is specified
        if (gArgs.SoftSetBoolArg("-listen", false))
            LogPrintf("%s: parameter interaction: -proxy set -> setting -listen=0\n", __func__);
        // to protect privacy, do not use UPNP when a proxy is set. The user may still specify -listen=1
        // to listen locally, so don't rely on this happening through -listen below.
        if (gArgs.SoftSetBoolArg("-upnp", false))
            LogPrintf("%s: parameter interaction: -proxy set -> setting -upnp=0\n", __func__);
        // to protect privacy, do not discover addresses by default
        if (gArgs.SoftSetBoolArg("-discover", false))
            LogPrintf("%s: parameter interaction: -proxy set -> setting -discover=0\n", __func__);
    }

    if (!gArgs.GetBoolArg("-listen", DEFAULT_LISTEN)) {
        // do not map ports or try to retrieve public IP when not listening (pointless)
        if (gArgs.SoftSetBoolArg("-upnp", false))
            LogPrintf("%s: parameter interaction: -listen=0 -> setting -upnp=0\n", __func__);
        if (gArgs.SoftSetBoolArg("-discover", false))
            LogPrintf("%s: parameter interaction: -listen=0 -> setting -discover=0\n", __func__);
        if (gArgs.SoftSetBoolArg("-listenonion", false))
            LogPrintf("%s: parameter interaction: -listen=0 -> setting -listenonion=0\n", __func__);
    }

    if (gArgs.IsArgSet("-externalip")) {
        // if an explicit public IP is specified, do not try to find others
        if (gArgs.SoftSetBoolArg("-discover", false))
            LogPrintf("%s: parameter interaction: -externalip set -> setting -discover=0\n", __func__);
    }

    if (gArgs.GetBoolArg("-salvagewallet", false)) {
        // Rewrite just private keys: rescan to find transactions
        if (gArgs.SoftSetBoolArg("-rescan", true))
            LogPrintf("%s: parameter interaction: -salvagewallet=1 -> setting -rescan=1\n", __func__);
    }

    // -zapwallettx implies a rescan
    if (gArgs.GetBoolArg("-zapwallettxes", false)) {
        if (gArgs.SoftSetBoolArg("-rescan", true))
            LogPrintf("%s: parameter interaction: -zapwallettxes=<mode> -> setting -rescan=1\n", __func__);
    }

    // Forcing relay from whitelisted hosts implies we will accept relays from them in the first place.
    if (gArgs.GetBoolArg("-whitelistforcerelay", DEFAULT_WHITELISTFORCERELAY)) {
        if (gArgs.SoftSetBoolArg("-whitelistrelay", true))
            LogPrintf("%s: parameter interaction: -whitelistforcerelay=1 -> setting -whitelistrelay=1\n", __func__);
    }
}

void InitLogging()
{
    fPrintToConsole = gArgs.GetBoolArg("-printtoconsole", false);
    fLogTimestamps = gArgs.GetBoolArg("-logtimestamps", DEFAULT_LOGTIMESTAMPS);
    fLogTimeMicros = gArgs.GetBoolArg("-logtimemicros", DEFAULT_LOGTIMEMICROS);
    fLogIPs = gArgs.GetBoolArg("-logips", DEFAULT_LOGIPS);

    LogPrintf("\n\n\n\n\n\n\n\n\n\n\n\n\n\n\n\n\n\n\n\n");
    LogPrintf("Bitcoin version %s (%s)\n", FormatFullVersion(), CLIENT_DATE);
}

/** Initialize bitcoin.
 *  @pre Parameters should be parsed and config file should be read.
 */
bool AppInit2(boost::thread_group& threadGroup, CScheduler& scheduler)
{
    // ********************************************************* Step 1: setup
#ifdef _MSC_VER
    // Turn off Microsoft heap dump noise
    _CrtSetReportMode(_CRT_WARN, _CRTDBG_MODE_FILE);
    _CrtSetReportFile(_CRT_WARN, CreateFileA("NUL", GENERIC_WRITE, 0, NULL, OPEN_EXISTING, 0, 0));
#endif
#if _MSC_VER >= 1400
    // Disable confusing "helpful" text message on abort, Ctrl-C
    _set_abort_behavior(0, _WRITE_ABORT_MSG | _CALL_REPORTFAULT);
#endif
#ifdef WIN32
    // Enable Data Execution Prevention (DEP)
    // Minimum supported OS versions: WinXP SP3, WinVista >= SP1, Win Server 2008
    // A failure is non-critical and needs no further attention!
#ifndef PROCESS_DEP_ENABLE
    // We define this here, because GCCs winbase.h limits this to _WIN32_WINNT >= 0x0601 (Windows 7),
    // which is not correct. Can be removed, when GCCs winbase.h is fixed!
#define PROCESS_DEP_ENABLE 0x00000001
#endif
    typedef BOOL (WINAPI *PSETPROCDEPPOL)(DWORD);
    PSETPROCDEPPOL setProcDEPPol = (PSETPROCDEPPOL)GetProcAddress(GetModuleHandleA("Kernel32.dll"), "SetProcessDEPPolicy");
    if (setProcDEPPol != NULL) setProcDEPPol(PROCESS_DEP_ENABLE);
#endif

    if (!SetupNetworking())
        return InitError("Initializing networking failed");

#ifndef WIN32
    if (gArgs.GetBoolArg("-sysperms", false)) {

        if (!gArgs.GetBoolArg("-disablewallet", false))
            return InitError("-sysperms is not allowed in combination with enabled wallet functionality");
    } else {
        umask(077);
    }

    // Clean shutdown on SIGTERM
    struct sigaction sa;
    sa.sa_handler = HandleSIGTERM;
    sigemptyset(&sa.sa_mask);
    sa.sa_flags = 0;
    sigaction(SIGTERM, &sa, NULL);
    sigaction(SIGINT, &sa, NULL);

    // Reopen debug.log on SIGHUP
    struct sigaction sa_hup;
    sa_hup.sa_handler = HandleSIGHUP;
    sigemptyset(&sa_hup.sa_mask);
    sa_hup.sa_flags = 0;
    sigaction(SIGHUP, &sa_hup, NULL);

    // Ignore SIGPIPE, otherwise it will bring the daemon down if the client closes unexpectedly
    signal(SIGPIPE, SIG_IGN);
#endif

    // ********************************************************* Step 2: parameter interactions
    const CChainParams& chainparams = Params();

    // also see: InitParameterInteraction()

    // Make sure enough file descriptors are available
    int nBind = std::max((int)gArgs.IsArgSet("-bind") + (int)gArgs.IsArgSet("-whitebind"), 1);
    int nUserMaxConnections = gArgs.GetArg("-maxconnections", DEFAULT_MAX_PEER_CONNECTIONS);
    nMaxConnections = std::max(nUserMaxConnections, 0);

    // Trim requested connection counts, to fit into system limitations
    nMaxConnections = std::max(std::min(nMaxConnections, (int)(FD_SETSIZE - nBind - MIN_CORE_FILEDESCRIPTORS)), 0);
    int nFD = RaiseFileDescriptorLimit(nMaxConnections + MIN_CORE_FILEDESCRIPTORS);
    if (nFD < MIN_CORE_FILEDESCRIPTORS)
        return InitError(_("Not enough file descriptors available."));
    nMaxConnections = std::min(nFD - MIN_CORE_FILEDESCRIPTORS, nMaxConnections);

    if (nMaxConnections < nUserMaxConnections)
        InitWarning(strprintf(_("Reducing -maxconnections from %d to %d, because of system limitations."), nUserMaxConnections, nMaxConnections));

    // ********************************************************* Step 3: parameter-to-internal-flags

    fDebug = gArgs.IsArgSet("-debug");
    // Special-case: if -debug=0/-nodebug is set, turn off debugging messages
    const std::vector<std::string>& categories = gArgs.GetArgs("-debug");
    if (gArgs.GetBoolArg("-nodebug", false) || find(categories.begin(), categories.end(), std::string("0")) != categories.end())
        fDebug = false;

    // Check for -debugnet
    if (gArgs.GetBoolArg("-debugnet", false))
        InitWarning(_("Unsupported argument -debugnet ignored, use -debug=net."));
    // Check for -socks - as this is a privacy risk to continue, exit here
    if (gArgs.IsArgSet("-socks"))
        return InitError(_("Unsupported argument -socks found. Setting SOCKS version isn't possible anymore, only SOCKS5 proxies are supported."));
    // Check for -tor - as this is a privacy risk to continue, exit here
    if (gArgs.GetBoolArg("-tor", false))
        return InitError(_("Unsupported argument -tor found, use -onion."));

    if (gArgs.GetBoolArg("-benchmark", false))
        InitWarning(_("Unsupported argument -benchmark ignored, use -debug=bench."));

    if (gArgs.GetBoolArg("-whitelistalwaysrelay", false))
        InitWarning(_("Unsupported argument -whitelistalwaysrelay ignored, use -whitelistrelay and/or -whitelistforcerelay."));

    // Checkmempool and checkblockindex default to true in regtest mode
    int ratio = std::min<int>(std::max<int>(gArgs.GetArg("-checkmempool", chainparams.DefaultConsistencyChecks() ? 1 : 0), 0), 1000000);
    if (ratio != 0) {
        mempool.setSanityCheck(1.0 / ratio);
    }
    fCheckBlockIndex = gArgs.GetBoolArg("-checkblockindex", chainparams.DefaultConsistencyChecks());
    fCheckpointsEnabled = gArgs.GetBoolArg("-checkpoints", DEFAULT_CHECKPOINTS_ENABLED);

    // mempool limits
    int64_t nMempoolSizeMax = gArgs.GetArg("-maxmempool", DEFAULT_MAX_MEMPOOL_SIZE) * 1000000;
    int64_t nMempoolSizeMin = gArgs.GetArg("-limitdescendantsize", DEFAULT_DESCENDANT_SIZE_LIMIT) * 1000 * 40;
    if (nMempoolSizeMax < 0 || nMempoolSizeMax < nMempoolSizeMin)
        return InitError(strprintf(_("-maxmempool must be at least %d MB"), std::ceil(nMempoolSizeMin / 1000000.0)));

    // -par=0 means autodetect, but nScriptCheckThreads==0 means no concurrency
    nScriptCheckThreads = gArgs.GetArg("-par", DEFAULT_SCRIPTCHECK_THREADS);
    if (nScriptCheckThreads <= 0)
        nScriptCheckThreads += GetNumCores();
    if (nScriptCheckThreads <= 1)
        nScriptCheckThreads = 0;
    else if (nScriptCheckThreads > MAX_SCRIPTCHECK_THREADS)
        nScriptCheckThreads = MAX_SCRIPTCHECK_THREADS;

    fServer = gArgs.GetBoolArg("-server", false);

    bool fDisableWallet = gArgs.GetBoolArg("-disablewallet", false);

    nConnectTimeout = gArgs.GetArg("-timeout", DEFAULT_CONNECT_TIMEOUT);
    if (nConnectTimeout <= 0)
        nConnectTimeout = DEFAULT_CONNECT_TIMEOUT;

    // Fee-per-kilobyte amount considered the same as "free"
    // If you are mining, be careful setting this:
    // if you set it to zero then
    // a transaction spammer can cheaply fill blocks using
    // 1-satoshi-fee transactions. It should be set above the real
    // cost to you of processing a transaction.
    if (gArgs.IsArgSet("-minrelaytxfee"))
    {
        CAmount n = 0;
        if (ParseMoney(gArgs.GetArg("-minrelaytxfee", MIN_TX_FEE), n) && n > 0)
            ::minRelayTxFee = CFeeRate(n);
        else
            return InitError(strprintf(_("Invalid amount for -minrelaytxfee=<amount>: '%s'"), gArgs.GetArg("-minrelaytxfee", MIN_TX_FEE)));
    }

    fRequireStandard = !gArgs.GetBoolArg("-acceptnonstdtxn", !Params().RequireStandard());
    if (Params().RequireStandard() && !fRequireStandard)
        return InitError(strprintf("acceptnonstdtxn is not currently supported for %s chain", chainparams.NetworkIDString()));
    nBytesPerSigOp = gArgs.GetArg("-bytespersigop", nBytesPerSigOp);


    if (gArgs.IsArgSet("-mintxfee"))
    {
        CAmount n = 0;
        if (ParseMoney(gArgs.GetArg("-mintxfee", MIN_TX_FEE), n) && n > 0)
            CWallet::minTxFee = CFeeRate(n);
        else
            return InitError(strprintf(_("Invalid amount for -mintxfee=<amount>: '%s'"), gArgs.GetArg("-mintxfee", MIN_TX_FEE)));
    }
    if (gArgs.IsArgSet("-fallbackfee"))
    {
        CAmount nFeePerK = 0;
        if (!ParseMoney(gArgs.GetArg("-fallbackfee", MIN_TX_FEE), nFeePerK))
            return InitError(strprintf(_("Invalid amount for -fallbackfee=<amount>: '%s'"), gArgs.GetArg("-fallbackfee", MIN_TX_FEE)));
        if (nFeePerK > nHighTransactionFeeWarning)
            InitWarning(_("-fallbackfee is set very high! This is the transaction fee you may pay when fee estimates are not available."));
        CWallet::fallbackFee = CFeeRate(nFeePerK);
    }
    if (gArgs.IsArgSet("-paytxfee"))
    {
        CAmount nFeePerK = 0;
        if (!ParseMoney(gArgs.GetArg("-paytxfee", MIN_TX_FEE), nFeePerK))
            return InitError(strprintf(_("Invalid amount for -paytxfee=<amount>: '%s'"), gArgs.GetArg("-paytxfee", MIN_TX_FEE)));
        if (nFeePerK > nHighTransactionFeeWarning)
            InitWarning(_("-paytxfee is set very high! This is the transaction fee you will pay if you send a transaction."));
        payTxFee = CFeeRate(nFeePerK, 1000);
        if (payTxFee < ::minRelayTxFee)
        {
            return InitError(strprintf(_("Invalid amount for -paytxfee=<amount>: '%s' (must be at least %s)"),
                                       gArgs.GetArg("-paytxfee", MIN_TX_FEE), ::minRelayTxFee.ToString()));
        }
    }
    if (gArgs.IsArgSet("-maxtxfee"))
    {
        CAmount nMaxFee = 0;
        if (!ParseMoney(gArgs.GetArg("-maxtxfee", DEFAULT_TRANSACTION_MAXFEE), nMaxFee))
            return InitError(strprintf(_("Invalid amount for -maxtxfee=<amount>: '%s'"), gArgs.GetArg("-maxtxfee", DEFAULT_TRANSACTION_MAXFEE)));
        if (nMaxFee > nHighTransactionMaxFeeWarning)
            InitWarning(_("-maxtxfee is set very high! Fees this large could be paid on a single transaction."));
        maxTxFee = nMaxFee;
        if (CFeeRate(maxTxFee, 1000) < ::minRelayTxFee)
        {
            return InitError(strprintf(_("Invalid amount for -maxtxfee=<amount>: '%s' (must be at least the minrelay fee of %s to prevent stuck transactions)"),
                                       gArgs.GetArg("-maxtxfee", DEFAULT_TRANSACTION_MAXFEE), ::minRelayTxFee.ToString()));
        }
    }
    nTxConfirmTarget = gArgs.GetArg("-txconfirmtarget", DEFAULT_TX_CONFIRM_TARGET);
    bSpendZeroConfChange = gArgs.GetBoolArg("-spendzeroconfchange", DEFAULT_SPEND_ZEROCONF_CHANGE);
    fSendFreeTransactions = gArgs.GetBoolArg("-sendfreetransactions", DEFAULT_SEND_FREE_TRANSACTIONS);

    std::string strWalletFile = gArgs.GetArg("-wallet", "wallet.dat");

    fIsBareMultisigStd = gArgs.GetBoolArg("-permitbaremultisig", DEFAULT_PERMIT_BAREMULTISIG);
    fAcceptDatacarrier = gArgs.GetBoolArg("-datacarrier", DEFAULT_ACCEPT_DATACARRIER);
    nMaxDatacarrierBytes = gArgs.GetArg("-datacarriersize", nMaxDatacarrierBytes);

    fAlerts = gArgs.GetBoolArg("-alerts", DEFAULT_ALERTS);

    // Option to startup with mocktime set (used for regression testing):
    SetMockTime(gArgs.GetArg("-mocktime", 0)); // SetMockTime(0) is a no-op

    if (gArgs.GetBoolArg("-peerbloomfilters", true))
        nLocalServices |= NODE_BLOOM;

    fEnableReplacement = gArgs.GetBoolArg("-mempoolreplacement", DEFAULT_ENABLE_REPLACEMENT);
    if ((!fEnableReplacement) && gArgs.IsArgSet("-mempoolreplacement")) {
        // Minimal effort at forwards compatibility
        std::string strReplacementModeList = gArgs.GetArg("-mempoolreplacement", "");  // default is impossible
        std::vector<std::string> vstrReplacementModes;
        boost::split(vstrReplacementModes, strReplacementModeList, boost::is_any_of(","));
        fEnableReplacement = (std::find(vstrReplacementModes.begin(), vstrReplacementModes.end(), "fee") != vstrReplacementModes.end());
    }

    // ********************************************************* Step 4: application initialization: dir lock, daemonize, pidfile, debug log

    // Initialize elliptic curve code
    ECC_Start();
    globalVerifyHandle.reset(new ECCVerifyHandle());

    // Sanity check
    if (!InitSanityCheck())
        return InitError(_("Initialization sanity check failed. Bitcoin Core is shutting down."));

    std::string strDataDir = GetDataDir().string();

    // Wallet file must be a plain filename without a directory
    if (strWalletFile != boost::filesystem::basename(strWalletFile) + boost::filesystem::extension(strWalletFile))
        return InitError(strprintf(_("Wallet %s resides outside data directory %s"), strWalletFile, strDataDir));
    // Make sure only a single Bitcoin process is using the data directory.
    boost::filesystem::path pathLockFile = GetDataDir() / ".lock";
    FILE* file = fopen(pathLockFile.string().c_str(), "a"); // empty lock file; created if it doesn't exist.
    if (file) fclose(file);

    try {
        static boost::interprocess::file_lock lock(pathLockFile.string().c_str());
        if (!lock.try_lock())
            return InitError(strprintf(_("Cannot obtain a lock on data directory %s. Bitcoin Core is probably already running."), strDataDir));
    } catch(const boost::interprocess::interprocess_exception& e) {
        return InitError(strprintf(_("Cannot obtain a lock on data directory %s. Bitcoin Core is probably already running.") + " %s.", strDataDir, e.what()));
    }

#ifndef WIN32
    CreatePidFile(GetPidFile(), getpid());
#endif
    if (gArgs.GetBoolArg("-shrinkdebugfile", !fDebug))
        ShrinkDebugFile();

    if (fPrintToDebugLog)
        OpenDebugLog();


    LogPrintf("Using BerkeleyDB version %s\n", DbEnv::version(0, 0, 0));
    if (!fLogTimestamps)
        LogPrintf("Startup time: %s\n", DateTimeStrFormat("%Y-%m-%d %H:%M:%S", GetTime()));
    LogPrintf("Default data directory %s\n", GetDefaultDataDir().string());
    LogPrintf("Using data directory %s\n", strDataDir);
    LogPrintf("Using config file %s\n", GetConfigFile().string());
    LogPrintf("Using at most %i connections (%i file descriptors available)\n", nMaxConnections, nFD);
    std::ostringstream strErrors;

    LogPrintf("Using %u threads for script verification\n", nScriptCheckThreads);
    if (nScriptCheckThreads) {
        for (int i=0; i<nScriptCheckThreads-1; i++)
            threadGroup.create_thread(&ThreadScriptCheck);
    }

    // Start the lightweight task scheduler thread
    CScheduler::Function serviceLoop = boost::bind(&CScheduler::serviceQueue, &scheduler);
    threadGroup.create_thread(boost::bind(&TraceThread<CScheduler::Function>, "scheduler", serviceLoop));

    /* Start the RPC server already.  It will be started in "warmup" mode
     * and not really process calls already (but it will signify connections
     * that the server is there and will be ready later).  Warmup mode will
     * be disabled when initialisation is finished.
     */
    if (fServer)
    {
        uiInterface.InitMessage.connect(SetRPCWarmupStatus);
        if (!AppInitServers(threadGroup))
            return InitError(_("Unable to start HTTP server. See debug log for details."));
    }

    int64_t nStart;

    // ********************************************************* Step 5: verify wallet database integrity

    if (!fDisableWallet) {
        LogPrintf("Using wallet %s\n", strWalletFile);
        uiInterface.InitMessage(_("Verifying wallet..."));

        std::string warningString;
        std::string errorString;

        if (!CWallet::Verify(strWalletFile, warningString, errorString))
            return false;

        if (!warningString.empty())
            InitWarning(warningString);
        if (!errorString.empty())
            return InitError(errorString);

    } // (!fDisableWallet)
    // ********************************************************* Step 6: network initialization

    RegisterNodeSignals(GetNodeSignals());

    // sanitize comments per BIP-0014, format user agent and check total size
    std::vector<std::string> uacomments;
    for (auto cmt: gArgs.GetArgs("-uacomment"))
    {
        if (cmt != SanitizeString(cmt, SAFE_CHARS_UA_COMMENT))
            return InitError(strprintf(_("User Agent comment (%s) contains unsafe characters."), cmt));
        uacomments.push_back(SanitizeString(cmt, SAFE_CHARS_UA_COMMENT));
    }
    strSubVersion = FormatSubVersion(CLIENT_NAME, CLIENT_VERSION, uacomments);
    if (strSubVersion.size() > MAX_SUBVERSION_LENGTH) {
        return InitError(strprintf(_("Total length of network version string (%i) exceeds maximum length (%i). Reduce the number or size of uacomments."),
            strSubVersion.size(), MAX_SUBVERSION_LENGTH));
    }

    if (gArgs.IsArgSet("-onlynet")) {
        std::set<enum Network> nets;
        for (auto const& snet: gArgs.GetArgs("-onlynet")) {
            enum Network net = ParseNetwork(snet);
            if (net == NET_UNROUTABLE)
                return InitError(strprintf(_("Unknown network specified in -onlynet: '%s'"), snet));
            nets.insert(net);
        }
        for (int n = 0; n < NET_MAX; n++) {
            enum Network net = (enum Network)n;
            if (!nets.count(net))
                SetLimited(net);
        }
    }

    if (gArgs.IsArgSet("-whitelist")) {
        for (auto const& net: gArgs.GetArgs("-whitelist")) {
            CSubNet subnet(net);
            if (!subnet.IsValid())
                return InitError(strprintf(_("Invalid netmask specified in -whitelist: '%s'"), net));
            CNode::AddWhitelistedRange(subnet);
        }
    }

    bool proxyRandomize = gArgs.GetBoolArg("-proxyrandomize", DEFAULT_PROXYRANDOMIZE);
    // -proxy sets a proxy for all outgoing network traffic
    // -noproxy (or -proxy=0) as well as the empty string can be used to not set a proxy, this is the default
    std::string proxyArg = gArgs.GetArg("-proxy", "");
    if (proxyArg != "" && proxyArg != "0") {
        proxyType addrProxy = proxyType(CService(proxyArg, 9050), proxyRandomize);
        if (!addrProxy.IsValid())
            return InitError(strprintf(_("Invalid -proxy address: '%s'"), proxyArg));

        SetProxy(NET_IPV4, addrProxy);
        SetProxy(NET_IPV6, addrProxy);
        SetProxy(NET_TOR, addrProxy);
        SetNameProxy(addrProxy);
        SetReachable(NET_TOR); // by default, -proxy sets onion as reachable, unless -noonion later
    }

    // -onion can be used to set only a proxy for .onion, or override normal proxy for .onion addresses
    // -noonion (or -onion=0) disables connecting to .onion entirely
    // An empty string is used to not override the onion proxy (in which case it defaults to -proxy set above, or none)
    std::string onionArg = gArgs.GetArg("-onion", "");
    if (onionArg != "") {
        if (onionArg == "0") { // Handle -noonion/-onion=0
            SetReachable(NET_TOR, false); // set onions as unreachable
        } else {
            proxyType addrOnion = proxyType(CService(onionArg, 9050), proxyRandomize);
            if (!addrOnion.IsValid())
                return InitError(strprintf(_("Invalid -onion address: '%s'"), onionArg));
            SetProxy(NET_TOR, addrOnion);
            SetReachable(NET_TOR);
        }
    }

    // see Step 2: parameter interactions for more information about these
    fListen = gArgs.GetBoolArg("-listen", DEFAULT_LISTEN);
    fDiscover = gArgs.GetBoolArg("-discover", true);
    fNameLookup = gArgs.GetBoolArg("-dns", DEFAULT_NAME_LOOKUP);

    bool fBound = false;
    if (fListen) {
        if (gArgs.IsArgSet("-bind") || gArgs.IsArgSet("-whitebind")) {
            for (auto const& strBind: gArgs.GetArgs("-bind")) {
                CService addrBind;
                if (!Lookup(strBind.c_str(), addrBind, GetListenPort(), false))
                    return InitError(strprintf(_("Cannot resolve -bind address: '%s'"), strBind));
                fBound |= Bind(addrBind, (BF_EXPLICIT | BF_REPORT_ERROR));
            }
            for (auto const& strBind: gArgs.GetArgs("-whitebind")) {
                CService addrBind;
                if (!Lookup(strBind.c_str(), addrBind, 0, false))
                    return InitError(strprintf(_("Cannot resolve -whitebind address: '%s'"), strBind));
                if (addrBind.GetPort() == 0)
                    return InitError(strprintf(_("Need to specify a port with -whitebind: '%s'"), strBind));
                fBound |= Bind(addrBind, (BF_EXPLICIT | BF_REPORT_ERROR | BF_WHITELIST));
            }
        }
        else {
            struct in_addr inaddr_any;
            inaddr_any.s_addr = INADDR_ANY;
            fBound |= Bind(CService(in6addr_any, GetListenPort()), BF_NONE);
            fBound |= Bind(CService(inaddr_any, GetListenPort()), !fBound ? BF_REPORT_ERROR : BF_NONE);
        }
        if (!fBound)
            return InitError(_("Failed to listen on any port. Use -listen=0 if you want this."));
    }

    if (gArgs.IsArgSet("-externalip")) {
        for (auto const& strAddr: gArgs.GetArgs("-externalip")) {
            CService addrLocal(strAddr, GetListenPort(), fNameLookup);
            if (!addrLocal.IsValid())
                return InitError(strprintf(_("Cannot resolve -externalip address: '%s'"), strAddr));
            AddLocal(CService(strAddr, GetListenPort(), fNameLookup), LOCAL_MANUAL);
        }
    }

    for (auto const& strDest: gArgs.GetArgs("-seednode"))
        AddOneShot(strDest);

    if (gArgs.IsArgSet("-maxuploadtarget")) {
        CNode::SetMaxOutboundTarget(gArgs.GetArg("-maxuploadtarget", DEFAULT_MAX_UPLOAD_TARGET)*1024*1024);
    }

    // ********************************************************* Step 7: load block chain

    fReindex = gArgs.GetBoolArg("-reindex", false);

    // Upgrading to 0.8; hard-link the old blknnnn.dat files into /blocks/
    boost::filesystem::path blocksDir = GetDataDir() / "blocks";
    if (!boost::filesystem::exists(blocksDir))
    {
        boost::filesystem::create_directories(blocksDir);
        bool linked = false;
        for (unsigned int i = 1; i < 10000; i++) {
            boost::filesystem::path source = GetDataDir() / strprintf("blk%04u.dat", i);
            if (!boost::filesystem::exists(source)) break;
            boost::filesystem::path dest = blocksDir / strprintf("blk%05u.dat", i-1);
            try {
                boost::filesystem::create_hard_link(source, dest);
                LogPrintf("Hardlinked %s -> %s\n", source.string(), dest.string());
                linked = true;
            } catch (const boost::filesystem::filesystem_error& e) {
                // Note: hardlink creation failing is not a disaster, it just means
                // blocks will get re-downloaded from peers.
                LogPrintf("Error hardlinking blk%04u.dat: %s\n", i, e.what());
                break;
            }
        }
        if (linked)
        {
            fReindex = true;
        }
    }

    // cache size calculations
    int64_t nTotalCache = (gArgs.GetArg("-dbcache", nDefaultDbCache) << 20);
    nTotalCache = std::max(nTotalCache, nMinDbCache << 20); // total cache cannot be less than nMinDbCache
    nTotalCache = std::min(nTotalCache, nMaxDbCache << 20); // total cache cannot be greated than nMaxDbcache
    int64_t nBlockTreeDBCache = nTotalCache / 8;
    if (nBlockTreeDBCache > (1 << 21) && !gArgs.GetBoolArg("-txindex", DEFAULT_TXINDEX))
        nBlockTreeDBCache = (1 << 21); // block tree db cache shouldn't be larger than 2 MiB
    nTotalCache -= nBlockTreeDBCache;
    int64_t nCoinDBCache = std::min(nTotalCache / 2, (nTotalCache / 4) + (1 << 23)); // use 25%-50% of the remainder for disk cache
    nTotalCache -= nCoinDBCache;
    nCoinCacheUsage = nTotalCache; // the rest goes to in-memory cache
    LogPrintf("Cache configuration:\n");
    LogPrintf("* Using %.1fMiB for block index database\n", nBlockTreeDBCache * (1.0 / 1024 / 1024));
    LogPrintf("* Using %.1fMiB for chain state database\n", nCoinDBCache * (1.0 / 1024 / 1024));
    LogPrintf("* Using %.1fMiB for in-memory UTXO set\n", nCoinCacheUsage * (1.0 / 1024 / 1024));

    bool fLoaded = false;
    while (!fLoaded) {
        bool fReset = fReindex;
        std::string strLoadError;

        uiInterface.InitMessage(_("Loading block index..."));

        nStart = GetTimeMillis();
        do {
            try {
                UnloadBlockIndex();
                delete pcoinsTip;
                delete pcoinsdbview;
                delete pcoinscatcher;
                delete pblocktree;

                pblocktree = new CBlockTreeDB(nBlockTreeDBCache, false, fReindex);
                pcoinsdbview = new CCoinsViewDB(nCoinDBCache, false, fReindex);
                pcoinscatcher = new CCoinsViewErrorCatcher(pcoinsdbview);
                pcoinsTip = new CCoinsViewCache(pcoinscatcher);

                if (fReindex) {
                    pblocktree->WriteReindexing(true);
                }

                if (!LoadBlockIndex()) {
                    strLoadError = _("Error loading block database");
                    break;
                }

                // If the loaded chain has a wrong genesis, bail out immediately
                // (we're likely using a testnet datadir, or the other way around).
                if (!mapBlockIndex.empty() && mapBlockIndex.count(chainparams.GetConsensus().hashGenesisBlock) == 0)
                    return InitError(_("Incorrect or no genesis block found. Wrong datadir for network?"));

                // Initialize the block index (no-op if non-empty database was already loaded)
                if (!InitBlockIndex(chainparams)) {
                    strLoadError = _("Error initializing block database");
                    break;
                }

<<<<<<< HEAD
                // Check for changed -txindex state
                if (fTxIndex != gArgs.GetBoolArg("-txindex", DEFAULT_TXINDEX)) {
                    strLoadError = _("You need to rebuild the database using -reindex to change -txindex");
                    break;
                }

=======
>>>>>>> aba3b091
                uiInterface.InitMessage(_("Verifying blocks..."));

                {
                    LOCK(cs_main);
                    CBlockIndex* tip = chainActive.Tip();
                    if (tip && tip->nTime > GetAdjustedTime() + 2 * 60 * 60) {
                        strLoadError = _("The block database contains a block which appears to be from the future. "
                                "This may be due to your computer's date and time being set incorrectly. "
                                "Only rebuild the block database if you are sure that your computer's date and time are correct");
                        break;
                    }
                }

                if (!CVerifyDB().VerifyDB(chainparams, pcoinsdbview, gArgs.GetArg("-checklevel", DEFAULT_CHECKLEVEL),
                              gArgs.GetArg("-checkblocks", DEFAULT_CHECKBLOCKS))) {
                    strLoadError = _("Corrupted block database detected");
                    break;
                }
            } catch (const std::exception& e) {
                if (fDebug) LogPrintf("%s\n", e.what());
                strLoadError = _("Error opening block database");
                break;
            }

            fLoaded = true;
        } while(false);

        if (!fLoaded)
        {
            // first suggest a reindex
            if (!fReset) {
                bool fRet;
                if(fDaemon)
                {
                    /// default to true on daemons
                    fRet = true;
                }
                else
                {
                    fRet = uiInterface.ThreadSafeMessageBox(
                        strLoadError + ".\n\n" + _("Do you want to rebuild the block database now?"),
                        "", CClientUIInterface::MSG_ERROR | CClientUIInterface::BTN_ABORT);
                }
                if (fRet) {
                    fReindex = true;
                    fRequestShutdown = false;
                } else {
                    LogPrintf("Aborted block database rebuild. Exiting.\n");
                    return false;
                }
            } else {
                return InitError(strLoadError);
            }
        }
    }

    // As LoadBlockIndex can take several minutes, it's possible the user
    // requested to kill the GUI during the last operation. If so, exit.
    // As the program has not fully started yet, Shutdown() is possibly overkill.
    if (fRequestShutdown)
    {
        LogPrintf("Shutdown requested. Exiting.\n");
        return false;
    }
    LogPrintf(" block index %15dms\n", GetTimeMillis() - nStart);

    boost::filesystem::path est_path = GetDataDir() / FEE_ESTIMATES_FILENAME;
    CAutoFile est_filein(fopen(est_path.string().c_str(), "rb"), SER_DISK, CLIENT_VERSION);
    // Allowed to fail as this file IS missing on first startup.
    if (!est_filein.IsNull())
        mempool.ReadFeeEstimates(est_filein);
    fFeeEstimatesInitialized = true;

    // ********************************************************* Step 8: load wallet

    if (fDisableWallet) {
        pwalletMain = NULL;
        LogPrintf("Wallet disabled!\n");
    } else {

        // needed to restore wallet transaction meta data after -zapwallettxes
        std::vector<CWalletTx> vWtx;

        if (gArgs.GetBoolArg("-zapwallettxes", false)) {
            uiInterface.InitMessage(_("Zapping all transactions from wallet..."));

            pwalletMain = new CWallet(strWalletFile);
            DBErrors nZapWalletRet = pwalletMain->ZapWalletTx(vWtx);
            if (nZapWalletRet != DB_LOAD_OK) {
                uiInterface.InitMessage(_("Error loading wallet.dat: Wallet corrupted"));
                return false;
            }

            delete pwalletMain;
            pwalletMain = NULL;
        }

        uiInterface.InitMessage(_("Loading wallet..."));

        nStart = GetTimeMillis();
        bool fFirstRun = true;
        pwalletMain = new CWallet(strWalletFile);

        /// be very careful with this function. it will be removed in the future.
        if (gArgs.IsArgSet("-forceupgradewallet"))
        {
            pwalletMain->ForceSetMinVersion(20502);
        }
        DBErrors nLoadWalletRet = pwalletMain->LoadWallet(fFirstRun);
        if (nLoadWalletRet != DB_LOAD_OK)
        {
            if (nLoadWalletRet == DB_CORRUPT)
                strErrors << _("Error loading wallet.dat: Wallet corrupted") << "\n";
            else if (nLoadWalletRet == DB_NONCRITICAL_ERROR)
            {
                InitWarning(_("Error reading wallet.dat! All keys read correctly, but transaction data"
                             " or address book entries might be missing or incorrect."));
            }
            else if (nLoadWalletRet == DB_TOO_NEW)
                strErrors << _("Error loading wallet.dat: Wallet requires newer version of Bitcoin Core") << "\n";
            else if (nLoadWalletRet == DB_NEED_REWRITE)
            {
                strErrors << _("Wallet needed to be rewritten: restart Bitcoin Core to complete") << "\n";
                LogPrintf("%s", strErrors.str());
                return InitError(strErrors.str());
            }
            else
                strErrors << _("Error loading wallet.dat") << "\n";
        }

        if (gArgs.GetBoolArg("-upgradewallet", fFirstRun))
        {
            int nMaxVersion = gArgs.GetArg("-upgradewallet", 0);
            if (nMaxVersion == 0) // the -upgradewallet without argument case
            {
                LogPrintf("Performing wallet upgrade to %i\n", FEATURE_LATEST);
                nMaxVersion = CLIENT_VERSION;
                pwalletMain->SetMinVersion(FEATURE_LATEST); // permanently upgrade the wallet immediately
            }
            else
                LogPrintf("Allowing wallet upgrade up to %i\n", nMaxVersion);
            if (nMaxVersion < pwalletMain->GetVersion())
                strErrors << _("Cannot downgrade wallet") << "\n";
            pwalletMain->SetMaxVersion(nMaxVersion);
        }

        if (fFirstRun)
        {
            // Create new keyUser and set as default key
            RandAddSeedPerfmon();

            CPubKey newDefaultKey;
            if (pwalletMain->GetKeyFromPool(newDefaultKey)) {
                pwalletMain->SetDefaultKey(newDefaultKey);
                if (!pwalletMain->SetAddressBook(pwalletMain->vchDefaultKey.GetID(), "", "receive"))
                    strErrors << _("Cannot write default address") << "\n";
            }

            pwalletMain->SetBestChain(chainActive.GetLocator());
        }

        LogPrintf("%s", strErrors.str());
        LogPrintf(" wallet      %15dms\n", GetTimeMillis() - nStart);

        RegisterValidationInterface(pwalletMain);

        CBlockIndex *pindexRescan = chainActive.Tip();
        if (gArgs.GetBoolArg("-rescan", false))
            pindexRescan = chainActive.Genesis();
        else
        {
            CWalletDB walletdb(strWalletFile);
            CBlockLocator locator;
            if (walletdb.ReadBestBlock(locator))
                pindexRescan = FindForkInGlobalIndex(chainActive, locator);
            else
                pindexRescan = chainActive.Genesis();
        }
        if (chainActive.Tip() && chainActive.Tip() != pindexRescan)
        {
            uiInterface.InitMessage(_("Rescanning..."));
            LogPrintf("Rescanning last %i blocks (from block %i)...\n", chainActive.Height() - pindexRescan->nHeight, pindexRescan->nHeight);
            nStart = GetTimeMillis();
            pwalletMain->ScanForWalletTransactions(pindexRescan, true);
            LogPrintf(" rescan      %15dms\n", GetTimeMillis() - nStart);
            pwalletMain->SetBestChain(chainActive.GetLocator());
            nWalletDBUpdated++;

            // Restore wallet transaction metadata after -zapwallettxes=1
            if (gArgs.GetBoolArg("-zapwallettxes", false) && gArgs.GetArg("-zapwallettxes", "1") != "2")
            {
                CWalletDB walletdb(strWalletFile);

                for (auto const& wtxOld: vWtx)
                {
                    uint256 hash = wtxOld.GetHash();
                    std::map<uint256, CWalletTx>::iterator mi = pwalletMain->mapWallet.find(hash);
                    if (mi != pwalletMain->mapWallet.end())
                    {
                        const CWalletTx* copyFrom = &wtxOld;
                        CWalletTx* copyTo = &mi->second;
                        copyTo->mapValue = copyFrom->mapValue;
                        copyTo->vOrderForm = copyFrom->vOrderForm;
                        copyTo->nTimeReceived = copyFrom->nTimeReceived;
                        copyTo->nTimeSmart = copyFrom->nTimeSmart;
                        copyTo->fFromMe = copyFrom->fFromMe;
                        copyTo->strFromAccount = copyFrom->strFromAccount;
                        copyTo->nOrderPos = copyFrom->nOrderPos;
                        copyTo->WriteToDisk(&walletdb);
                    }
                }
            }
        }
        pwalletMain->SetBroadcastTransactions(gArgs.GetBoolArg("-walletbroadcast", DEFAULT_WALLETBROADCAST));
    } // (!fDisableWallet)

    // ********************************************************* Step 10: import blocks

    if (gArgs.IsArgSet("-blocknotify"))
        uiInterface.NotifyBlockTip.connect(BlockNotifyCallback);

    uiInterface.InitMessage(_("Activating best chain..."));
    // scan for better chains in the block chain database, that are not yet connected in the active best chain
    CValidationState state;
    if (!ActivateBestChain(state, chainparams))
        strErrors << "Failed to connect best block";

    std::vector<boost::filesystem::path> vImportFiles;
    if (gArgs.IsArgSet("-loadblock"))
    {
        for (auto const& strFile: gArgs.GetArgs("-loadblock"))
            vImportFiles.push_back(strFile);
    }
    threadGroup.create_thread(boost::bind(&ThreadImport, vImportFiles));
    if (chainActive.Tip() == NULL) {
        LogPrintf("Waiting for genesis block to be imported...\n");
        while (!fRequestShutdown && chainActive.Tip() == NULL)
            MilliSleep(10);
    }

    // ********************************************************* Step 11: start node

    if (!CheckDiskSpace())
        return false;

    if (!strErrors.str().empty())
        return InitError(strErrors.str());

    RandAddSeedPerfmon();

    //// debug print
    LogPrintf("mapBlockIndex.size() = %u\n",   mapBlockIndex.size());
    LogPrintf("nBestHeight = %d\n",                   chainActive.Height());

    LogPrintf("setKeyPool.size() = %u\n",      pwalletMain ? pwalletMain->setKeyPool.size() : 0);
    LogPrintf("mapWallet.size() = %u\n",       pwalletMain ? pwalletMain->mapWallet.size() : 0);
    LogPrintf("mapAddressBook.size() = %u\n",  pwalletMain ? pwalletMain->mapAddressBook.size() : 0);

    if (gArgs.GetBoolArg("-listenonion", DEFAULT_LISTEN_ONION))
        StartTorControl(threadGroup, scheduler);

    StartNode(threadGroup, scheduler);

    // Monitor the chain, and alert if we get blocks much quicker or slower than expected
    // The "bad chain alert" scheduler has been disabled because the current system gives far
    // too many false positives, such that users are starting to ignore them.
    // This code will be disabled for 0.12.1 while a fix is deliberated in #7568
    // this was discussed in the IRC meeting on 2016-03-31.
    //
    // --- disabled ---
    //int64_t nTargetSpacing = Params().GetConsensus().nTargetSpacing;
    //CScheduler::Function f = boost::bind(&PartitionCheck, &IsInitialBlockDownload,
    //                                     boost::ref(cs_main), boost::cref(pindexBestHeader), nTargetSpacing);
    //scheduler.scheduleEvery(f, nTargetSpacing);
    // --- end disabled ---

    // Generate coins in the background
    ThreadScryptMiner(pwalletMain);

    // ********************************************************* Step 12: finished

    SetRPCWarmupFinished();
    uiInterface.InitMessage(_("Done loading"));


    if (pwalletMain) {
        // Add wallet transactions that aren't already in a block to mapTransactions
        pwalletMain->ReacceptWalletTransactions();

        // Run a thread to flush wallet periodically
        threadGroup.create_thread(boost::bind(&ThreadFlushWalletDB, boost::ref(pwalletMain->strWalletFile)));
    }

    return !fRequestShutdown;
}<|MERGE_RESOLUTION|>--- conflicted
+++ resolved
@@ -1259,15 +1259,6 @@
                     break;
                 }
 
-<<<<<<< HEAD
-                // Check for changed -txindex state
-                if (fTxIndex != gArgs.GetBoolArg("-txindex", DEFAULT_TXINDEX)) {
-                    strLoadError = _("You need to rebuild the database using -reindex to change -txindex");
-                    break;
-                }
-
-=======
->>>>>>> aba3b091
                 uiInterface.InitMessage(_("Verifying blocks..."));
 
                 {
