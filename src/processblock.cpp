/*
 * This file is part of the ECC project
 * Copyright (c) 2009-2010 Satoshi Nakamoto
 * Copyright (c) 2009-2016 The Bitcoin Core developers
 * Copyright (c) 2014-2018 The ECC developers
 *
 * This program is free software: you can redistribute it and/or modify
 * it under the terms of the GNU General Public License as published by
 * the Free Software Foundation, either version 3 of the License, or
 * (at your option) any later version.
 *
 * This program is distributed in the hope that it will be useful,
 * but WITHOUT ANY WARRANTY; without even the implied warranty of
 * MERCHANTABILITY or FITNESS FOR A PARTICULAR PURPOSE.  See the
 * GNU General Public License for more details.
 *
 * You should have received a copy of the GNU General Public License
 * along with this program.  If not, see <http://www.gnu.org/licenses/>.
 */

#include <boost/thread.hpp>
#include <boost/foreach.hpp>
#include <boost/range/adaptor/reversed.hpp>
#include <atomic>
#include <sstream>
#include <boost/algorithm/string/join.hpp>
#include <boost/algorithm/string/replace.hpp>
#include <boost/filesystem/fstream.hpp>
#include <boost/math/distributions/poisson.hpp>

#include "checkqueue.h"
#include "processblock.h"
#include "messages.h"
#include "util/util.h"
#include "args.h"
#include "main.h"
#include "chain/checkpoints.h"
#include "ui_interface.h"
#include "validationinterface.h"
#include "init.h"
#include "txmempool.h"
#include "networks/networktemplate.h"
#include "networks/netman.h"
#include "net.h"
#include "policy/policy.h"
#include "processheader.h"
#include "undo.h"
#include "kernel.h"
#include "stxmempool.h"
#include "processtx.h"


bool fLargeWorkForkFound = false;
bool fLargeWorkInvalidChainFound = false;
CBlockIndex *pindexBestForkTip = NULL, *pindexBestForkBase = NULL;


/**
 * Threshold condition checker that triggers when unknown versionbits are seen on the network.
 */
class WarningBitsConditionChecker : public AbstractThresholdConditionChecker
{
private:
    int bit;

public:
    WarningBitsConditionChecker(int bitIn) : bit(bitIn) {}

    int64_t BeginTime(const Consensus::Params& params) const { return 0; }
    int64_t EndTime(const Consensus::Params& params) const { return std::numeric_limits<int64_t>::max(); }
    int Period(const Consensus::Params& params) const { return params.nMinerConfirmationWindow; }
    int Threshold(const Consensus::Params& params) const { return params.nRuleChangeActivationThreshold; }

    bool Condition(const CBlockIndex* pindex, const Consensus::Params& params) const
    {
        return ((pindex->nVersion & VERSIONBITS_TOP_MASK) == VERSIONBITS_TOP_BITS) &&
               ((pindex->nVersion >> bit) & 1) != 0 &&
               ((ComputeBlockVersion(pindex->pprev, params) >> bit) & 1) == 0;
    }
};

struct PerBlockConnectTrace
{
    CBlockIndex *pindex = nullptr;
    std::shared_ptr<const CBlock> pblock;
    std::shared_ptr<std::vector<CTransactionRef>> conflictedTxs;
    PerBlockConnectTrace(): conflictedTxs(std::make_shared<std::vector<CTransactionRef>>()) {}
};

/**
 * Used to track blocks whose transactions were applied to the UTXO state as a
 * part of a single ActivateBestChainStep call.
 *
 * This class also tracks transactions that are removed from the mempool as
 * conflicts (per block) and can be used to pass all those transactions through
 * SyncTransaction.
 *
 * This class assumes (and asserts) that the conflicted transactions for a given
 * block are added via mempool callbacks prior to the BlockConnected()
 * associated with those transactions. If any transactions are marked
 * conflicted, it is assumed that an associated block will always be added.
 *
 * This class is single-use, once you call GetBlocksConnected() you have to
 * throw it away and make a new one.
 */
class ConnectTrace {
private:
    std::vector<PerBlockConnectTrace> blocksConnected;
    CTxMemPool &pool;

public:
    ConnectTrace(CTxMemPool &_pool) : blocksConnected(1), pool(_pool)
    {
        pool.NotifyEntryRemoved.connect(boost::bind(&ConnectTrace::NotifyEntryRemoved, this, _1, _2));
    }

    ~ConnectTrace()
    {
        pool.NotifyEntryRemoved.disconnect(boost::bind(&ConnectTrace::NotifyEntryRemoved, this, _1, _2));
    }

    void BlockConnected(CBlockIndex *pindex,
                        std::shared_ptr<const CBlock> pblock) {
        assert(!blocksConnected.back().pindex);
        assert(pindex);
        assert(pblock);
        blocksConnected.back().pindex = pindex;
        blocksConnected.back().pblock = std::move(pblock);
        blocksConnected.emplace_back();
    }

    std::vector<PerBlockConnectTrace> &GetBlocksConnected()
    {
        // We always keep one extra block at the end of our list because blocks
        // are added after all the conflicted transactions have been filled in.
        // Thus, the last entry should always be an empty one waiting for the
        // transactions from the next block. We pop the last entry here to make
        // sure the list we return is sane.
        assert(!blocksConnected.back().pindex);
        assert(blocksConnected.back().conflictedTxs->empty());
        blocksConnected.pop_back();
        return blocksConnected;
    }

    void NotifyEntryRemoved(CTransactionRef txRemoved, MemPoolRemovalReason reason)
    {
        assert(!blocksConnected.back().pindex);
        if (reason == MemPoolRemovalReason::CONFLICT)
        {
            blocksConnected.back().conflictedTxs->emplace_back(std::move(txRemoved));
        }
    }
};


/** Store block on disk. If dbp is non-NULL, the file is known to already reside on disk */
bool AcceptBlock(const std::shared_ptr<const CBlock> pblock, CValidationState& state, const CNetworkTemplate& chainparams, CBlockIndex** ppindex, bool fRequested, CDiskBlockPos* dbp)
{
    AssertLockHeld(cs_main);

    CBlockIndex *&pindex = *ppindex;

    if (!AcceptBlockHeader(*pblock, state, chainparams, &pindex))
        return false;

    // Try to process all requested blocks that we don't have, but only
    // process an unrequested block if it's new and has enough work to
    // advance our tip, and isn't too many blocks ahead.
    bool fAlreadyHave = pindex->nStatus & BLOCK_HAVE_DATA;
    bool fHasMoreWork = (pnetMan->getActivePaymentNetwork()->getChainManager()->chainActive.Tip() ? pindex->nChainWork > pnetMan->getActivePaymentNetwork()->getChainManager()->chainActive.Tip()->nChainWork : true);
    // Blocks that are too out-of-order needlessly limit the effectiveness of
    // pruning, because pruning will not delete block files that contain any
    // blocks which are too close in height to the tip.  Apply this test
    // regardless of whether pruning is enabled; it should generally be safe to
    // not process unrequested blocks.
    bool fTooFarAhead = (pindex->nHeight > int(pnetMan->getActivePaymentNetwork()->getChainManager()->chainActive.Height() + MIN_BLOCKS_TO_KEEP));

    // TODO: deal better with return value and error conditions for duplicate
    // and unrequested blocks.
    if (fAlreadyHave) return true;
    if (!fRequested) {  // If we didn't ask for it:
        if (pindex->nTx != 0) return true;  // This is a previously-processed block that was pruned
        if (!fHasMoreWork) return true;     // Don't process less-work chains
        if (fTooFarAhead) return true;      // Block height is too high
    }

    if ((!CheckBlock(*pblock, state)) || !ContextualCheckBlock(*pblock, state, pindex->pprev))
    {
        if (state.IsInvalid() && !state.CorruptionPossible())
        {
            pindex->nStatus |= BLOCK_FAILED_VALID;
            setDirtyBlockIndex.insert(pindex);
        }
        return false;
    }

    // Header is valid/has work, merkle tree and segwit merkle tree are
    // good...RELAY NOW (but if it does not build on our best tip, let the
    // SendMessages loop relay it)
    if (!pnetMan->getActivePaymentNetwork()->getChainManager()->IsInitialBlockDownload() && pnetMan->getActivePaymentNetwork()->getChainManager()->chainActive.Tip() == pindex->pprev)
    {
        GetMainSignals().NewPoWValidBlock(pindex, pblock);
    }


    int nHeight = pindex->nHeight;

    // Write block to history file
    try {
        unsigned int nBlockSize = ::GetSerializeSize(*pblock, SER_DISK, CLIENT_VERSION);
        CDiskBlockPos blockPos;
        if (dbp != NULL)
            blockPos = *dbp;
        if (!FindBlockPos(state, blockPos, nBlockSize+8, nHeight, (*pblock).GetBlockTime(), dbp != NULL))
            return error("AcceptBlock(): FindBlockPos failed");
        if (dbp == NULL)
            if (!WriteBlockToDisk(*pblock, blockPos, chainparams.MessageStart()))
                AbortNode(state, "Failed to write block");
        if (!ReceivedBlockTransactions(*pblock, state, pindex, blockPos))
            return error("AcceptBlock(): ReceivedBlockTransactions failed");
    } catch (const std::runtime_error& e) {
        return AbortNode(state, std::string("System error: ") + e.what());
    }

    return true;
}

bool ProcessNewBlock(CValidationState& state, const CNetworkTemplate& chainparams, const CNode* pfrom, const std::shared_ptr<const CBlock> pblock, bool fForceProcessing, CDiskBlockPos* dbp)
{
    // Preliminary checks
    bool checked = CheckBlock(*pblock, state);

    {
        LOCK(cs_main);
        bool fRequested = MarkBlockAsReceived(pblock->GetHash());
        fRequested |= fForceProcessing;
        if (!checked) 
        {
            LogPrintf("%s \n", state.GetRejectReason().c_str());
            return error("%s: CheckBlock FAILED", __func__);
        }

        // Store to disk
        CBlockIndex *pindex = NULL;
        bool ret = AcceptBlock(pblock, state, chainparams, &pindex, fRequested, dbp);
        CheckBlockIndex(chainparams.GetConsensus());
        if (!ret)
        {
            GetMainSignals().BlockChecked(*pblock, state);
            return error("%s: AcceptBlock FAILED", __func__);
        }
    }

    if (!ActivateBestChain(state, chainparams, pblock))
        return error("%s: ActivateBestChain failed", __func__);

    // still in testing.
    /// this is expensive so only run it about once every 12 hours. (960 blocks is ~12 hours with a 45 second block time)
    if( (pnetMan->getActivePaymentNetwork()->getChainManager()->chainActive.Height() % 960 )== 0)
    {
        // removeImpossibleChainTips();
    }

    // try to resolve pending stx

    {
        LOCK(cs_pendstx);
        int64_t nNow = GetTimeMicros();
        std::map<uint256, int64_t>::iterator iter;
        std::map<uint256, int64_t> tempstx;
        for (iter = pendingStx.begin(); iter != pendingStx.end(); ++iter)
        {
            if(nNow > iter->second)
            {
                CServiceTransaction pstx;
                CTransaction tx;
                uint256 blockHashOfTx;
                if(!g_stxmempool->lookup(iter->first, pstx))
                {
                    // this shouldnt happen but its ok if it does
                    tempstx.insert(std::make_pair(iter->first, nNow + 2 * 60 * 1000000));
                }
                if (GetTransaction(pstx.paymentReferenceHash, tx, pnetMan->getActivePaymentNetwork()->GetConsensus(), blockHashOfTx))
                {
                    //if we can get the transaction we have already processed it so it is safe to call CheckTransactionANS here
                    CValidationState state;
                    if(CheckServiceTransaction(pstx, tx, state))
                    {
                        ProcessServiceCommand(pstx, tx, state);
                        RelayServiceTransaction(pstx, *g_connman.get());
                    }
                    else
                    {
                        tempstx.insert(std::make_pair(iter->first, nNow + 2 * 60 * 1000000));
                    }
                }
                else
                {
                    tempstx.insert(std::make_pair(iter->first, nNow + 2 * 60 * 1000000));
                }
            }
            else
            {
                tempstx.insert(std::make_pair(iter->first, iter->second));
            }
        }
        pendingStx = tempstx;
    }
    return true;
}

/** Update chainActive and related internal data structures. */
void UpdateTip(CBlockIndex *pindexNew) {
    const CNetworkTemplate& chainParams = pnetMan->getActivePaymentNetwork();
    pnetMan->getActivePaymentNetwork()->getChainManager()->chainActive.SetTip(pindexNew);

    // New best block
    nTimeBestReceived = GetTime();
    mempool.AddTransactionsUpdated(1);

    LogPrintf("%s: new best=%s  height=%d  log2_work=%.8g  tx=%lu  date=%s progress=%f  cache=%.1fMiB(%utx)\n", __func__,
      pnetMan->getActivePaymentNetwork()->getChainManager()->chainActive.Tip()->GetBlockHash().ToString(), pnetMan->getActivePaymentNetwork()->getChainManager()->chainActive.Height(), log(pnetMan->getActivePaymentNetwork()->getChainManager()->chainActive.Tip()->nChainWork.getdouble())/log(2.0), (unsigned long)(pnetMan->getActivePaymentNetwork()->getChainManager()->chainActive.Tip()->nChainTx),
      DateTimeStrFormat("%Y-%m-%d %H:%M:%S", pnetMan->getActivePaymentNetwork()->getChainManager()->chainActive.Tip()->GetBlockTime()),
      Checkpoints::GuessVerificationProgress(chainParams.Checkpoints(), pnetMan->getActivePaymentNetwork()->getChainManager()->chainActive.Tip()), pnetMan->getActivePaymentNetwork()->getChainManager()->pcoinsTip->DynamicMemoryUsage() * (1.0 / (1<<20)), pnetMan->getActivePaymentNetwork()->getChainManager()->pcoinsTip->GetCacheSize());

    cvBlockChange.notify_all();

    // Check the version of the last 100 blocks to see if we need to upgrade:
    static bool fWarned = false;
    if (!pnetMan->getActivePaymentNetwork()->getChainManager()->IsInitialBlockDownload())
    {
        int nUpgraded = 0;
        const CBlockIndex* pindex = pnetMan->getActivePaymentNetwork()->getChainManager()->chainActive.Tip();
        for (int bit = 0; bit < VERSIONBITS_NUM_BITS; bit++) {
            WarningBitsConditionChecker checker(bit);
            ThresholdState state = checker.GetStateFor(pindex, chainParams.GetConsensus(), warningcache[bit]);
            if (state == THRESHOLD_ACTIVE || state == THRESHOLD_LOCKED_IN) {
                if (state == THRESHOLD_ACTIVE) {
                    strMiscWarning = strprintf(_("Warning: unknown new rules activated (versionbit %i)"), bit);
                    if (!fWarned) {
                        fWarned = true;
                    }
                } else {
                    LogPrintf("%s: unknown new rules are about to activate (versionbit %i)\n", __func__, bit);
                }
            }
        }
        for (int i = 0; i < 100 && pindex != NULL; i++)
        {
            int32_t nExpectedVersion = ComputeBlockVersion(pindex->pprev, chainParams.GetConsensus());
            if (pindex->nVersion > VERSIONBITS_LAST_OLD_BLOCK_VERSION && (pindex->nVersion & ~nExpectedVersion) != 0)
                ++nUpgraded;
            pindex = pindex->pprev;
        }
        if (nUpgraded > 0)
            LogPrintf("%s: %d of last 100 blocks have unexpected version\n", __func__, nUpgraded);
        if (nUpgraded > 100/2)
        {
            // strMiscWarning is read by GetWarnings(), called by Qt and the JSON-RPC code to warn the user:
            strMiscWarning = _("Warning: Unknown block versions being mined! It's possible unknown rules are in effect");
            if (!fWarned) {
                fWarned = true;
            }
        }
    }
}

/** Disconnect chainActive's tip. You probably want to call mempool.removeForReorg and manually re-limit mempool size after this, with cs_main held. */
bool DisconnectTip(CValidationState& state, const Consensus::Params& consensusParams)
{
    CBlockIndex *pindexDelete = pnetMan->getActivePaymentNetwork()->getChainManager()->chainActive.Tip();
    assert(pindexDelete);
    // Read block from disk.
    std::shared_ptr<CBlock> pblock = std::make_shared<CBlock>();
    CBlock &block = *pblock;
    if (!ReadBlockFromDisk(block, pindexDelete, consensusParams))
        return AbortNode(state, "Failed to read block");
    // Apply the block atomically to the chain state.
    int64_t nStart = GetTimeMicros();
    {
        CCoinsViewCache view(pnetMan->getActivePaymentNetwork()->getChainManager()->pcoinsTip.get());
        if (!DisconnectBlock(block, state, pindexDelete, view))
            return error("DisconnectTip(): DisconnectBlock %s failed", pindexDelete->GetBlockHash().ToString());
        assert(view.Flush());
    }
    LogPrint("bench", "- Disconnect block: %.2fms\n", (GetTimeMicros() - nStart) * 0.001);
    // Write the chain state to disk, if necessary.
    if (!FlushStateToDisk(state, FLUSH_STATE_IF_NEEDED))
        return false;
    // Resurrect mempool transactions from the disconnected block.
    std::vector<uint256> vHashUpdate;
    for (auto const& ptx: block.vtx)
    {
        const CTransaction &tx = *ptx;
        // ignore validation errors in resurrected transactions
        std::list<CTransaction> removed;
        CValidationState stateDummy;
        if (tx.IsCoinBase() || tx.IsCoinStake() || !AcceptToMemoryPool(mempool, stateDummy, ptx, false, NULL, true))
        {
            mempool.remove(tx, removed, true);
        }
        else if (mempool.exists(tx.GetHash()))
        {
            vHashUpdate.push_back(tx.GetHash());
        }
    }
    // AcceptToMemoryPool/addUnchecked all assume that new mempool entries have
    // no in-mempool children, which is generally not true when adding
    // previously-confirmed transactions back to the mempool.
    // UpdateTransactionsFromBlock finds descendants of any transactions in this
    // block that were added back and cleans up the mempool state.
    mempool.UpdateTransactionsFromBlock(vHashUpdate);
    // Update chainActive and related variables.
    UpdateTip(pindexDelete->pprev);
    // Let wallets know transactions went from 1-confirmed to
    // 0-confirmed or conflicted:
    GetMainSignals().BlockDisconnected(pblock);
    return true;
}

static int64_t nTimeReadFromDisk = 0;
static int64_t nTimeConnectTotal = 0;
static int64_t nTimeFlush = 0;
static int64_t nTimeChainState = 0;
static int64_t nTimePostConnect = 0;
static int64_t nTimeTotal = 0;


/**
 * Connect a new block to chainActive. pblock is either NULL or a pointer to a CBlock
 * corresponding to pindexNew, to bypass loading it again from disk.
 */
bool ConnectTip(CValidationState& state, const CNetworkTemplate& chainparams, CBlockIndex* pindexNew, const std::shared_ptr<const CBlock> &pblock, ConnectTrace &connectTrace)
{
    assert(pindexNew->pprev == pnetMan->getActivePaymentNetwork()->getChainManager()->chainActive.Tip());
    // Read block from disk.
    int64_t nTime1 = GetTimeMicros();

    std::shared_ptr<const CBlock> pthisBlock;
    if (!pblock) {
        std::shared_ptr<CBlock> pblockNew = std::make_shared<CBlock>();
        if (!ReadBlockFromDisk(*pblockNew, pindexNew, chainparams.GetConsensus()))
        {
            return AbortNode(state, "Failed to read block");
        }
        pthisBlock = pblockNew;
    }
    else
    {
        pthisBlock = pblock;
    }

    const CBlock &blockConnecting = *pthisBlock;

    // Apply the block atomically to the chain state.
    int64_t nTime2 = GetTimeMicros(); nTimeReadFromDisk += nTime2 - nTime1;
    int64_t nTime3;
    LogPrint("bench", "  - Load block from disk: %.2fms [%.2fs]\n", (nTime2 - nTime1) * 0.001, nTimeReadFromDisk * 0.000001);
    {
        CCoinsViewCache view(pnetMan->getActivePaymentNetwork()->getChainManager()->pcoinsTip.get());
        bool rv = ConnectBlock(blockConnecting, state, pindexNew, view);
        GetMainSignals().BlockChecked(blockConnecting, state);
        if (!rv)
        {
            if (state.IsInvalid())
            {
                InvalidBlockFound(pindexNew, state);
            }
            return error("ConnectTip(): ConnectBlock %s failed", pindexNew->GetBlockHash().ToString());
        }
        nTime3 = GetTimeMicros(); nTimeConnectTotal += nTime3 - nTime2;
        LogPrint("bench", "  - Connect total: %.2fms [%.2fs]\n", (nTime3 - nTime2) * 0.001, nTimeConnectTotal * 0.000001);
        assert(view.Flush());
    }
    int64_t nTime4 = GetTimeMicros(); nTimeFlush += nTime4 - nTime3;
    LogPrint("bench", "  - Flush: %.2fms [%.2fs]\n", (nTime4 - nTime3) * 0.001, nTimeFlush * 0.000001);
    // Write the chain state to disk, if necessary.
    if (!FlushStateToDisk(state, FLUSH_STATE_IF_NEEDED))
        return false;
    int64_t nTime5 = GetTimeMicros(); nTimeChainState += nTime5 - nTime4;
    LogPrint("bench", "  - Writing chainstate: %.2fms [%.2fs]\n", (nTime5 - nTime4) * 0.001, nTimeChainState * 0.000001);
    // Remove conflicting transactions from the mempool.
    std::list<CTransaction> txConflicted;
    mempool.removeForBlock(blockConnecting.vtx, pindexNew->nHeight, txConflicted, !pnetMan->getActivePaymentNetwork()->getChainManager()->IsInitialBlockDownload());
    // Update chainActive & related variables.
    UpdateTip(pindexNew);

    int64_t nTime6 = GetTimeMicros(); nTimePostConnect += nTime6 - nTime5; nTimeTotal += nTime6 - nTime1;
    LogPrint("bench", "  - Connect postprocess: %.2fms [%.2fs]\n", (nTime6 - nTime5) * 0.001, nTimePostConnect * 0.000001);
    LogPrint("bench", "- Connect block: %.2fms [%.2fs]\n", (nTime6 - nTime1) * 0.001, nTimeTotal * 0.000001);

    connectTrace.BlockConnected(pindexNew, std::move(pthisBlock));
    return true;
}


void CheckForkWarningConditions()
{
    AssertLockHeld(cs_main);
    // Before we get past initial download, we cannot reliably alert about forks
    // (we assume we don't get stuck on a fork before the last checkpoint)
    if (pnetMan->getActivePaymentNetwork()->getChainManager()->IsInitialBlockDownload())
        return;

    // If our best fork is no longer within 72 blocks (+/- 12 hours if no one mines it)
    // of our head, drop it
    if (pindexBestForkTip && pnetMan->getActivePaymentNetwork()->getChainManager()->chainActive.Height() - pindexBestForkTip->nHeight >= 72)
        pindexBestForkTip = NULL;

    if (pindexBestForkTip || (pindexBestInvalid && pindexBestInvalid->nChainWork > pnetMan->getActivePaymentNetwork()->getChainManager()->chainActive.Tip()->nChainWork + (GetBlockProof(*pnetMan->getActivePaymentNetwork()->getChainManager()->chainActive.Tip()) * 6)))
    {
        if (!fLargeWorkForkFound && pindexBestForkBase)
        {
            std::string warning = std::string("'Warning: Large-work fork detected, forking after block ") +
                pindexBestForkBase->phashBlock->ToString() + std::string("'");
        }
        if (pindexBestForkTip && pindexBestForkBase)
        {
            LogPrintf("%s: Warning: Large valid fork found\n  forking the chain at height %d (%s)\n  lasting to height %d (%s).\nChain state database corruption likely.\n", __func__,
                   pindexBestForkBase->nHeight, pindexBestForkBase->phashBlock->ToString(),
                   pindexBestForkTip->nHeight, pindexBestForkTip->phashBlock->ToString());
            fLargeWorkForkFound = true;
        }
        else
        {
            LogPrintf("%s: Warning: Found invalid chain at least ~6 blocks longer than our best chain.\nChain state database corruption likely.\n", __func__);
            fLargeWorkInvalidChainFound = true;
        }
    }
    else
    {
        fLargeWorkForkFound = false;
        fLargeWorkInvalidChainFound = false;
    }
}

void CheckForkWarningConditionsOnNewFork(CBlockIndex* pindexNewForkTip)
{
    AssertLockHeld(cs_main);
    // If we are on a fork that is sufficiently large, set a warning flag
    CBlockIndex* pfork = pindexNewForkTip;
    CBlockIndex* plonger = pnetMan->getActivePaymentNetwork()->getChainManager()->chainActive.Tip();
    while (pfork && pfork != plonger)
    {
        while (plonger && plonger->nHeight > pfork->nHeight)
            plonger = plonger->pprev;
        if (pfork == plonger)
            break;
        pfork = pfork->pprev;
    }

    // We define a condition where we should warn the user about as a fork of at least 7 blocks
    // with a tip within 72 blocks (+/- 12 hours if no one mines it) of ours
    // We use 7 blocks rather arbitrarily as it represents just under 10% of sustained network
    // hash rate operating on the fork.
    // or a chain that is entirely longer than ours and invalid (note that this should be detected by both)
    // We define it this way because it allows us to only store the highest fork tip (+ base) which meets
    // the 7-block condition and from this always have the most-likely-to-cause-warning fork
    if (pfork && (!pindexBestForkTip || (pindexBestForkTip && pindexNewForkTip->nHeight > pindexBestForkTip->nHeight)) &&
            pindexNewForkTip->nChainWork - pfork->nChainWork > (GetBlockProof(*pfork) * 7) &&
            pnetMan->getActivePaymentNetwork()->getChainManager()->chainActive.Height() - pindexNewForkTip->nHeight < 72)
    {
        pindexBestForkTip = pindexNewForkTip;
        pindexBestForkBase = pfork;
    }

    CheckForkWarningConditions();
}

/**
 * Try to make some progress towards making pindexMostWork the active block.
 * pblock is either NULL or a pointer to a CBlock corresponding to pindexMostWork.
 */
 bool ActivateBestChainStep(CValidationState& state, const CNetworkTemplate& chainparams, CBlockIndex* pindexMostWork, const std::shared_ptr<const CBlock> &pblock, ConnectTrace &connectTrace)
{
    AssertLockHeld(cs_main);
    bool fInvalidFound = false;
    const CBlockIndex *pindexOldTip = pnetMan->getActivePaymentNetwork()->getChainManager()->chainActive.Tip();
    const CBlockIndex *pindexFork = pnetMan->getActivePaymentNetwork()->getChainManager()->chainActive.FindFork(pindexMostWork);

    // Disconnect active blocks which are no longer in the best chain.
    bool fBlocksDisconnected = false;
    while (pnetMan->getActivePaymentNetwork()->getChainManager()->chainActive.Tip() && pnetMan->getActivePaymentNetwork()->getChainManager()->chainActive.Tip() != pindexFork) {
        if (!DisconnectTip(state, chainparams.GetConsensus()))
            return false;
        fBlocksDisconnected = true;
    }

    // Build list of new blocks to connect.
    std::vector<CBlockIndex*> vpindexToConnect;
    bool fContinue = true;
    int nHeight = pindexFork ? pindexFork->nHeight : -1;
    while (fContinue && nHeight != pindexMostWork->nHeight)
    {
        // Don't iterate the entire list of potential improvements toward the best tip, as we likely only need
        // a few blocks along the way.
        int nTargetHeight = std::min(nHeight + 32, pindexMostWork->nHeight);
        vpindexToConnect.clear();
        vpindexToConnect.reserve(nTargetHeight - nHeight);
        CBlockIndex *pindexIter = pindexMostWork->GetAncestor(nTargetHeight);
        while (pindexIter && pindexIter->nHeight != nHeight)
        {
            vpindexToConnect.push_back(pindexIter);
            pindexIter = pindexIter->pprev;
        }
        nHeight = nTargetHeight;

        // Connect new blocks.
        BOOST_REVERSE_FOREACH(CBlockIndex *pindexConnect, vpindexToConnect) 
        {
            if (!ConnectTip(state, chainparams, pindexConnect, pindexConnect == pindexMostWork ? pblock : NULL, connectTrace))
            {
                if (state.IsInvalid())
                {
                    // The block violates a consensus rule.
                    if (!state.CorruptionPossible())
                        InvalidChainFound(vpindexToConnect.back());
                    state = CValidationState();
                    fInvalidFound = true;
                    fContinue = false;
                    break;
                }
                else
                {
                    // A system error occurred (disk space, database error, ...).
                    return false;
                }
            }
            else
            {
                PruneBlockIndexCandidates();
                if (!pindexOldTip || pnetMan->getActivePaymentNetwork()->getChainManager()->chainActive.Tip()->nChainWork > pindexOldTip->nChainWork) {
                    // We're in a better position than we were. Return temporarily to release the lock.
                    fContinue = false;
                    break;
                }
            }
        }
    }

    if (fBlocksDisconnected) 
    {
        mempool.removeForReorg(pnetMan->getActivePaymentNetwork()->getChainManager()->pcoinsTip.get(), pnetMan->getActivePaymentNetwork()->getChainManager()->chainActive.Tip()->nHeight + 1, STANDARD_LOCKTIME_VERIFY_FLAGS);
        LimitMempoolSize(mempool, gArgs.GetArg("-maxmempool", DEFAULT_MAX_MEMPOOL_SIZE) * 1000000, gArgs.GetArg("-mempoolexpiry", DEFAULT_MEMPOOL_EXPIRY) * 60 * 60);
    }
    mempool.check(pnetMan->getActivePaymentNetwork()->getChainManager()->pcoinsTip.get());
    // Callbacks/notifications for a new best chain.
    if (fInvalidFound)
        CheckForkWarningConditionsOnNewFork(vpindexToConnect.back());
    else
        CheckForkWarningConditions();
    return true;
}

/**
 * Make the best chain active, in multiple steps. The result is either failure
 * or an activated best chain. pblock is either NULL or a pointer to a block
 * that is already loaded (to avoid loading it again from disk).
 */
bool ActivateBestChain(CValidationState &state, const CNetworkTemplate& chainparams, const std::shared_ptr<const CBlock> pblock)
{
    CBlockIndex *pindexMostWork = NULL;
    do {
        boost::this_thread::interruption_point();
        if (ShutdownRequested())
            break;

        CBlockIndex *pindexNewTip = NULL;
        const CBlockIndex *pindexFork;
        bool fInitialDownload;
        {
            LOCK(cs_main);            

            // Destructed before cs_main is unlocked.
            ConnectTrace connectTrace(mempool);

            CBlockIndex *pindexOldTip = pnetMan->getActivePaymentNetwork()->getChainManager()->chainActive.Tip();
            pindexMostWork = FindMostWorkChain();

            // Whether we have anything to do at all.
            if (pindexMostWork == NULL || pindexMostWork == pnetMan->getActivePaymentNetwork()->getChainManager()->chainActive.Tip())
                return true;

            if (!ActivateBestChainStep(state, chainparams, pindexMostWork, pblock && pblock->GetHash() == pindexMostWork->GetBlockHash() ? pblock : NULL, connectTrace))
                return false;

            pindexNewTip = pnetMan->getActivePaymentNetwork()->getChainManager()->chainActive.Tip();
            pindexFork = pnetMan->getActivePaymentNetwork()->getChainManager()->chainActive.FindFork(pindexOldTip);
            fInitialDownload = pnetMan->getActivePaymentNetwork()->getChainManager()->IsInitialBlockDownload();

            for (const PerBlockConnectTrace &trace : connectTrace.GetBlocksConnected())
            {
                assert(trace.pblock && trace.pindex);
                GetMainSignals().BlockConnected(trace.pblock, trace.pindex, *trace.conflictedTxs);
            }
        }
        // When we reach this point, we switched to a new tip (stored in pindexNewTip).

        // Notifications/callbacks that can run without cs_main
        // Always notify the UI if a new block tip was connected
        if (pindexFork != pindexNewTip)
        {
            uiInterface.NotifyBlockTip(fInitialDownload, pindexNewTip);

            if (!fInitialDownload) 
            {
                // Find the hashes of all blocks that weren't previously in the best chain.
                std::vector<uint256> vHashes;
                CBlockIndex *pindexToAnnounce = pindexNewTip;
                while (pindexToAnnounce != pindexFork) 
                {
                    vHashes.push_back(pindexToAnnounce->GetBlockHash());
                    pindexToAnnounce = pindexToAnnounce->pprev;
                    if (vHashes.size() == MAX_BLOCKS_TO_ANNOUNCE) 
                    {
                        // Limit announcements in case of a huge reorganization.
                        // Rely on the peer's synchronization mechanism in that case.
                        break;
                    }
                }
                // Relay inventory, but don't relay old inventory during initial block
                // download.
                const int nNewHeight = pindexNewTip->nHeight;
                g_connman->ForEachNode([nNewHeight, &vHashes](CNode *pnode) 
                {
                    if (nNewHeight > (pnode->nStartingHeight != -1
                                          ? pnode->nStartingHeight - 2000
                                          : 0)) 
                    {
                        for (const uint256 &hash : boost::adaptors::reverse(vHashes)) 
                        {
                            pnode->PushBlockHash(hash);
                        }
                    }
                });
                g_connman->WakeMessageHandler();
                // Notify external listeners about the new tip.
                if (!vHashes.empty()) 
                {
                    GetMainSignals().UpdatedBlockTip(pindexNewTip, pindexFork, fInitialDownload);
                }
            }
        }
    } while(pindexMostWork != pnetMan->getActivePaymentNetwork()->getChainManager()->chainActive.Tip());
    CheckBlockIndex(chainparams.GetConsensus());

    // Write changes periodically to disk, after relay.
    if (!FlushStateToDisk(state, FLUSH_STATE_PERIODIC)) {
        return false;
    }
    return true;
}


void CheckBlockIndex(const Consensus::Params& consensusParams)
{
    if (!fCheckBlockIndex) {
        return;
    }

    LOCK(cs_main);

    // During a reindex, we read the genesis block and call CheckBlockIndex before ActivateBestChain,
    // so we have the genesis block in mapBlockIndex but no active chain.  (A few of the tests when
    // iterating the block tree require that chainActive has been initialized.)
    if (pnetMan->getActivePaymentNetwork()->getChainManager()->chainActive.Height() < 0) {
        assert(pnetMan->getActivePaymentNetwork()->getChainManager()->mapBlockIndex.size() <= 1);
        return;
    }

    // Build forward-pointing map of the entire block tree.
    std::multimap<CBlockIndex*,CBlockIndex*> forward;
    for (BlockMap::iterator it = pnetMan->getActivePaymentNetwork()->getChainManager()->mapBlockIndex.begin(); it != pnetMan->getActivePaymentNetwork()->getChainManager()->mapBlockIndex.end(); it++) {
        forward.insert(std::make_pair(it->second->pprev, it->second));
    }

    assert(forward.size() == pnetMan->getActivePaymentNetwork()->getChainManager()->mapBlockIndex.size());

    std::pair<std::multimap<CBlockIndex*,CBlockIndex*>::iterator,std::multimap<CBlockIndex*,CBlockIndex*>::iterator> rangeGenesis = forward.equal_range(NULL);
    CBlockIndex *pindex = rangeGenesis.first->second;
    rangeGenesis.first++;
    assert(rangeGenesis.first == rangeGenesis.second); // There is only one index entry with parent NULL.

    // Iterate over the entire block tree, using depth-first search.
    // Along the way, remember whether there are blocks on the path from genesis
    // block being explored which are the first to have certain properties.
    size_t nNodes = 0;
    int nHeight = 0;
    CBlockIndex* pindexFirstInvalid = NULL; // Oldest ancestor of pindex which is invalid.
    CBlockIndex* pindexFirstMissing = NULL; // Oldest ancestor of pindex which does not have BLOCK_HAVE_DATA.
    CBlockIndex* pindexFirstNeverProcessed = NULL; // Oldest ancestor of pindex for which nTx == 0.
    CBlockIndex* pindexFirstNotTreeValid = NULL; // Oldest ancestor of pindex which does not have BLOCK_VALID_TREE (regardless of being valid or not).
    CBlockIndex* pindexFirstNotTransactionsValid = NULL; // Oldest ancestor of pindex which does not have BLOCK_VALID_TRANSACTIONS (regardless of being valid or not).
    CBlockIndex* pindexFirstNotChainValid = NULL; // Oldest ancestor of pindex which does not have BLOCK_VALID_CHAIN (regardless of being valid or not).
    CBlockIndex* pindexFirstNotScriptsValid = NULL; // Oldest ancestor of pindex which does not have BLOCK_VALID_SCRIPTS (regardless of being valid or not).
    while (pindex != NULL) {
        nNodes++;
        if (pindexFirstInvalid == NULL && pindex->nStatus & BLOCK_FAILED_VALID) pindexFirstInvalid = pindex;
        if (pindexFirstMissing == NULL && !(pindex->nStatus & BLOCK_HAVE_DATA)) pindexFirstMissing = pindex;
        if (pindexFirstNeverProcessed == NULL && pindex->nTx == 0) pindexFirstNeverProcessed = pindex;
        if (pindex->pprev != NULL && pindexFirstNotTreeValid == NULL && (pindex->nStatus & BLOCK_VALID_MASK) < BLOCK_VALID_TREE) pindexFirstNotTreeValid = pindex;
        if (pindex->pprev != NULL && pindexFirstNotTransactionsValid == NULL && (pindex->nStatus & BLOCK_VALID_MASK) < BLOCK_VALID_TRANSACTIONS) pindexFirstNotTransactionsValid = pindex;
        if (pindex->pprev != NULL && pindexFirstNotChainValid == NULL && (pindex->nStatus & BLOCK_VALID_MASK) < BLOCK_VALID_CHAIN) pindexFirstNotChainValid = pindex;
        if (pindex->pprev != NULL && pindexFirstNotScriptsValid == NULL && (pindex->nStatus & BLOCK_VALID_MASK) < BLOCK_VALID_SCRIPTS) pindexFirstNotScriptsValid = pindex;

        // Begin: actual consistency checks.
        if (pindex->pprev == NULL) {
            // Genesis block checks.
            assert(pindex->GetBlockHash() == consensusParams.hashGenesisBlock); // Genesis block's hash must match.
            assert(pindex == pnetMan->getActivePaymentNetwork()->getChainManager()->chainActive.Genesis()); // The current active chain's genesis block must be this block.
        }
        if (pindex->nChainTx == 0) assert(pindex->nSequenceId == 0);  // nSequenceId can't be set for blocks that aren't linked
        // VALID_TRANSACTIONS is equivalent to nTx > 0 for all nodes (whether or not pruning has occurred).
        // HAVE_DATA is only equivalent to nTx > 0 (or VALID_TRANSACTIONS) if no pruning has occurred.

        // If we've never pruned, then HAVE_DATA should be equivalent to nTx > 0
        assert(!(pindex->nStatus & BLOCK_HAVE_DATA) == (pindex->nTx == 0));
        assert(pindexFirstMissing == pindexFirstNeverProcessed);

        if (pindex->nStatus & BLOCK_HAVE_UNDO) assert(pindex->nStatus & BLOCK_HAVE_DATA);
        assert(((pindex->nStatus & BLOCK_VALID_MASK) >= BLOCK_VALID_TRANSACTIONS) == (pindex->nTx > 0)); // This is pruning-independent.
        // All parents having had data (at some point) is equivalent to all parents being VALID_TRANSACTIONS, which is equivalent to nChainTx being set.
        assert((pindexFirstNeverProcessed != NULL) == (pindex->nChainTx == 0)); // nChainTx != 0 is used to signal that all parent blocks have been processed (but may have been pruned).
        assert((pindexFirstNotTransactionsValid != NULL) == (pindex->nChainTx == 0));
        assert(pindex->nHeight == nHeight); // nHeight must be consistent.
        assert(pindex->pprev == NULL || pindex->nChainWork >= pindex->pprev->nChainWork); // For every block except the genesis block, the chainwork must be larger than the parent's.
        assert(nHeight < 2 || (pindex->pskip && (pindex->pskip->nHeight < nHeight))); // The pskip pointer must point back for all but the first 2 blocks.
        assert(pindexFirstNotTreeValid == NULL); // All mapBlockIndex entries must at least be TREE valid
        if ((pindex->nStatus & BLOCK_VALID_MASK) >= BLOCK_VALID_TREE) assert(pindexFirstNotTreeValid == NULL); // TREE valid implies all parents are TREE valid
        if ((pindex->nStatus & BLOCK_VALID_MASK) >= BLOCK_VALID_CHAIN) assert(pindexFirstNotChainValid == NULL); // CHAIN valid implies all parents are CHAIN valid
        if ((pindex->nStatus & BLOCK_VALID_MASK) >= BLOCK_VALID_SCRIPTS) assert(pindexFirstNotScriptsValid == NULL); // SCRIPTS valid implies all parents are SCRIPTS valid
        if (pindexFirstInvalid == NULL) {
            // Checks for not-invalid blocks.
            assert((pindex->nStatus & BLOCK_FAILED_MASK) == 0); // The failed mask cannot be set for blocks without invalid parents.
        }
        if (!CBlockIndexWorkComparator()(pindex, pnetMan->getActivePaymentNetwork()->getChainManager()->chainActive.Tip()) && pindexFirstNeverProcessed == NULL) {
            if (pindexFirstInvalid == NULL) {
                // If this block sorts at least as good as the current tip and
                // is valid and we have all data for its parents, it must be in
                // setBlockIndexCandidates.  chainActive.Tip() must also be there
                // even if some data has been pruned.
                if (pindexFirstMissing == NULL || pindex == pnetMan->getActivePaymentNetwork()->getChainManager()->chainActive.Tip()) {
                    assert(setBlockIndexCandidates.count(pindex));
                }
                // If some parent is missing, then it could be that this block was in
                // setBlockIndexCandidates but had to be removed because of the missing data.
                // In this case it must be in mapBlocksUnlinked -- see test below.
            }
        } else { // If this block sorts worse than the current tip or some ancestor's block has never been seen, it cannot be in setBlockIndexCandidates.
            assert(setBlockIndexCandidates.count(pindex) == 0);
        }
        // Check whether this block is in mapBlocksUnlinked.
        std::pair<std::multimap<CBlockIndex*,CBlockIndex*>::iterator,std::multimap<CBlockIndex*,CBlockIndex*>::iterator> rangeUnlinked = mapBlocksUnlinked.equal_range(pindex->pprev);
        bool foundInUnlinked = false;
        while (rangeUnlinked.first != rangeUnlinked.second) {
            assert(rangeUnlinked.first->first == pindex->pprev);
            if (rangeUnlinked.first->second == pindex) {
                foundInUnlinked = true;
                break;
            }
            rangeUnlinked.first++;
        }
        if (pindex->pprev && (pindex->nStatus & BLOCK_HAVE_DATA) && pindexFirstNeverProcessed != NULL && pindexFirstInvalid == NULL) {
            // If this block has block data available, some parent was never received, and has no invalid parents, it must be in mapBlocksUnlinked.
            assert(foundInUnlinked);
        }
        if (!(pindex->nStatus & BLOCK_HAVE_DATA)) assert(!foundInUnlinked); // Can't be in mapBlocksUnlinked if we don't HAVE_DATA
        if (pindexFirstMissing == NULL) assert(!foundInUnlinked); // We aren't missing data for any parent -- cannot be in mapBlocksUnlinked.
        if (pindex->pprev && (pindex->nStatus & BLOCK_HAVE_DATA) && pindexFirstNeverProcessed == NULL && pindexFirstMissing != NULL)
        {
            // We HAVE_DATA for this block, have received data for all parents at some point, but we're currently missing data for some parent.
            assert(false); // We must have pruned but pruning was removed so something just went wrong.
        }
        // assert(pindex->GetBlockHash() == pindex->GetBlockHeader().GetHash()); // Perhaps too slow
        // End: actual consistency checks.

        // Try descending into the first subnode.
        std::pair<std::multimap<CBlockIndex*,CBlockIndex*>::iterator,std::multimap<CBlockIndex*,CBlockIndex*>::iterator> range = forward.equal_range(pindex);
        if (range.first != range.second) {
            // A subnode was found.
            pindex = range.first->second;
            nHeight++;
            continue;
        }
        // This is a leaf node.
        // Move upwards until we reach a node of which we have not yet visited the last child.
        while (pindex) {
            // We are going to either move to a parent or a sibling of pindex.
            // If pindex was the first with a certain property, unset the corresponding variable.
            if (pindex == pindexFirstInvalid) pindexFirstInvalid = NULL;
            if (pindex == pindexFirstMissing) pindexFirstMissing = NULL;
            if (pindex == pindexFirstNeverProcessed) pindexFirstNeverProcessed = NULL;
            if (pindex == pindexFirstNotTreeValid) pindexFirstNotTreeValid = NULL;
            if (pindex == pindexFirstNotTransactionsValid) pindexFirstNotTransactionsValid = NULL;
            if (pindex == pindexFirstNotChainValid) pindexFirstNotChainValid = NULL;
            if (pindex == pindexFirstNotScriptsValid) pindexFirstNotScriptsValid = NULL;
            // Find our parent.
            CBlockIndex* pindexPar = pindex->pprev;
            // Find which child we just visited.
            std::pair<std::multimap<CBlockIndex*,CBlockIndex*>::iterator,std::multimap<CBlockIndex*,CBlockIndex*>::iterator> rangePar = forward.equal_range(pindexPar);
            while (rangePar.first->second != pindex) {
                assert(rangePar.first != rangePar.second); // Our parent must have at least the node we're coming from as child.
                rangePar.first++;
            }
            // Proceed to the next one.
            rangePar.first++;
            if (rangePar.first != rangePar.second) {
                // Move to the sibling.
                pindex = rangePar.first->second;
                break;
            } else {
                // Move up further.
                pindex = pindexPar;
                nHeight--;
                continue;
            }
        }
    }

    // Check that we actually traversed the entire map.
    assert(nNodes == forward.size());
}


/**
 * Return the tip of the chain with the most work in it, that isn't
 * known to be invalid (it's however far from certain to be valid).
 */
CBlockIndex* FindMostWorkChain()
{
    do {
        CBlockIndex *pindexNew = NULL;

        // Find the best candidate header.
        {
            std::set<CBlockIndex*, CBlockIndexWorkComparator>::reverse_iterator it = setBlockIndexCandidates.rbegin();
            if (it == setBlockIndexCandidates.rend())
                return NULL;
            pindexNew = *it;
        }

        // Check whether all blocks on the path between the currently active chain and the candidate are valid.
        // Just going until the active chain is an optimization, as we know all blocks in it are valid already.
        CBlockIndex *pindexTest = pindexNew;
        bool fInvalidAncestor = false;
        while (pindexTest && !pnetMan->getActivePaymentNetwork()->getChainManager()->chainActive.Contains(pindexTest)) {
            assert(pindexTest->nChainTx || pindexTest->nHeight == 0);

            // Pruned nodes may have entries in setBlockIndexCandidates for
            // which block files have been deleted.  Remove those as candidates
            // for the most work chain if we come across them; we can't switch
            // to a chain unless we have all the non-active-chain parent blocks.
            bool fFailedChain = pindexTest->nStatus & BLOCK_FAILED_MASK;
            bool fMissingData = !(pindexTest->nStatus & BLOCK_HAVE_DATA);
            if (fFailedChain || fMissingData) {
                // Candidate chain is not usable (either invalid or missing data)
                if (fFailedChain && (pindexBestInvalid == NULL || pindexNew->nChainWork > pindexBestInvalid->nChainWork))
                    pindexBestInvalid = pindexNew;
                CBlockIndex *pindexFailed = pindexNew;
                // Remove the entire chain from the set.
                while (pindexTest != pindexFailed)
                {
                    if (fFailedChain)
                    {
                        pindexFailed->nStatus |= BLOCK_FAILED_CHILD;
                    }
                    else if (fMissingData)
                    {
                        // If we're missing data, then add back to mapBlocksUnlinked,
                        // so that if the block arrives in the future we can try adding
                        // to setBlockIndexCandidates again.
                        mapBlocksUnlinked.insert(std::make_pair(pindexFailed->pprev, pindexFailed));
                    }
                    setBlockIndexCandidates.erase(pindexFailed);
                    pindexFailed = pindexFailed->pprev;
                }
                setBlockIndexCandidates.erase(pindexTest);
                fInvalidAncestor = true;
                break;
            }
            pindexTest = pindexTest->pprev;
        }
        if (!fInvalidAncestor)
        {
            return pindexNew;
        }
    } while(true);
}

void InvalidChainFound(CBlockIndex* pindexNew)
{
    if (!pindexBestInvalid || pindexNew->nChainWork > pindexBestInvalid->nChainWork)
        pindexBestInvalid = pindexNew;

    LogPrintf("%s: invalid block=%s  height=%d  log2_work=%.8g  date=%s\n", __func__,
      pindexNew->GetBlockHash().ToString(), pindexNew->nHeight,
      log(pindexNew->nChainWork.getdouble())/log(2.0), DateTimeStrFormat("%Y-%m-%d %H:%M:%S",
      pindexNew->GetBlockTime()));
    CBlockIndex *tip = pnetMan->getActivePaymentNetwork()->getChainManager()->chainActive.Tip();
    assert (tip);
    LogPrintf("%s:  current best=%s  height=%d  log2_work=%.8g  date=%s\n", __func__,
      tip->GetBlockHash().ToString(), pnetMan->getActivePaymentNetwork()->getChainManager()->chainActive.Height(), log(tip->nChainWork.getdouble())/log(2.0),
      DateTimeStrFormat("%Y-%m-%d %H:%M:%S", tip->GetBlockTime()));
    CheckForkWarningConditions();
}

void InvalidBlockFound(CBlockIndex *pindex, const CValidationState &state)
{
    if (!state.CorruptionPossible()) {
        pindex->nStatus |= BLOCK_FAILED_VALID;
        setDirtyBlockIndex.insert(pindex);
        setBlockIndexCandidates.erase(pindex);
        InvalidChainFound(pindex);
    }
}


bool FindUndoPos(CValidationState &state, int nFile, CDiskBlockPos &pos, unsigned int nAddSize)
{
    pos.nFile = nFile;

    LOCK(cs_LastBlockFile);

    unsigned int nNewSize;
    pos.nPos = vinfoBlockFile[nFile].nUndoSize;
    nNewSize = vinfoBlockFile[nFile].nUndoSize += nAddSize;
    setDirtyFileInfo.insert(nFile);

    unsigned int nOldChunks = (pos.nPos + UNDOFILE_CHUNK_SIZE - 1) / UNDOFILE_CHUNK_SIZE;
    unsigned int nNewChunks = (nNewSize + UNDOFILE_CHUNK_SIZE - 1) / UNDOFILE_CHUNK_SIZE;
    if (nNewChunks > nOldChunks) {
        if (CheckDiskSpace(nNewChunks * UNDOFILE_CHUNK_SIZE - pos.nPos)) {
            FILE *file = OpenUndoFile(pos);
            if (file) {
                LogPrintf("Pre-allocating up to position 0x%x in rev%05u.dat\n", nNewChunks * UNDOFILE_CHUNK_SIZE, pos.nFile);
                AllocateFileRange(file, pos.nPos, nNewChunks * UNDOFILE_CHUNK_SIZE - pos.nPos);
                fclose(file);
            }
        }
        else
            return state.Error("out of disk space");
    }

    return true;
}

bool UndoWriteToDisk(const CBlockUndo& blockundo, CDiskBlockPos& pos, const uint256& hashBlock, const CMessageHeader::MessageMagic& messageStart)
{
    // Open history file to append
    CAutoFile fileout(OpenUndoFile(pos), SER_DISK, CLIENT_VERSION);
    if (fileout.IsNull())
        return error("%s: OpenUndoFile failed", __func__);

    // Write index header
    unsigned int nSize = GetSerializeSize(fileout,blockundo);
    fileout << FLATDATA(messageStart) << nSize;

    // Write undo data
    long fileOutPos = ftell(fileout.Get());
    if (fileOutPos < 0)
        return error("%s: ftell failed", __func__);
    pos.nPos = (unsigned int)fileOutPos;
    fileout << blockundo;

    // calculate & write checksum
    CHashWriter hasher(SER_GETHASH, PROTOCOL_VERSION);
    hasher << hashBlock;
    hasher << blockundo;
    fileout << hasher.GetHash();

    return true;
}

bool UndoReadFromDisk(CBlockUndo& blockundo, const CDiskBlockPos& pos, const uint256& hashBlock)
{
    // Open history file to read
    CAutoFile filein(OpenUndoFile(pos, true), SER_DISK, CLIENT_VERSION);
    if (filein.IsNull())
        return error("%s: OpenBlockFile failed", __func__);

    // Read block
    uint256 hashChecksum;
    try {
        filein >> blockundo;
        filein >> hashChecksum;
    }
    catch (const std::exception& e) {
        return error("%s: Deserialize or I/O error - %s", __func__, e.what());
    }

    // Verify checksum
    CHashWriter hasher(SER_GETHASH, PROTOCOL_VERSION);
    hasher << hashBlock;
    hasher << blockundo;
    if (hashChecksum != hasher.GetHash())
        return error("%s: Checksum mismatch", __func__);

    return true;
}

static CCheckQueue<CScriptCheck> scriptcheckqueue(128);

void ThreadScriptCheck() {
    RenameThread("bitcoin-scriptch");
    scriptcheckqueue.Thread();
}
static int64_t nTimeCheck = 0;
static int64_t nTimeForks = 0;
static int64_t nTimeVerify = 0;
static int64_t nTimeConnect = 0;
static int64_t nTimeIndex = 0;
static int64_t nTimeCallbacks = 0;

bool ConnectBlock(const CBlock& block, CValidationState& state, CBlockIndex* pindex, CCoinsViewCache& view, bool fJustCheck)
{
    const CNetworkTemplate& chainparams = pnetMan->getActivePaymentNetwork();
    AssertLockHeld(cs_main);

    int64_t nTimeStart = GetTimeMicros();

    if(pindex->GetBlockHash() != chainparams.GetConsensus().hashGenesisBlock)
    {
        /// once updateForPos runs the only flags that should be enabled are the ones that determine if PoS block or not
        /// before this runs there should have been no flags set. so it is ok to reset the flags to 0
        pindex->updateForPos(block);
    }

    // Check it again in case a previous version let a bad block in
    if (!CheckBlock(block, state, !fJustCheck, !fJustCheck))
        return false;

    // verify that the view's current state corresponds to the previous block
    uint256 hashPrevBlock = pindex->pprev == NULL ? uint256() : pindex->pprev->GetBlockHash();
    assert(hashPrevBlock == view.GetBestBlock());

    // Special case for the genesis block, skipping connection of its transactions
    // (its coinbase is unspendable)
    if (block.GetHash() == chainparams.GetConsensus().hashGenesisBlock) {
        if (!fJustCheck)
            view.SetBestBlock(pindex->GetBlockHash());
        return true;
    }

    bool fScriptChecks = true;
    if (fCheckpointsEnabled) {
        CBlockIndex *pindexLastCheckpoint = Checkpoints::GetLastCheckpoint(chainparams.Checkpoints());
        if (pindexLastCheckpoint && pindexLastCheckpoint->GetAncestor(pindex->nHeight) == pindex) {
            // This block is an ancestor of a checkpoint: disable script checks
            fScriptChecks = false;
        }
    }


    int64_t nTime1 = GetTimeMicros(); nTimeCheck += nTime1 - nTimeStart;
    LogPrint("bench", "    - Sanity checks: %.2fms [%.2fs]\n", 0.001 * (nTime1 - nTimeStart), nTimeCheck * 0.000001);
    {
        for(auto const& tx: block.vtx)
        {
            const CCoins* coins = view.AccessCoins(tx->GetHash());
            if (coins)
            {
                for (uint64_t i = 0; i < coins->vout.size(); i++)
                {
                    if (!view.HaveCoin(tx->GetHash(), i))
                    {
                        return state.DoS(100, error("ConnectBlock(): tried to overwrite transaction"),
                                         REJECT_INVALID, "bad-txns-BIP30");
                    }
                }
            }
        }
    }

    unsigned int flags = SCRIPT_VERIFY_P2SH;

    // Start enforcing the DERSIG (BIP66) rules, for block.nVersion=3 blocks,
    // when 75% of the network has upgraded:
    if (block.nVersion >= 3 && IsSuperMajority(3, pindex->pprev, chainparams.GetConsensus().nMajorityEnforceBlockUpgrade, chainparams.GetConsensus())) {
        flags |= SCRIPT_VERIFY_DERSIG;
    }

    // Start enforcing CHECKLOCKTIMEVERIFY, (BIP65) for block.nVersion=4
    // blocks, when 75% of the network has upgraded:
    if (block.nVersion >= 4 && IsSuperMajority(4, pindex->pprev, chainparams.GetConsensus().nMajorityEnforceBlockUpgrade, chainparams.GetConsensus())) {
        flags |= SCRIPT_VERIFY_CHECKLOCKTIMEVERIFY;
    }

    // Start enforcing BIP68 (sequence locks) and BIP112 (CHECKSEQUENCEVERIFY) using versionbits logic.
    int nLockTimeFlags = 0;
    flags |= SCRIPT_VERIFY_CHECKSEQUENCEVERIFY;
    nLockTimeFlags |= LOCKTIME_VERIFY_SEQUENCE;

    int64_t nTime2 = GetTimeMicros(); nTimeForks += nTime2 - nTime1;
    LogPrint("bench", "    - Fork checks: %.2fms [%.2fs]\n", 0.001 * (nTime2 - nTime1), nTimeForks * 0.000001);

    CBlockUndo blockundo;

    CCheckQueueControl<CScriptCheck> control(fScriptChecks && nScriptCheckThreads ? &scriptcheckqueue : NULL);

    std::vector<int> prevheights;
    CAmount nFees = 0;
    CAmount nValueIn = 0;
    CAmount nValueOut = 0;
    int nInputs = 0;
    unsigned int nSigOps = 0;
    CDiskTxPos pos(pindex->GetBlockPos(), GetSizeOfCompactSize(block.vtx.size()));
    std::vector<std::pair<uint256, CDiskTxPos> > vPos;
    vPos.reserve(block.vtx.size());
    if(block.IsProofOfStake())
    {
        blockundo.vtxundo.reserve(block.vtx.size());
    }
    else
    {
        blockundo.vtxundo.reserve(block.vtx.size() - 1);
    }
    for (unsigned int i = 0; i < block.vtx.size(); i++)
    {
        const CTransaction &tx = *(block.vtx[i]);

        nInputs += tx.vin.size();
        nSigOps += GetLegacySigOpCount(tx);
        if (nSigOps > MAX_BLOCK_SIGOPS)
            return state.DoS(100, error("ConnectBlock(): too many sigops"),
                             REJECT_INVALID, "bad-blk-sigops");

        if (tx.IsCoinBase())
        {
            nValueOut += tx.GetValueOut();
        }
        else
        {
            if (!view.HaveInputs(tx))
            {
                return state.DoS(100, error("ConnectBlock(): inputs missing/spent"),
                                 REJECT_INVALID, "bad-txns-inputs-missingorspent");
            }

            // Check that transaction is BIP68 final
            // BIP68 lock checks (as opposed to nLockTime checks) must
            // be in ConnectBlock because they require the UTXO set
            prevheights.resize(tx.vin.size());
            for (size_t j = 0; j < tx.vin.size(); j++) {
                prevheights[j] = view.AccessCoins(tx.vin[j].prevout.hash)->nHeight;
            }

            if (!SequenceLocks(tx, nLockTimeFlags, &prevheights, *pindex)) {
                return state.DoS(100, error("%s: contains a non-BIP68-final transaction", __func__),
                                 REJECT_INVALID, "bad-txns-nonfinal");
            }

            {
                // Add in sigops done by pay-to-script-hash inputs;
                // this is to prevent a "rogue miner" from creating
                // an incredibly-expensive-to-validate block.
                nSigOps += GetP2SHSigOpCount(tx, view);
                if (nSigOps > MAX_BLOCK_SIGOPS)
                    return state.DoS(100, error("ConnectBlock(): too many sigops"),
                                     REJECT_INVALID, "bad-blk-sigops");
            }

            CAmount nTxValueIn = view.GetValueIn(tx);
            CAmount nTxValueOut = tx.GetValueOut();

            if (!tx.IsCoinStake())
            {
                nFees += nTxValueIn - nTxValueOut;
            }

            nValueIn += nTxValueIn;
            nValueOut += nTxValueOut;

            std::vector<CScriptCheck> vChecks;
            bool fCacheResults = fJustCheck; /* Don't cache results if we're actually connecting blocks (still consult the cache, though) */
            if (!CheckInputs(tx, state, view, fScriptChecks, flags, fCacheResults, nScriptCheckThreads ? &vChecks : NULL))
                return error("ConnectBlock(): CheckInputs on %s failed with %s",
                    tx.GetHash().ToString(), FormatStateMessage(state));
            control.Add(vChecks);
        }

        CTxUndo undoDummy;
        if (i > 0 || tx.IsCoinStake())
        {
            blockundo.vtxundo.push_back(CTxUndo());
        }
        UpdateCoins(tx, state, view, i == 0 ? undoDummy : blockundo.vtxundo.back(), pindex->nHeight);

        vPos.push_back(std::make_pair(tx.GetHash(), pos));
        pos.nTxOffset += ::GetSerializeSize(tx, SER_DISK, CLIENT_VERSION);
    }


    int64_t nTime3 = GetTimeMicros();
    nTimeConnect += nTime3 - nTime2;
    LogPrint("bench", "      - Connect %u transactions: %.2fms (%.3fms/tx, %.3fms/txin) [%.2fs]\n", (unsigned)block.vtx.size(), 0.001 * (nTime3 - nTime2), 0.001 * (nTime3 - nTime2) / block.vtx.size(), nInputs <= 1 ? 0 : 0.001 * (nTime3 - nTime2) / (nInputs-1), nTimeConnect * 0.000001);
    CAmount blockReward = 0;

    /// after 1504000 no Pow blocks are allowed
    if(block.IsProofOfWork() && pindex->nHeight >= 1504000)
    {
        return state.DoS(100, error("CheckBlock(): proof of work failed, invalid PoW height "),
                                 REJECT_INVALID, "Pow after cutoff");
    }

    /// height >= 1504000 for legacy compatibility
    /// someone made some blocks at 1493605 to roughly 1495000 that which didnt conform to the ideal blocks, but at the time the client allowed it
    /// that person didnt break any rules and no funds were stolen from other people.
    /// but we need to have this check now to prevent future blocks from doing the same thing.

    if(block.IsProofOfWork() && pindex->nHeight >= 1504000)
    {
        blockReward = GetProofOfWorkReward(nFees, pindex->nHeight, block.hashPrevBlock);
        if (block.vtx[0]->GetValueOut() > blockReward)
        {
            return state.DoS(100,
                         error("ConnectBlock(): coinbase pays too much (actual=%d vs limit=%d)",
                               block.vtx[0]->GetValueOut(), blockReward), REJECT_INVALID, "bad-cb-amount");
        }
    }
    else
    {
        for(auto tx : block.vtx)
        {
            if(tx->IsCoinStake())
            {
                uint64_t nCoinAge;
                if (!tx->GetCoinAge(nCoinAge))
                    return state.DoS(100, error("ConnectBlock() : %s unable to get coin age for coinstake", tx->GetHash().ToString().substr(0,10).c_str()));
                blockReward = blockReward + GetProofOfStakeReward(tx->GetCoinAge(nCoinAge, true), pindex->nHeight);
            }
        }
        if (block.vtx[0]->GetValueOut() > blockReward && pindex->nHeight >= 1504000)
        {
            return state.DoS(100, error("ConnectBlock(): coinstake pays too much"), REJECT_INVALID, "bad-cb-amount");
        }
    }
    retry:
    if (!control.Wait())
    {
        MilliSleep(50);
        goto retry;
        //return state.DoS(100, false);
    }
    int64_t nTime4 = GetTimeMicros(); nTimeVerify += nTime4 - nTime2;
    LogPrint("bench", "    - Verify %u txins: %.2fms (%.3fms/txin) [%.2fs]\n", nInputs - 1, 0.001 * (nTime4 - nTime2), nInputs <= 1 ? 0 : 0.001 * (nTime4 - nTime2) / (nInputs-1), nTimeVerify * 0.000001);


    // ppcoin: track money supply and mint amount info
    pindex->nMint = nValueOut - nValueIn + nFees;
    pindex->nMoneySupply = (pindex->pprev? pindex->pprev->nMoneySupply : 0) + nValueOut - nValueIn;


    /// put the following checks in this function due to lack of pindex when checkblock is called
    // Verify hash target and signature of coinstake tx
    uint256 hashProofOfStake;
    hashProofOfStake.SetNull();
    if (block.IsProofOfStake())
    {
        if (!CheckProofOfStake(pindex->nHeight, *(block.vtx[1]), hashProofOfStake))
        {
            return state.DoS(100, error("WARNING: ProcessBlock(): check proof-of-stake failed for block %s\n", block.GetHash().ToString().c_str()), REJECT_INVALID, "bad-proofofstake");
        }
    }

    // ppcoin: compute stake entropy bit for stake modifier
    if (!pindex->SetStakeEntropyBit(block.GetStakeEntropyBit()))
    {
        return error("ConnectBlock() : SetStakeEntropyBit() failed");
    }
    // ppcoin: record proof-of-stake hash value
    pindex->hashProofOfStake = hashProofOfStake;

    // ppcoin: compute stake modifier
    uint256 nStakeModifier;
    nStakeModifier.SetNull();
    if(block.IsProofOfStake())
    {
        if (!ComputeNextStakeModifier(pindex->pprev, *(block.vtx[1]), nStakeModifier))
            return state.DoS(100, error("ConnectBlock() : ComputeNextStakeModifier() failed") , REJECT_INVALID, "bad-stakemodifier-pos");
    }
    else
    {
        if (!ComputeNextStakeModifier(pindex->pprev, *(block.vtx[0]), nStakeModifier))
            return state.DoS(100, error("ConnectBlock() : ComputeNextStakeModifier() failed"), REJECT_INVALID, "bad-stakemodifier-pow");
    }
    pindex->SetStakeModifier(nStakeModifier);
    if (fJustCheck)
        return true;

    // Write undo information to disk
    if (pindex->GetUndoPos().IsNull() || !pindex->IsValid(BLOCK_VALID_SCRIPTS))
    {
        if (pindex->GetUndoPos().IsNull()) {
            CDiskBlockPos pos;
            if (!FindUndoPos(state, pindex->nFile, pos, ::GetSerializeSize(blockundo, SER_DISK, CLIENT_VERSION) + 40))
                return error("ConnectBlock(): FindUndoPos failed");
            if (!UndoWriteToDisk(blockundo, pos, pindex->pprev->GetBlockHash(), chainparams.MessageStart()))
                return AbortNode(state, "Failed to write undo data");

            // update nUndoPos in block index
            pindex->nUndoPos = pos.nPos;
            pindex->nStatus |= BLOCK_HAVE_UNDO;
        }
        pindex->RaiseValidity(BLOCK_VALID_SCRIPTS);
        setDirtyBlockIndex.insert(pindex);
    }

    if (!pnetMan->getActivePaymentNetwork()->getChainManager()->pblocktree->WriteTxIndex(vPos))
    {
        return AbortNode(state, "Failed to write transaction index");
    }

    // add this block to the view's block chain
    view.SetBestBlock(pindex->GetBlockHash());

    int64_t nTime5 = GetTimeMicros(); nTimeIndex += nTime5 - nTime4;
    LogPrint("bench", "    - Index writing: %.2fms [%.2fs]\n", 0.001 * (nTime5 - nTime4), nTimeIndex * 0.000001);
    int64_t nTime6 = GetTimeMicros(); nTimeCallbacks += nTime6 - nTime5;
    LogPrint("bench", "    - Callbacks: %.2fms [%.2fs]\n", 0.001 * (nTime6 - nTime5), nTimeCallbacks * 0.000001);

    return true;
}

/**
 * Apply the undo operation of a CTxInUndo to the given chain state.
 * @param undo The undo object.
 * @param view The coins view to which to apply the changes.
 * @param out The out point that corresponds to the tx input.
 * @return True on success.
 */
bool ApplyTxInUndo(const CTxInUndo& undo, CCoinsViewCache& view, const COutPoint& out)
{
    bool fClean = true;

    CCoinsModifier coins = view.ModifyCoins(out.hash);
    if (undo.nHeight != 0)
    {
        // undo data contains height: this is the last output of the prevout tx being spent
        if (!coins->IsPruned())
        {
            fClean = fClean && error("%s: undo data overwriting existing transaction", __func__);
        }
        coins->Clear();
        coins->fCoinBase = undo.fCoinBase;
        coins->nHeight = undo.nHeight;
        coins->nVersion = undo.nVersion;
        coins->fCoinStake = undo.fCoinStake;
        coins->nTime = undo.nTime;
    }
    else
    {
        if (coins->IsPruned())
        {
            fClean = fClean && error("%s: undo data adding output to missing transaction", __func__);
        }
    }
    if (coins->IsAvailable(out.n))
    {
        fClean = fClean && error("%s: undo data overwriting existing output", __func__);
    }
    if (coins->vout.size() < out.n+1)
    {
        coins->vout.resize(out.n+1);
    }
    coins->vout[out.n] = undo.txout;

    return fClean;
}


bool DisconnectBlock(const CBlock& block, CValidationState& state, const CBlockIndex* pindex, CCoinsViewCache& view, bool* pfClean)
{
    assert(pindex->GetBlockHash() == view.GetBestBlock());

    if (pfClean)
        *pfClean = false;

    bool fClean = true;

    CBlockUndo blockUndo;
    CDiskBlockPos pos = pindex->GetUndoPos();
    if (pos.IsNull())
    {
        return error("DisconnectBlock(): no undo data available");
    }
    if (!UndoReadFromDisk(blockUndo, pos, pindex->pprev->GetBlockHash()))
    {
        return error("DisconnectBlock(): failure reading undo data");
    }

    if (blockUndo.vtxundo.size() + 1 != block.vtx.size())
    {
        return error("DisconnectBlock(): block and undo data inconsistent");
    }

    // undo transactions in reverse order
    for (int i = block.vtx.size() - 1; i >= 0; i--)
    {
        const CTransaction &tx = *(block.vtx[i]);
        uint256 hash = tx.GetHash();

        // Check that all outputs are available and match the outputs in the block itself
        // exactly.
        {
            for(int pos = 0; pos < tx.vout.size(); pos++)
            {

<<<<<<< HEAD
                if (tx.vout[pos].scriptPubKey.IsUnspendable())
                {
=======
                if (tx.vout[pos].scriptPubKey.IsUnspendable()) {
>>>>>>> 799eb8e9
                    continue;
                }
                if (!view.HaveCoin(hash, pos))
                {
                    fClean = fClean && error("DisconnectBlock() : outputs still spent? database corrupted");
                }
            }

            CCoinsModifier outs = view.ModifyCoins(hash);
            outs->ClearUnspendable();

            CCoins outsBlock(tx, pindex->nHeight);
            // The CCoins serialization does not serialize negative numbers.
            // No network rules currently depend on the version here, so an inconsistency is harmless
            // but it must be corrected before txout nversion ever influences a network rule.
            if (outsBlock.nVersion < 0)
            {
                outs->nVersion = outsBlock.nVersion;
            }
            if (*outs != outsBlock)
            {
                LogPrintf("TX IS FAILING %s \n", tx.GetHash().GetHex().c_str());
                fClean = fClean && error("DisconnectBlock(): added transaction mismatch? database corrupted");
            }

            // remove outputs
            outs->Clear();
        }
        // restore inputs
        if (!tx.IsCoinBase()) // not coinbases
        {
            const CTxUndo &txundo = blockUndo.vtxundo[i-1];
            if (txundo.vprevout.size() != tx.vin.size())
            {
                return error("DisconnectBlock(): transaction and undo data inconsistent");
            }
            for (unsigned int j = tx.vin.size(); j-- > 0;)
            {
                const COutPoint &out = tx.vin[j].prevout;
                const CTxInUndo &undo = txundo.vprevout[j];
                if (!ApplyTxInUndo(undo, view, out))
                {
                    fClean = false;
                }
            }
        }
    }

    // move best block pointer to prevout block
    view.SetBestBlock(pindex->pprev->GetBlockHash());

    if (pfClean)
    {
        *pfClean = fClean;
        return true;
    }

    return fClean;
}

/** Comparison function for sorting the getchaintips heads.  */
struct CompareBlocksByHeight
{
    bool operator()(const CBlockIndex* a, const CBlockIndex* b) const
    {
        /* Make sure that unequal blocks with the same height do not compare
           equal. Use the pointers themselves to make a distinction. */

        if (a->nHeight != b->nHeight)
          return (a->nHeight > b->nHeight);

        return a < b;
    }
};

void removeImpossibleChainTips()
{
    LOCK(cs_main);
    int deletionCount = 0;
    std::set<CBlockIndex*, CompareBlocksByHeight> setTips;
    for (auto& item: pnetMan->getActivePaymentNetwork()->getChainManager()->mapBlockIndex)
        setTips.insert(item.second);
    for (auto& item: pnetMan->getActivePaymentNetwork()->getChainManager()->mapBlockIndex)
    {
        CBlockIndex* pprev = item.second->pprev;
        if (pprev)
            setTips.erase(pprev);
    }

    setTips.insert(pnetMan->getActivePaymentNetwork()->getChainManager()->chainActive.Tip());

    const int currentHeight = pnetMan->getActivePaymentNetwork()->getChainManager()->chainActive.Height();
    for (CBlockIndex* block : setTips)
    {
        const int forkHeight = pnetMan->getActivePaymentNetwork()->getChainManager()->chainActive.FindFork(block)->nHeight;
        const int branchLen = block->nHeight - forkHeight;
        std::string status = "";
        if (pnetMan->getActivePaymentNetwork()->getChainManager()->chainActive.Contains(block))
        {
            // This block is part of the currently active chain.
            status = "active";
        }
        else if (block->nStatus & BLOCK_FAILED_MASK)
        {
            // This block or one of its ancestors is invalid.
            status = "invalid";
        }
        else if (block->nChainTx == 0)
        {
            // This block cannot be connected because full block data for it or one of its parents is missing.
            status = "headers-only";
        }
        else if (block->IsValid(BLOCK_VALID_SCRIPTS))
        {
            // This block is fully validated, but no longer part of the active chain. It was probably the active block once, but was reorganized.
            status = "valid-fork";
        }
        else if (block->IsValid(BLOCK_VALID_TREE))
        {
            // The headers for this block are valid, but it has not been validated. It was probably never part of the most-work chain.
            status = "valid-headers";
        }
        else
        {
            // No clue.
            status = "unknown";
        }
        if(status != "active" && status != "unknown" && forkHeight <= currentHeight - 100 && branchLen <= 50) // after 30 blocks we cannot re-org anyway so after 100 it is definitely safe to delete data
        {
            CBlockIndex* curBlock = block;
            while(curBlock->nHeight > forkHeight)
            {
                pnetMan->getActivePaymentNetwork()->getChainManager()->pblocktree->EraseBlockIndex(curBlock->GetBlockHash());
                pnetMan->getActivePaymentNetwork()->getChainManager()->mapBlockIndex.erase(curBlock->GetBlockHash());
                LogPrintf("cleaning up index %s \n", curBlock->GetBlockHash().ToString().c_str());
                deletionCount++;
                curBlock = curBlock->pprev;
            }
        }
    }
    /// only print that we deleted if we did delete something
    if(deletionCount > 0)
    {
        LogPrintf("found %i impossible indexes and deleted them \n", deletionCount);
    }
}
<|MERGE_RESOLUTION|>--- conflicted
+++ resolved
@@ -1504,13 +1504,8 @@
         {
             for(int pos = 0; pos < tx.vout.size(); pos++)
             {
-
-<<<<<<< HEAD
                 if (tx.vout[pos].scriptPubKey.IsUnspendable())
                 {
-=======
-                if (tx.vout[pos].scriptPubKey.IsUnspendable()) {
->>>>>>> 799eb8e9
                     continue;
                 }
                 if (!view.HaveCoin(hash, pos))
