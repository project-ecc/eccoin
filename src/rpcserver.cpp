--- conflicted
+++ resolved
@@ -144,11 +144,7 @@
     if (!value.isNum() && !value.isStr())
         throw JSONRPCError(RPC_TYPE_ERROR, "Amount is not a number or string");
     CAmount amount;
-<<<<<<< HEAD
-    if (!ParseFixedPoint(value.getValStr(), 6, &amount))
-=======
     if (!ParseFixedPoint(TruncateDecimals(value.getValStr()), 6, &amount))
->>>>>>> 06fe2af8
         throw JSONRPCError(RPC_TYPE_ERROR, "Invalid amount");
     if (!MoneyRange(amount))
         throw JSONRPCError(RPC_TYPE_ERROR, "Amount out of range");
