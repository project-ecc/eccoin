// Copyright (c) 2015 The Bitcoin Core developers
// Copyright (c) 2015-2018 The Bitcoin Unlimited developers
// Distributed under the MIT software license, see the accompanying
// file COPYING or http://www.opensource.org/licenses/mit-license.php.

#include "zmqnotificationinterface.h"
#include "zmqpublishnotifier.h"

#include "main.h"
#include "streams.h"
#include "util/util.h"
#include "version.h"

void zmqError(const char *str) { LogPrint("zmq", "zmq: Error: %s, errno=%s\n", str, zmq_strerror(errno)); }
CZMQNotificationInterface::CZMQNotificationInterface() : pcontext(NULL) {}
CZMQNotificationInterface::~CZMQNotificationInterface()
{
    Shutdown();

    for (std::list<CZMQAbstractNotifier *>::iterator i = notifiers.begin(); i != notifiers.end(); ++i)
    {
        delete *i;
    }
}

std::list<const CZMQAbstractNotifier*> CZMQNotificationInterface::GetActiveNotifiers() const
{
    std::list<const CZMQAbstractNotifier*> result;
    for (const auto* n : notifiers)
    {
        result.push_back(n);
    }
    return result;
}

CZMQNotificationInterface *CZMQNotificationInterface::CreateWithArguments(
    const std::map<std::string, std::string> &args)
{
    CZMQNotificationInterface *notificationInterface = NULL;
    std::map<std::string, CZMQNotifierFactory> factories;
    std::list<CZMQAbstractNotifier *> notifiers;

    factories["pubhashblock"] = CZMQAbstractNotifier::Create<CZMQPublishHashBlockNotifier>;
    factories["pubhashtx"] = CZMQAbstractNotifier::Create<CZMQPublishHashTransactionNotifier>;
    factories["pubrawblock"] = CZMQAbstractNotifier::Create<CZMQPublishRawBlockNotifier>;
    factories["pubrawtx"] = CZMQAbstractNotifier::Create<CZMQPublishRawTransactionNotifier>;
    factories["pubsystem"] = CZMQAbstractNotifier::Create<CZMQPublishSystemNotifier>;

    for (std::map<std::string, CZMQNotifierFactory>::const_iterator i = factories.begin(); i != factories.end(); ++i)
    {
        std::map<std::string, std::string>::const_iterator j = args.find("-zmq" + i->first);
        if (j != args.end())
        {
            CZMQNotifierFactory factory = i->second;
            std::string address = j->second;
            CZMQAbstractNotifier *notifier = factory();
            notifier->SetType(i->first);
            notifier->SetAddress(address);
            notifiers.push_back(notifier);
        }
    }

    if (!notifiers.empty())
    {
        notificationInterface = new CZMQNotificationInterface();
        notificationInterface->notifiers = notifiers;

        if (!notificationInterface->Initialize())
        {
            delete notificationInterface;
            notificationInterface = NULL;
        }
    }

    return notificationInterface;
}

// Called at startup to conditionally set up ZMQ socket(s)
bool CZMQNotificationInterface::Initialize()
{
    LogPrint("zmq", "zmq: Initialize notification interface\n");
    assert(!pcontext);

    pcontext = zmq_init(1);

    if (!pcontext)
    {
        zmqError("Unable to initialize context");
        return false;
    }

    std::list<CZMQAbstractNotifier *>::iterator i = notifiers.begin();
    for (; i != notifiers.end(); ++i)
    {
        CZMQAbstractNotifier *notifier = *i;
        if (notifier->Initialize(pcontext))
        {
            LogPrint("zmq", "  Notifier %s ready (address = %s)\n", notifier->GetType(), notifier->GetAddress());
        }
        else
        {
            LogPrint("zmq", "  Notifier %s failed (address = %s)\n", notifier->GetType(), notifier->GetAddress());
            break;
        }
    }

    if (i != notifiers.end())
    {
        Shutdown();
        return false;
    }

    // This sleep is needed so that any zmq messages published immediately after the ZMQ bind call are not dropped
    MilliSleep(100);

    return true;
}

// Called during shutdown sequence
void CZMQNotificationInterface::Shutdown()
{
    LogPrint("zmq", "zmq: Shutdown notification interface\n");
    if (pcontext)
    {
        for (std::list<CZMQAbstractNotifier *>::iterator i = notifiers.begin(); i != notifiers.end(); ++i)
        {
            CZMQAbstractNotifier *notifier = *i;
            LogPrint("zmq", "   Shutdown notifier %s at %s\n", notifier->GetType(), notifier->GetAddress());
            notifier->Shutdown();
        }
        zmq_ctx_destroy(pcontext);

        pcontext = 0;
    }
}

void CZMQNotificationInterface::UpdatedBlockTip(const CBlockIndex *pindex)
{
    for (std::list<CZMQAbstractNotifier *>::iterator i = notifiers.begin(); i != notifiers.end();)
    {
        CZMQAbstractNotifier *notifier = *i;
        if (notifier->NotifyBlock(pindex))
        {
            i++;
        }
        else
        {
            notifier->Shutdown();
            i = notifiers.erase(i);
        }
    }
}

void CZMQNotificationInterface::SyncTransaction(const CTransactionRef &ptx, const CBlock *pblock, int txIndex)
{
    for (std::list<CZMQAbstractNotifier *>::iterator i = notifiers.begin(); i != notifiers.end();)
    {
        CZMQAbstractNotifier *notifier = *i;
        if (notifier->NotifyTransaction(ptx))
        {
            i++;
        }
        else
        {
            notifier->Shutdown();
            i = notifiers.erase(i);
        }
    }
}

<<<<<<< HEAD
void CZMQNotificationInterface::SystemMessage(const std::string &message)
{
    for (std::list<CZMQAbstractNotifier *>::iterator i = notifiers.begin(); i != notifiers.end();)
    {
        CZMQAbstractNotifier *notifier = *i;
        if (notifier->NotifySystem(message))
        {
            i++;
        }
        else
        {
            notifier->Shutdown();
            i = notifiers.erase(i);
        }
    }
}


=======
>>>>>>> 855c2a01
CZMQNotificationInterface* g_zmq_notification_interface = NULL;<|MERGE_RESOLUTION|>--- conflicted
+++ resolved
@@ -168,7 +168,6 @@
     }
 }
 
-<<<<<<< HEAD
 void CZMQNotificationInterface::SystemMessage(const std::string &message)
 {
     for (std::list<CZMQAbstractNotifier *>::iterator i = notifiers.begin(); i != notifiers.end();)
@@ -186,7 +185,4 @@
     }
 }
 
-
-=======
->>>>>>> 855c2a01
 CZMQNotificationInterface* g_zmq_notification_interface = NULL;