// Copyright (c) 2015 The Bitcoin Core developers
// Copyright (c) 2015-2018 The Bitcoin Unlimited developers
// Distributed under the MIT software license, see the accompanying
// file COPYING or http://www.opensource.org/licenses/mit-license.php.

#include "zmqnotificationinterface.h"
#include "zmqpublishnotifier.h"

#include "main.h"
#include "streams.h"
#include "util/util.h"
#include "version.h"

void zmqError(const char *str) { LogPrint("zmq", "zmq: Error: %s, errno=%s\n", str, zmq_strerror(errno)); }
CZMQNotificationInterface::CZMQNotificationInterface() : pcontext(NULL) {}
CZMQNotificationInterface::~CZMQNotificationInterface()
{
    Shutdown();

    for (std::list<CZMQAbstractNotifier *>::iterator i = notifiers.begin(); i != notifiers.end(); ++i)
    {
        delete *i;
    }
}

std::list<const CZMQAbstractNotifier *> CZMQNotificationInterface::GetActiveNotifiers() const
{
    std::list<const CZMQAbstractNotifier *> result;
    for (const auto *n : notifiers)
    {
        result.push_back(n);
    }
    return result;
}

CZMQNotificationInterface *CZMQNotificationInterface::CreateWithArguments(
    const std::map<std::string, std::string> &args)
{
    CZMQNotificationInterface *notificationInterface = NULL;
    std::map<std::string, CZMQNotifierFactory> factories;
    std::list<CZMQAbstractNotifier *> notifiers;

    factories["pubhashblock"] = CZMQAbstractNotifier::Create<CZMQPublishHashBlockNotifier>;
    factories["pubhashtx"] = CZMQAbstractNotifier::Create<CZMQPublishHashTransactionNotifier>;
    factories["pubrawblock"] = CZMQAbstractNotifier::Create<CZMQPublishRawBlockNotifier>;
    factories["pubrawtx"] = CZMQAbstractNotifier::Create<CZMQPublishRawTransactionNotifier>;
    factories["pubsystem"] = CZMQAbstractNotifier::Create<CZMQPublishSystemNotifier>;

    for (std::map<std::string, CZMQNotifierFactory>::const_iterator i = factories.begin(); i != factories.end(); ++i)
    {
        std::map<std::string, std::string>::const_iterator j = args.find("-zmq" + i->first);
        if (j != args.end())
        {
            CZMQNotifierFactory factory = i->second;
            std::string address = j->second;
            CZMQAbstractNotifier *notifier = factory();
            notifier->SetType(i->first);
            notifier->SetAddress(address);
            notifiers.push_back(notifier);
        }
    }

    if (!notifiers.empty())
    {
        notificationInterface = new CZMQNotificationInterface();
        notificationInterface->notifiers = notifiers;

        if (!notificationInterface->Initialize())
        {
            delete notificationInterface;
            notificationInterface = NULL;
        }
    }

    return notificationInterface;
}

// Called at startup to conditionally set up ZMQ socket(s)
bool CZMQNotificationInterface::Initialize()
{
    LogPrint("zmq", "zmq: Initialize notification interface\n");
    assert(!pcontext);

    pcontext = zmq_init(1);

    if (!pcontext)
    {
        zmqError("Unable to initialize context");
        return false;
    }

    std::list<CZMQAbstractNotifier *>::iterator i = notifiers.begin();
    for (; i != notifiers.end(); ++i)
    {
        CZMQAbstractNotifier *notifier = *i;
        if (notifier->Initialize(pcontext))
        {
            LogPrint("zmq", "  Notifier %s ready (address = %s)\n", notifier->GetType(), notifier->GetAddress());
        }
        else
        {
            LogPrint("zmq", "  Notifier %s failed (address = %s)\n", notifier->GetType(), notifier->GetAddress());
            break;
        }
    }

    if (i != notifiers.end())
    {
        Shutdown();
        return false;
    }

    // This sleep is needed so that any zmq messages published immediately after the ZMQ bind call are not dropped
    MilliSleep(100);

    return true;
}

// Called during shutdown sequence
void CZMQNotificationInterface::Shutdown()
{
    LogPrint("zmq", "zmq: Shutdown notification interface\n");
    if (pcontext)
    {
        for (std::list<CZMQAbstractNotifier *>::iterator i = notifiers.begin(); i != notifiers.end(); ++i)
        {
            CZMQAbstractNotifier *notifier = *i;
            LogPrint("zmq", "   Shutdown notifier %s at %s\n", notifier->GetType(), notifier->GetAddress());
            notifier->Shutdown();
        }
        zmq_ctx_destroy(pcontext);

        pcontext = 0;
    }
}

void CZMQNotificationInterface::UpdatedBlockTip(const CBlockIndex *pindex)
{
    for (std::list<CZMQAbstractNotifier *>::iterator i = notifiers.begin(); i != notifiers.end();)
    {
        CZMQAbstractNotifier *notifier = *i;
        if (notifier->NotifyBlock(pindex))
        {
            i++;
        }
        else
        {
            notifier->Shutdown();
            i = notifiers.erase(i);
        }
    }
}

void CZMQNotificationInterface::SyncTransaction(const CTransactionRef &ptx, const CBlock *pblock, int txIndex)
{
    for (std::list<CZMQAbstractNotifier *>::iterator i = notifiers.begin(); i != notifiers.end();)
    {
        CZMQAbstractNotifier *notifier = *i;
        if (notifier->NotifyTransaction(ptx))
        {
            i++;
        }
        else
        {
            notifier->Shutdown();
            i = notifiers.erase(i);
        }
    }
}

<<<<<<< HEAD
void CZMQNotificationInterface::SystemMessage(const std::string &message)
{
    for (std::list<CZMQAbstractNotifier *>::iterator i = notifiers.begin(); i != notifiers.end();)
    {
        CZMQAbstractNotifier *notifier = *i;
        if (notifier->NotifySystem(message))
        {
            i++;
        }
        else
        {
            notifier->Shutdown();
            i = notifiers.erase(i);
        }
    }
}

CZMQNotificationInterface* g_zmq_notification_interface = NULL;
=======
CZMQNotificationInterface *g_zmq_notification_interface = NULL;
>>>>>>> b720d06a
<|MERGE_RESOLUTION|>--- conflicted
+++ resolved
@@ -168,7 +168,6 @@
     }
 }
 
-<<<<<<< HEAD
 void CZMQNotificationInterface::SystemMessage(const std::string &message)
 {
     for (std::list<CZMQAbstractNotifier *>::iterator i = notifiers.begin(); i != notifiers.end();)
@@ -186,7 +185,4 @@
     }
 }
 
-CZMQNotificationInterface* g_zmq_notification_interface = NULL;
-=======
-CZMQNotificationInterface *g_zmq_notification_interface = NULL;
->>>>>>> b720d06a
+CZMQNotificationInterface* g_zmq_notification_interface = NULL;