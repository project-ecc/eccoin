/// Copyright (c) 2012-2013 The PPCoin developers
// Distributed under the MIT/X11 software license, see the accompanying
// file COPYING or http://www.opensource.org/licenses/mit-license.php.

#include <boost/assign/list_of.hpp>
#include <algorithm>

#include "chain.h"
#include "chainparams.h"
#include "consensus/consensus.h"
#include "main.h"
#include "kernel.h"
#include "txdb.h"
#include "net.h"
#include "crypto/scrypt.h"
#include "utiltime.h"
#include "timedata.h"
<<<<<<< HEAD
#include "args.h""

=======
>>>>>>> 06fe2af8
#include "script/stakescript.h"

// The stake modifier used to hash for a stake kernel is chosen as the stake
// modifier about a selection interval later than the coin generating the kernel
static bool GetKernelStakeModifier(uint256 hashBlockFrom, uint256& nStakeModifier)
{
    nStakeModifier.SetNull();
    if (!mapBlockIndex.count(hashBlockFrom))
        return error("GetKernelStakeModifier() : block not indexed");
    const CBlockIndex* pindex = mapBlockIndex[hashBlockFrom];

    int blocksToGo = 5;
    if (chainActive.Tip()->nHeight >= 1504350)
<<<<<<< HEAD
    {
        blocksToGo = 180;
    }
    while(chainActive.Next(pindex) && blocksToGo > 0)
    {
        pindex = chainActive.Next(pindex);
        blocksToGo = blocksToGo - 1;
    }
    if(blocksToGo > 0)
    {
        LogPrintf("blocks to go was %i and it should be 0 but we ran out of indexes \n", blocksToGo);
        return false;
    }
=======
    {
        blocksToGo = 180;
    }
    while(chainActive.Next(pindex) && blocksToGo > 0)
    {
        pindex = chainActive.Next(pindex);
        blocksToGo = blocksToGo - 1;
    }
    if(blocksToGo > 0)
    {
        if(fDebug)
        {
            LogPrintf("blocks to go was %i and it should be 0 but we ran out of indexes \n", blocksToGo);
        }
        return false;
    }
>>>>>>> 06fe2af8

    CDataStream ss(SER_GETHASH, 0);
    ss << pindex->nStakeModifier;
    ss << pindex->hashProofOfStake;
    ss << pindex->pprev->nStakeModifier;
    ss << pindex->pprev->hashProofOfStake;
    ss << pindex->pprev->pprev->nStakeModifier;
    ss << pindex->pprev->pprev->hashProofOfStake;
    uint256 nStakeModifierNew = Hash(ss.begin(), ss.end());
    nStakeModifier = nStakeModifierNew;
    return true;
}

// Stake Modifier (hash modifier of proof-of-stake):
// The purpose of stake modifier is to prevent a txout (coin) owner from
// computing future proof-of-stake generated by this txout at the time
// of transaction confirmation. To meet kernel protocol, the txout
// must hash with a future stake modifier to generate the proof.
// Stake modifier consists of bits each of which is contributed from a
// selected block of a given block group in the past.
// The selection of a block is based on a hash of the block's proof-hash and
// the previous stake modifier.
// Stake modifier is recomputed at a fixed time interval instead of every
// block. This is to make it difficult for an attacker to gain control of
// additional bits in the stake modifier, even after generating a chain of
// blocks.
bool ComputeNextStakeModifier(const CBlockIndex* pindexPrev, const CTransaction& tx, uint256& nStakeModifier)
{
    nStakeModifier.SetNull();
    if (tx.IsNull())
    {
        if(!pindexPrev)
        {
            return true;  // genesis block's modifier is 0
        }
        return false;
    }
    if(tx.IsCoinBase())
    {
        /// if it isnt one of first 3 blocks run this calc then return. otherwise just return
        if(pindexPrev->pprev && pindexPrev->pprev->pprev)
        {
            CDataStream ss(SER_GETHASH, 0);
            ss << pindexPrev->nStakeModifier;
            ss << pindexPrev->hashProofOfStake;
            ss << pindexPrev->pprev->nStakeModifier;
            ss << pindexPrev->pprev->hashProofOfStake;
            ss << pindexPrev->pprev->pprev->nStakeModifier;
            ss << pindexPrev->pprev->pprev->hashProofOfStake;
            uint256 nStakeModifierNew = Hash(ss.begin(), ss.end());
            nStakeModifier = nStakeModifierNew;
        }
        return true;
    }

    // Kernel (input 0) must match the stake hash target per coin age (nBits)
    const CTxIn& txin = tx.vin[0];

    // First try finding the previous transaction in database
    CTransaction txPrev;
    uint256 blockHashOfTx;
    if (!GetTransaction(txin.prevout.hash, txPrev, Params().GetConsensus(), blockHashOfTx))
        return error("ComputeNextStakeModifier() : INFO: read txPrev failed");  // previous transaction not in main chain, may occur during initial download

    // Read block header
    CBlock block;
    CBlockIndex* index = mapBlockIndex[blockHashOfTx];

    if (!ReadBlockFromDisk(block, index, Params().GetConsensus()))
        return fDebug? error("ComputeNextStakeModifier() : read block failed") : false; // unable to read block of previous transaction

    if (!GetKernelStakeModifier(block.GetHash(), nStakeModifier))
    {
<<<<<<< HEAD
        LogPrintf("ComputeNextStakeModifier(): GetKernelStakeModifier return false\n");
=======
        if(fDebug)
        {
            LogPrintf("ComputeNextStakeModifier(): GetKernelStakeModifier return false\n");
        }
>>>>>>> 06fe2af8
        return false;
    }
    return true;
}

// ppcoin kernel protocol
// coinstake must meet hash target according to the protocol:
// kernel (input 0) must meet the formula
//     hash(nStakeModifier + txPrev.block.nTime + txPrev.offset + txPrev.nTime + txPrev.vout.n + nTime) < bnTarget * nCoinDayWeight
// this ensures that the chance of getting a coinstake is proportional to the
// amount of coin age one owns.
// The reason this hash is chosen is the following:
//   nStakeModifier:
//       (v0.3) scrambles computation to make it very difficult to precompute
//              future proof-of-stake at the time of the coin's confirmation
//       (v0.2) nBits (deprecated): encodes all past block timestamps
//   txPrev.block.nTime: prevent nodes from guessing a good timestamp to
//                       generate transaction for future advantage
//   txPrev.offset: offset of txPrev inside block, to reduce the chance of
//                  nodes generating coinstake at the same time
//   txPrev.nTime: reduce the chance of nodes generating coinstake at the same
//                 time
//   txPrev.vout.n: output number of txPrev, to reduce the chance of nodes
//                  generating coinstake at the same time
//   block/tx hash should not be used here as they can be generated in vast
//   quantities so as to generate blocks faster, degrading the system back into
//   a proof-of-work situation.
//
<<<<<<< HEAD
bool CheckStakeKernelHash(int nHeight, unsigned int nBits, const CBlock& blockFrom, unsigned int nTxPrevOffset, const CTransaction& txPrev, const COutPoint& prevout, unsigned int nTimeTx, uint256& hashProofOfStake)
=======
bool CheckStakeKernelHash(int nHeight, const CBlock& blockFrom, unsigned int nTxPrevOffset, const CTransaction& txPrev, const COutPoint& prevout, unsigned int nTimeTx, uint256& hashProofOfStake)
>>>>>>> 06fe2af8
{
    if (nTimeTx < txPrev.nTime)  // Transaction timestamp violation
        return error("CheckStakeKernelHash() : nTime violation");

    unsigned int nTimeBlockFrom = blockFrom.GetBlockTime();
    if (nTimeBlockFrom + Params().getStakeMinAge() > nTimeTx) // Min age requirement
        return error("CheckStakeKernelHash() : min age violation");

    int64_t nValueIn = txPrev.vout[prevout.n].nValue;

    // v0.3 protocol kernel hash weight starts from 0 at the min age
    // this change increases active coins participating the hash and helps
    // to secure the network when proof-of-stake difficulty is low
    int64_t nTimeWeight = ((int64_t)nTimeTx - txPrev.nTime) - Params().getStakeMinAge();

    if(nTimeWeight <= 0)
    {
<<<<<<< HEAD
        LogPrintf("time weight was somehow <= 0 \n");
=======
        if(fDebug)
        {
            LogPrintf("CheckStakeKernelHash(): ERROR: time weight was somehow <= 0 \n");
        }
>>>>>>> 06fe2af8
        return false;
    }

    // LogPrintf(">>> CheckStakeKernelHash: nTimeWeight = %"PRI64d"\n", nTimeWeight);
    // Calculate hash
    CDataStream ss(SER_GETHASH, 0);
    uint256 nStakeModifier;
    nStakeModifier.SetNull();

    if (!GetKernelStakeModifier(blockFrom.GetHash(), nStakeModifier))
    {
<<<<<<< HEAD
        LogPrintf(">>> CheckStakeKernelHash: GetKernelStakeModifier return false\n");
=======
        {
            LogPrintf(">>> CheckStakeKernelHash: GetKernelStakeModifier return false\n");
        }
>>>>>>> 06fe2af8
        return false;
    }
    // LogPrintf(">>> CheckStakeKernelHash: passed GetKernelStakeModifier\n");
    ss << nStakeModifier;

    ss << nTimeBlockFrom << nTxPrevOffset << txPrev.nTime << prevout.n << nTimeTx;
    hashProofOfStake = Hash(ss.begin(), ss.end());

    if(nHeight > 1504350)
    {
        arith_uint256 arith_hashProofOfStake = UintToArith256(hashProofOfStake);

        /// the older the coins are, the higher the day weight. this means with a higher dayWeight you get a bigger reduction in your hashProofOfStake
        /// this should lead to older and older coins needing to be selected as the difficulty rises due to fast block minting. larger inputs will also help this
        /// but not nearly as much as older coins will because seconds in age are easier to earn compared to coin amount. RNG with the result of the hash is also always a factor

        // nTimeWeight is the number of seconds old the coins are past the min stake age 
        // nValueIn is the number of satoshis being staked so we divide by COIN to get the number of coins

        // This basically works out to: amount of satoshi * seconds old
        arith_uint256 reduction = UintToArith256(CBigNum(CBigNum(nTimeWeight) * (CBigNum(nValueIn))).getuint256());
        arith_uint256 hashTarget;
        bool fNegative;
        bool fOverflow;
        hashTarget.SetCompact(GetNextTargetRequired(chainActive.Tip(), true), &fNegative, &fOverflow);
        if (fNegative || hashTarget == 0 || fOverflow || hashTarget > UintToArith256(Params().GetConsensus().posLimit))
            return error("CheckStakeKernelHash(): nBits below minimum work for proof of stake");

        std::string reductionHex = reduction.GetHex();
        unsigned int n = std::count(reductionHex.begin(), reductionHex.end(), '0');
        unsigned int redux = 64 - n; // 64 is max 0's in a 256 bit hex string
<<<<<<< HEAD
        LogPrintf("reduction = %u \n", redux);
        LogPrintf("pre reduction hashProofOfStake = %s \n", arith_hashProofOfStake.GetHex().c_str());
        /// before we apply reduction, we want to shift the hash 20 bits to the right. the PoS limit is lead by 20 0's so we want our reduction to apply to a hashproofofstake that is also lead by 20 0's
        arith_hashProofOfStake = arith_hashProofOfStake >> 20;
        LogPrintf("mid reduction hashProofOfStake = %s \n", arith_hashProofOfStake.GetHex().c_str());
        arith_hashProofOfStake = arith_hashProofOfStake >> redux;
        LogPrintf("post reduction hashProofOfStake = %s \n", arith_hashProofOfStake.GetHex().c_str());
        // Now check if proof-of-stake hash meets target protocol
        if(arith_hashProofOfStake > hashTarget)
        {
//            if(fDebug)
=======
        if(fDebug)
        {
            LogPrintf("reduction = %u \n", redux);
            LogPrintf("pre reduction hashProofOfStake = %s \n", arith_hashProofOfStake.GetHex().c_str());
        }
        /// before we apply reduction, we want to shift the hash 20 bits to the right. the PoS limit is lead by 20 0's so we want our reduction to apply to a hashproofofstake that is also lead by 20 0's
        arith_hashProofOfStake = arith_hashProofOfStake >> 20;
        if(fDebug)
        {
            LogPrintf("mid reduction hashProofOfStake = %s \n", arith_hashProofOfStake.GetHex().c_str());
        }
        arith_hashProofOfStake = arith_hashProofOfStake >> redux;
        if(fDebug)
        {
            LogPrintf("post reduction hashProofOfStake = %s \n", arith_hashProofOfStake.GetHex().c_str());
        }
        // Now check if proof-of-stake hash meets target protocol
        if(arith_hashProofOfStake > hashTarget)
        {
            if(fDebug)
>>>>>>> 06fe2af8
            {
                LogPrintf("CheckStakeKernelHash(): ERROR: hashProofOfStake %s > %s hashTarget\n", arith_hashProofOfStake.GetHex().c_str(), hashTarget.GetHex().c_str());
            }
            return false;
        }
<<<<<<< HEAD
        LogPrintf("CheckStakeKernelHash(): SUCCESS: hashProofOfStake %s < %s hashTarget\n", arith_hashProofOfStake.GetHex().c_str(), hashTarget.GetHex().c_str());
=======
        if(fDebug)
        {
            LogPrintf("CheckStakeKernelHash(): SUCCESS: hashProofOfStake %s < %s hashTarget\n", arith_hashProofOfStake.GetHex().c_str(), hashTarget.GetHex().c_str());
        }
>>>>>>> 06fe2af8
    }

    return true;
}

// Check kernel hash target and coinstake signature
<<<<<<< HEAD
bool CheckProofOfStake(int nHeight, const CTransaction& tx, unsigned int nBits, uint256& hashProofOfStake)
=======
bool CheckProofOfStake(int nHeight, const CTransaction& tx, uint256& hashProofOfStake)
>>>>>>> 06fe2af8
{
    if (!tx.IsCoinStake())
        return error("CheckProofOfStake() : called on non-coinstake %s", tx.GetHash().ToString().c_str());

    // Kernel (input 0) must match the stake hash target per coin age (nBits)
    const CTxIn& txin = tx.vin[0];

    // First try finding the previous transaction in database
    CTransaction txPrev;
    uint256 blockHashOfTx;
    if (!GetTransaction(txin.prevout.hash, txPrev, Params().GetConsensus(), blockHashOfTx))
        return error("CheckProofOfStake() : INFO: read txPrev failed");  // previous transaction not in main chain, may occur during initial download
    // Verify signature
    if (!VerifySignature(txPrev, tx, 0, true))
        return error("CheckProofOfStake() : VerifySignature failed on coinstake %s", tx.GetHash().ToString().c_str());

    // Read block header
    CBlock block;
    CBlockIndex* index = mapBlockIndex[blockHashOfTx];

    if (!ReadBlockFromDisk(block, index, Params().GetConsensus()))
        return fDebug? error("CheckProofOfStake() : read block failed") : false; // unable to read block of previous transaction

    CDiskTxPos txindex;
    pblocktree->ReadTxIndex(txPrev.GetHash(), txindex);
<<<<<<< HEAD
    unsigned int txOffset = txindex.nTxOffset + 80; // header is 80 bytes, and nTxOffset doesnt inclde header
    if (!CheckStakeKernelHash(nHeight, nBits, block, txOffset, txPrev, txin.prevout, tx.nTime, hashProofOfStake))
        return error("CheckProofOfStake() : INFO: check kernel failed on coinstake %s, hashProof=%s", tx.GetHash().ToString().c_str(), hashProofOfStake.ToString().c_str()); // may occur during initial download or if behind on block chain sync
=======
    if(nHeight < 1505775)
    {
        if (!CheckStakeKernelHash(nHeight, block, txindex.nTxOffset + 80, txPrev, txin.prevout, tx.nTime, hashProofOfStake))
        {
            return error("CheckProofOfStake() : INFO: check kernel failed on coinstake %s, hashProof=%s", tx.GetHash().ToString().c_str(), hashProofOfStake.ToString().c_str()); // may occur during initial download or if behind on block chain sync
        }
    }
    else
    {
        if (!CheckStakeKernelHash(nHeight, block, txindex.nTxOffset, txPrev, txin.prevout, tx.nTime, hashProofOfStake))
        {
            return error("CheckProofOfStake() : INFO: check kernel failed on coinstake %s, hashProof=%s", tx.GetHash().ToString().c_str(), hashProofOfStake.ToString().c_str()); // may occur during initial download or if behind on block chain sync
        }
    }
>>>>>>> 06fe2af8

    return true;
}<|MERGE_RESOLUTION|>--- conflicted
+++ resolved
@@ -15,11 +15,7 @@
 #include "crypto/scrypt.h"
 #include "utiltime.h"
 #include "timedata.h"
-<<<<<<< HEAD
 #include "args.h""
-
-=======
->>>>>>> 06fe2af8
 #include "script/stakescript.h"
 
 // The stake modifier used to hash for a stake kernel is chosen as the stake
@@ -33,7 +29,6 @@
 
     int blocksToGo = 5;
     if (chainActive.Tip()->nHeight >= 1504350)
-<<<<<<< HEAD
     {
         blocksToGo = 180;
     }
@@ -44,27 +39,12 @@
     }
     if(blocksToGo > 0)
     {
-        LogPrintf("blocks to go was %i and it should be 0 but we ran out of indexes \n", blocksToGo);
-        return false;
-    }
-=======
-    {
-        blocksToGo = 180;
-    }
-    while(chainActive.Next(pindex) && blocksToGo > 0)
-    {
-        pindex = chainActive.Next(pindex);
-        blocksToGo = blocksToGo - 1;
-    }
-    if(blocksToGo > 0)
-    {
         if(fDebug)
         {
             LogPrintf("blocks to go was %i and it should be 0 but we ran out of indexes \n", blocksToGo);
         }
         return false;
     }
->>>>>>> 06fe2af8
 
     CDataStream ss(SER_GETHASH, 0);
     ss << pindex->nStakeModifier;
@@ -138,14 +118,10 @@
 
     if (!GetKernelStakeModifier(block.GetHash(), nStakeModifier))
     {
-<<<<<<< HEAD
-        LogPrintf("ComputeNextStakeModifier(): GetKernelStakeModifier return false\n");
-=======
         if(fDebug)
         {
             LogPrintf("ComputeNextStakeModifier(): GetKernelStakeModifier return false\n");
         }
->>>>>>> 06fe2af8
         return false;
     }
     return true;
@@ -174,11 +150,7 @@
 //   quantities so as to generate blocks faster, degrading the system back into
 //   a proof-of-work situation.
 //
-<<<<<<< HEAD
-bool CheckStakeKernelHash(int nHeight, unsigned int nBits, const CBlock& blockFrom, unsigned int nTxPrevOffset, const CTransaction& txPrev, const COutPoint& prevout, unsigned int nTimeTx, uint256& hashProofOfStake)
-=======
 bool CheckStakeKernelHash(int nHeight, const CBlock& blockFrom, unsigned int nTxPrevOffset, const CTransaction& txPrev, const COutPoint& prevout, unsigned int nTimeTx, uint256& hashProofOfStake)
->>>>>>> 06fe2af8
 {
     if (nTimeTx < txPrev.nTime)  // Transaction timestamp violation
         return error("CheckStakeKernelHash() : nTime violation");
@@ -196,14 +168,10 @@
 
     if(nTimeWeight <= 0)
     {
-<<<<<<< HEAD
-        LogPrintf("time weight was somehow <= 0 \n");
-=======
         if(fDebug)
         {
             LogPrintf("CheckStakeKernelHash(): ERROR: time weight was somehow <= 0 \n");
         }
->>>>>>> 06fe2af8
         return false;
     }
 
@@ -215,13 +183,10 @@
 
     if (!GetKernelStakeModifier(blockFrom.GetHash(), nStakeModifier))
     {
-<<<<<<< HEAD
-        LogPrintf(">>> CheckStakeKernelHash: GetKernelStakeModifier return false\n");
-=======
+        if(fDebug)
         {
             LogPrintf(">>> CheckStakeKernelHash: GetKernelStakeModifier return false\n");
         }
->>>>>>> 06fe2af8
         return false;
     }
     // LogPrintf(">>> CheckStakeKernelHash: passed GetKernelStakeModifier\n");
@@ -253,64 +218,42 @@
         std::string reductionHex = reduction.GetHex();
         unsigned int n = std::count(reductionHex.begin(), reductionHex.end(), '0');
         unsigned int redux = 64 - n; // 64 is max 0's in a 256 bit hex string
-<<<<<<< HEAD
-        LogPrintf("reduction = %u \n", redux);
-        LogPrintf("pre reduction hashProofOfStake = %s \n", arith_hashProofOfStake.GetHex().c_str());
+        if(fDebug)
+        {
+            LogPrintf("reduction = %u \n", redux);
+            LogPrintf("pre reduction hashProofOfStake = %s \n", arith_hashProofOfStake.GetHex().c_str());
+        }
         /// before we apply reduction, we want to shift the hash 20 bits to the right. the PoS limit is lead by 20 0's so we want our reduction to apply to a hashproofofstake that is also lead by 20 0's
         arith_hashProofOfStake = arith_hashProofOfStake >> 20;
-        LogPrintf("mid reduction hashProofOfStake = %s \n", arith_hashProofOfStake.GetHex().c_str());
+        if(fDebug)
+        {
+            LogPrintf("mid reduction hashProofOfStake = %s \n", arith_hashProofOfStake.GetHex().c_str());
+        }
         arith_hashProofOfStake = arith_hashProofOfStake >> redux;
-        LogPrintf("post reduction hashProofOfStake = %s \n", arith_hashProofOfStake.GetHex().c_str());
+        if(fDebug)
+        {
+            LogPrintf("post reduction hashProofOfStake = %s \n", arith_hashProofOfStake.GetHex().c_str());
+        }
         // Now check if proof-of-stake hash meets target protocol
         if(arith_hashProofOfStake > hashTarget)
         {
-//            if(fDebug)
-=======
-        if(fDebug)
-        {
-            LogPrintf("reduction = %u \n", redux);
-            LogPrintf("pre reduction hashProofOfStake = %s \n", arith_hashProofOfStake.GetHex().c_str());
-        }
-        /// before we apply reduction, we want to shift the hash 20 bits to the right. the PoS limit is lead by 20 0's so we want our reduction to apply to a hashproofofstake that is also lead by 20 0's
-        arith_hashProofOfStake = arith_hashProofOfStake >> 20;
-        if(fDebug)
-        {
-            LogPrintf("mid reduction hashProofOfStake = %s \n", arith_hashProofOfStake.GetHex().c_str());
-        }
-        arith_hashProofOfStake = arith_hashProofOfStake >> redux;
-        if(fDebug)
-        {
-            LogPrintf("post reduction hashProofOfStake = %s \n", arith_hashProofOfStake.GetHex().c_str());
-        }
-        // Now check if proof-of-stake hash meets target protocol
-        if(arith_hashProofOfStake > hashTarget)
-        {
             if(fDebug)
->>>>>>> 06fe2af8
             {
                 LogPrintf("CheckStakeKernelHash(): ERROR: hashProofOfStake %s > %s hashTarget\n", arith_hashProofOfStake.GetHex().c_str(), hashTarget.GetHex().c_str());
             }
             return false;
         }
-<<<<<<< HEAD
-        LogPrintf("CheckStakeKernelHash(): SUCCESS: hashProofOfStake %s < %s hashTarget\n", arith_hashProofOfStake.GetHex().c_str(), hashTarget.GetHex().c_str());
-=======
         if(fDebug)
         {
             LogPrintf("CheckStakeKernelHash(): SUCCESS: hashProofOfStake %s < %s hashTarget\n", arith_hashProofOfStake.GetHex().c_str(), hashTarget.GetHex().c_str());
         }
->>>>>>> 06fe2af8
     }
 
     return true;
 }
 
 // Check kernel hash target and coinstake signature
-<<<<<<< HEAD
-bool CheckProofOfStake(int nHeight, const CTransaction& tx, unsigned int nBits, uint256& hashProofOfStake)
-=======
 bool CheckProofOfStake(int nHeight, const CTransaction& tx, uint256& hashProofOfStake)
->>>>>>> 06fe2af8
 {
     if (!tx.IsCoinStake())
         return error("CheckProofOfStake() : called on non-coinstake %s", tx.GetHash().ToString().c_str());
@@ -336,11 +279,6 @@
 
     CDiskTxPos txindex;
     pblocktree->ReadTxIndex(txPrev.GetHash(), txindex);
-<<<<<<< HEAD
-    unsigned int txOffset = txindex.nTxOffset + 80; // header is 80 bytes, and nTxOffset doesnt inclde header
-    if (!CheckStakeKernelHash(nHeight, nBits, block, txOffset, txPrev, txin.prevout, tx.nTime, hashProofOfStake))
-        return error("CheckProofOfStake() : INFO: check kernel failed on coinstake %s, hashProof=%s", tx.GetHash().ToString().c_str(), hashProofOfStake.ToString().c_str()); // may occur during initial download or if behind on block chain sync
-=======
     if(nHeight < 1505775)
     {
         if (!CheckStakeKernelHash(nHeight, block, txindex.nTxOffset + 80, txPrev, txin.prevout, tx.nTime, hashProofOfStake))
@@ -355,7 +293,5 @@
             return error("CheckProofOfStake() : INFO: check kernel failed on coinstake %s, hashProof=%s", tx.GetHash().ToString().c_str(), hashProofOfStake.ToString().c_str()); // may occur during initial download or if behind on block chain sync
         }
     }
->>>>>>> 06fe2af8
-
     return true;
 }