--- conflicted
+++ resolved
@@ -2894,12 +2894,7 @@
         return true;
 
     // Use the provided setting for -txindex in the new database
-<<<<<<< HEAD
-    fTxIndex = gArgs.GetBoolArg("-txindex", DEFAULT_TXINDEX);
-    pblocktree->WriteFlag("txindex", fTxIndex);
-=======
     pblocktree->WriteFlag("txindex", true);
->>>>>>> aba3b091
     LogPrintf("Initializing databases...\n");
 
     // Only add the genesis block if not reindexing (in which case we reuse the one already on disk)
