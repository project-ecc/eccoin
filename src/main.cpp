// Copyright (c) 2009-2010 Satoshi Nakamoto
// Copyright (c) 2009-2015 The Bitcoin Core developers
// Distributed under the MIT software license, see the accompanying
// file COPYING or http://www.opensource.org/licenses/mit-license.php.

#include "main.h"

#include "addrman.h"
#include "arith_uint256.h"
#include "bignum.h"
#include "chainparams.h"
#include "checkpoints.h"
#include "checkqueue.h"
#include "consensus/consensus.h"
#include "consensus/merkle.h"
#include "consensus/validation.h"
#include "hash.h"
#include "init.h"
#include "merkleblock.h"
#include "net.h"
#include "policy/policy.h"
#include "pow.h"
#include "primitives/block.h"
#include "primitives/transaction.h"
#include "script/script.h"
#include "script/sigcache.h"
#include "script/standard.h"
#include "tinyformat.h"
#include "txdb.h"
#include "txmempool.h"
#include "ui_interface.h"
#include "undo.h"
#include "util.h"
#include "args.h"
#include "utilmoneystr.h"
#include "utilstrencodings.h"
#include "validationinterface.h"
#include "versionbits.h"
#include "processblock.h"
#include "processheader.h"
#include "random.h"
#include "kernel.h"
#include "chain.h"

#include <sstream>
#include <boost/random/mersenne_twister.hpp>
#include <boost/random/uniform_int_distribution.hpp>
#include <boost/algorithm/string/replace.hpp>
#include <boost/filesystem.hpp>
#include <boost/filesystem/fstream.hpp>
#include <boost/math/distributions/poisson.hpp>
#include <boost/thread.hpp>
#include <boost/foreach.hpp>

#if defined(NDEBUG)
# error "Bitcoin cannot be compiled without assertions."
#endif

/**
 * Global state
 */

CCriticalSection cs_main;

BlockMap mapBlockIndex;
CChain chainActive;
CBlockIndex *pindexBestHeader = NULL;
int64_t nTimeBestReceived = 0;
CWaitableCriticalSection csBestBlock;
CConditionVariable cvBlockChange;
int nScriptCheckThreads = 0;
bool fImporting = false;
bool fReindex = false;
bool fIsBareMultisigStd = DEFAULT_PERMIT_BAREMULTISIG;
bool fRequireStandard = true;
unsigned int nBytesPerSigOp = DEFAULT_BYTES_PER_SIGOP;
bool fCheckBlockIndex = false;
bool fCheckpointsEnabled = DEFAULT_CHECKPOINTS_ENABLED;
size_t nCoinCacheUsage = 5000 * 300;
bool fAlerts = DEFAULT_ALERTS;
bool fEnableReplacement = DEFAULT_ENABLE_REPLACEMENT;

/** Fees smaller than this (in satoshi) are considered zero fee (for relaying, mining and transaction creation) */
CFeeRate minRelayTxFee = CFeeRate(DEFAULT_MIN_RELAY_TX_FEE);

CTxMemPool mempool(::minRelayTxFee);


std::map<uint256, COrphanTx> mapOrphanTransactions GUARDED_BY(cs_main);;
std::map<uint256, std::set<uint256> > mapOrphanTransactionsByPrev GUARDED_BY(cs_main);;
void EraseOrphansFor(NodeId peer) EXCLUSIVE_LOCKS_REQUIRED(cs_main);


/**
 * Returns true if there are nRequired or more blocks of minVersion or above
 * in the last Consensus::Params::nMajorityWindow blocks, starting at pstart and going backwards.
 */
bool IsSuperMajority(int minVersion, const CBlockIndex* pstart, unsigned nRequired, const Consensus::Params& consensusParams);

/** Constant stuff for coinbase transactions we create: */
CScript COINBASE_FLAGS;

const std::string strMessageMagic = "E-CurrencyCoin Signed Message:\n";


    CBlockIndex *pindexBestInvalid;

    /**
     * The set of all CBlockIndex entries with BLOCK_VALID_TRANSACTIONS (for itself and all ancestors) and
     * as good as our current tip or better. Entries may be failed, though, and pruning nodes may be
     * missing the data for the block.
     */
    std::set<CBlockIndex*, CBlockIndexWorkComparator> setBlockIndexCandidates;
    /** Number of nodes with fSyncStarted. */
    int nSyncStarted = 0;
    /** All pairs A->B, where A (or one of its ancestors) misses transactions, but B has transactions.
     * Pruned nodes may have entries where B is missing data.
     */
    std::multimap<CBlockIndex*, CBlockIndex*> mapBlocksUnlinked;

    CCriticalSection cs_LastBlockFile;
    std::vector<CBlockFileInfo> vinfoBlockFile;
    int nLastBlockFile = 0;
    /** Global flag to indicate we should check to see if there are
     *  block/undo files that should be deleted.  Set on startup
     *  or if we allocate more file space when we're in prune mode
     */
    bool fCheckForPruning = false;

    /**
     * Every received block is assigned a unique and increasing identifier, so we
     * know which one to give priority in case of a fork.
     */
    CCriticalSection cs_nBlockSequenceId;
    /** Blocks loaded from disk are assigned id 0, so start the counter at 1. */
    uint32_t nBlockSequenceId = 1;

    /**
     * Sources of received blocks, saved to be able to send them reject
     * messages or ban them when processing happens afterwards. Protected by
     * cs_main.
     */
    std::map<uint256, NodeId> mapBlockSource;

    /**
     * Filter for transactions that were recently rejected by
     * AcceptToMemoryPool. These are not rerequested until the chain tip
     * changes, at which point the entire filter is reset. Protected by
     * cs_main.
     *
     * Without this filter we'd be re-requesting txs from each of our peers,
     * increasing bandwidth consumption considerably. For instance, with 100
     * peers, half of which relay a tx we don't accept, that might be a 50x
     * bandwidth increase. A flooding attacker attempting to roll-over the
     * filter using minimum-sized, 60byte, transactions might manage to send
     * 1000/sec if we have fast peers, so we pick 120,000 to give our peers a
     * two minute window to send invs to us.
     *
     * Decreasing the false positive rate is fairly cheap, so we pick one in a
     * million to make it highly unlikely for users to have issues with this
     * filter.
     *
     * Memory used: 1.7MB
     */
    boost::scoped_ptr<CRollingBloomFilter> recentRejects;

    std::map<uint256, std::pair<NodeId, std::list<QueuedBlock>::iterator> > mapBlocksInFlight;

    /** Number of preferable block download peers. */
    int nPreferredDownload = 0;

    /** Dirty block index entries. */
    std::set<CBlockIndex*> setDirtyBlockIndex;

    /** Dirty block file entries. */
    std::set<int> setDirtyFileInfo;

    /** Number of peers from which we're downloading blocks. */
    int nPeersWithValidatedDownloads = 0;

//////////////////////////////////////////////////////////////////////////////
//
// Registration of network node signals.
//


/** std::map maintaining per-node state. Requires cs_main. */
std::map<NodeId, CNodeState> mapNodeState;

// Requires cs_main.
CNodeState *State(NodeId pnode) {
    std::map<NodeId, CNodeState>::iterator it = mapNodeState.find(pnode);
    if (it == mapNodeState.end())
        return NULL;
    return &it->second;
}

int GetHeight()
{
    LOCK(cs_main);
    return chainActive.Height();
}

void InitializeNode(NodeId nodeid, const CNode *pnode) {
    LOCK(cs_main);
    CNodeState &state = mapNodeState.insert(std::make_pair(nodeid, CNodeState())).first->second;
    state.name = pnode->addrName;
    state.address = pnode->addr;
}

void FinalizeNode(NodeId nodeid) {
    LOCK(cs_main);
    CNodeState *state = State(nodeid);

    if (state->fSyncStarted)
        nSyncStarted--;

    if (state->nMisbehavior == 0 && state->fCurrentlyConnected) {
        AddressCurrentlyConnected(state->address);
    }

    for (auto const& entry: state->vBlocksInFlight) {
        mapBlocksInFlight.erase(entry.hash);
    }
    EraseOrphansFor(nodeid);
    nPreferredDownload -= state->fPreferredDownload;
    nPeersWithValidatedDownloads -= (state->nBlocksInFlightValidHeaders != 0);
    assert(nPeersWithValidatedDownloads >= 0);

    mapNodeState.erase(nodeid);

    if (mapNodeState.empty()) {
        // Do a consistency check after the last peer is removed.
        assert(mapBlocksInFlight.empty());
        assert(nPreferredDownload == 0);
        assert(nPeersWithValidatedDownloads == 0);
    }
}


bool GetNodeStateStats(NodeId nodeid, CNodeStateStats &stats) {
    LOCK(cs_main);
    CNodeState *state = State(nodeid);
    if (state == NULL)
        return false;
    stats.nMisbehavior = state->nMisbehavior;
    stats.nSyncHeight = state->pindexBestKnownBlock ? state->pindexBestKnownBlock->nHeight : -1;
    stats.nCommonHeight = state->pindexLastCommonBlock ? state->pindexLastCommonBlock->nHeight : -1;
    for (auto const& queue: state->vBlocksInFlight) {
        if (queue.pindex)
            stats.vHeightInFlight.push_back(queue.pindex->nHeight);
    }
    return true;
}

void RegisterNodeSignals(CNodeSignals& nodeSignals)
{
    nodeSignals.GetHeight.connect(&GetHeight);
    nodeSignals.ProcessMessages.connect(&ProcessMessages);
    nodeSignals.SendMessages.connect(&SendMessages);
    nodeSignals.InitializeNode.connect(&InitializeNode);
    nodeSignals.FinalizeNode.connect(&FinalizeNode);
}

void UnregisterNodeSignals(CNodeSignals& nodeSignals)
{
    nodeSignals.GetHeight.disconnect(&GetHeight);
    nodeSignals.ProcessMessages.disconnect(&ProcessMessages);
    nodeSignals.SendMessages.disconnect(&SendMessages);
    nodeSignals.InitializeNode.disconnect(&InitializeNode);
    nodeSignals.FinalizeNode.disconnect(&FinalizeNode);
}

CBlockIndex* FindForkInGlobalIndex(const CChain& chain, const CBlockLocator& locator)
{
    // Find the first block the caller has in the main chain
    for (auto const& hash: locator.vHave) {
        BlockMap::iterator mi = mapBlockIndex.find(hash);
        if (mi != mapBlockIndex.end())
        {
            CBlockIndex* pindex = (*mi).second;
            if (chain.Contains(pindex))
                return pindex;
        }
    }
    return chain.Genesis();
}

CCoinsViewCache *pcoinsTip = NULL;
CBlockTreeDB *pblocktree = NULL;

//////////////////////////////////////////////////////////////////////////////
//
// mapOrphanTransactions
//

bool IsFinalTx(const CTransaction &tx, int nBlockHeight, int64_t nBlockTime)
{
    if (tx.nLockTime == 0)
        return true;
    if ((int64_t)tx.nLockTime < ((int64_t)tx.nLockTime < LOCKTIME_THRESHOLD ? (int64_t)nBlockHeight : nBlockTime))
        return true;
    for (auto const& txin: tx.vin) {
        if (!(txin.nSequence == CTxIn::SEQUENCE_FINAL))
            return false;
    }
    return true;
}

bool CheckFinalTx(const CTransaction &tx, int flags)
{
    AssertLockHeld(cs_main);

    // By convention a negative value for flags indicates that the
    // current network-enforced consensus rules should be used. In
    // a future soft-fork scenario that would mean checking which
    // rules would be enforced for the next block and setting the
    // appropriate flags. At the present time no soft-forks are
    // scheduled, so no flags are set.
    flags = std::max(flags, 0);

    // CheckFinalTx() uses chainActive.Height()+1 to evaluate
    // nLockTime because when IsFinalTx() is called within
    // CBlock::AcceptBlock(), the height of the block *being*
    // evaluated is what is used. Thus if we want to know if a
    // transaction can be part of the *next* block, we need to call
    // IsFinalTx() with one more than chainActive.Height().
    const int nBlockHeight = chainActive.Height() + 1;

    // BIP113 will require that time-locked transactions have nLockTime set to
    // less than the median time of the previous block they're contained in.
    // When the next block is created its previous block will be the current
    // chain tip, so we use that to calculate the median time passed to
    // IsFinalTx() if LOCKTIME_MEDIAN_TIME_PAST is set.
    const int64_t nBlockTime = (flags & LOCKTIME_MEDIAN_TIME_PAST)
                             ? chainActive.Tip()->GetMedianTimePast()
                             : GetAdjustedTime();

    return IsFinalTx(tx, nBlockHeight, nBlockTime);
}

/**
 * Calculates the block height and previous block's median time past at
 * which the transaction will be considered final in the context of BIP 68.
 * Also removes from the vector of input heights any entries which did not
 * correspond to sequence locked inputs as they do not affect the calculation.
 */
static std::pair<int, int64_t> CalculateSequenceLocks(const CTransaction &tx, int flags, std::vector<int>* prevHeights, const CBlockIndex& block)
{
    assert(prevHeights->size() == tx.vin.size());

    // Will be set to the equivalent height- and time-based nLockTime
    // values that would be necessary to satisfy all relative lock-
    // time constraints given our view of block chain history.
    // The semantics of nLockTime are the last invalid height/time, so
    // use -1 to have the effect of any height or time being valid.
    int nMinHeight = -1;
    int64_t nMinTime = -1;

    // tx.nVersion is signed integer so requires cast to unsigned otherwise
    // we would be doing a signed comparison and half the range of nVersion
    // wouldn't support BIP 68.
    bool fEnforceBIP68 = static_cast<uint32_t>(tx.nVersion) >= 2
                      && flags & LOCKTIME_VERIFY_SEQUENCE;

    // Do not enforce sequence numbers as a relative lock time
    // unless we have been instructed to
    if (!fEnforceBIP68) {
        return std::make_pair(nMinHeight, nMinTime);
    }

    for (size_t txinIndex = 0; txinIndex < tx.vin.size(); txinIndex++) {
        const CTxIn& txin = tx.vin[txinIndex];

        // Sequence numbers with the most significant bit set are not
        // treated as relative lock-times, nor are they given any
        // consensus-enforced meaning at this point.
        if (txin.nSequence & CTxIn::SEQUENCE_LOCKTIME_DISABLE_FLAG) {
            // The height of this input is not relevant for sequence locks
            (*prevHeights)[txinIndex] = 0;
            continue;
        }

        int nCoinHeight = (*prevHeights)[txinIndex];

        if (txin.nSequence & CTxIn::SEQUENCE_LOCKTIME_TYPE_FLAG) {
            int64_t nCoinTime = block.GetAncestor(std::max(nCoinHeight-1, 0))->GetMedianTimePast();
            // NOTE: Subtract 1 to maintain nLockTime semantics
            // BIP 68 relative lock times have the semantics of calculating
            // the first block or time at which the transaction would be
            // valid. When calculating the effective block time or height
            // for the entire transaction, we switch to using the
            // semantics of nLockTime which is the last invalid block
            // time or height.  Thus we subtract 1 from the calculated
            // time or height.

            // Time-based relative lock-times are measured from the
            // smallest allowed timestamp of the block containing the
            // txout being spent, which is the median time past of the
            // block prior.
            nMinTime = std::max(nMinTime, nCoinTime + (int64_t)((txin.nSequence & CTxIn::SEQUENCE_LOCKTIME_MASK) << CTxIn::SEQUENCE_LOCKTIME_GRANULARITY) - 1);
        } else {
            nMinHeight = std::max(nMinHeight, nCoinHeight + (int)(txin.nSequence & CTxIn::SEQUENCE_LOCKTIME_MASK) - 1);
        }
    }

    return std::make_pair(nMinHeight, nMinTime);
}

static bool EvaluateSequenceLocks(const CBlockIndex& block, std::pair<int, int64_t> lockPair)
{
    assert(block.pprev);
    int64_t nBlockTime = block.pprev->GetMedianTimePast();
    if (lockPair.first >= block.nHeight || lockPair.second >= nBlockTime)
        return false;

    return true;
}

bool SequenceLocks(const CTransaction &tx, int flags, std::vector<int>* prevHeights, const CBlockIndex& block)
{
    return EvaluateSequenceLocks(block, CalculateSequenceLocks(tx, flags, prevHeights, block));
}

bool TestLockPointValidity(const LockPoints* lp)
{
    AssertLockHeld(cs_main);
    assert(lp);
    // If there are relative lock times then the maxInputBlock will be set
    // If there are no relative lock times, the LockPoints don't depend on the chain
    if (lp->maxInputBlock) {
        // Check whether chainActive is an extension of the block at which the LockPoints
        // calculation was valid.  If not LockPoints are no longer valid
        if (!chainActive.Contains(lp->maxInputBlock)) {
            return false;
        }
    }

    // LockPoints still valid
    return true;
}

bool CheckSequenceLocks(const CTransaction &tx, int flags, LockPoints* lp, bool useExistingLockPoints)
{
    AssertLockHeld(cs_main);
    AssertLockHeld(mempool.cs);

    CBlockIndex* tip = chainActive.Tip();
    CBlockIndex index;
    index.pprev = tip;
    // CheckSequenceLocks() uses chainActive.Height()+1 to evaluate
    // height based locks because when SequenceLocks() is called within
    // ConnectBlock(), the height of the block *being*
    // evaluated is what is used.
    // Thus if we want to know if a transaction can be part of the
    // *next* block, we need to use one more than chainActive.Height()
    index.nHeight = tip->nHeight + 1;

    std::pair<int, int64_t> lockPair;
    if (useExistingLockPoints) {
        assert(lp);
        lockPair.first = lp->height;
        lockPair.second = lp->time;
    }
    else {
        // pcoinsTip contains the UTXO set for chainActive.Tip()
        CCoinsViewMemPool viewMemPool(pcoinsTip, mempool);
        std::vector<int> prevheights;
        prevheights.resize(tx.vin.size());
        for (size_t txinIndex = 0; txinIndex < tx.vin.size(); txinIndex++) {
            const CTxIn& txin = tx.vin[txinIndex];
            CCoins coins;
            if (!viewMemPool.GetCoins(txin.prevout.hash, coins)) {
                return error("%s: Missing input", __func__);
            }
            if (coins.nHeight == MEMPOOL_HEIGHT) {
                // Assume all mempool transaction confirm in the next block
                prevheights[txinIndex] = tip->nHeight + 1;
            } else {
                prevheights[txinIndex] = coins.nHeight;
            }
        }
        lockPair = CalculateSequenceLocks(tx, flags, &prevheights, index);
        if (lp) {
            lp->height = lockPair.first;
            lp->time = lockPair.second;
            // Also store the hash of the block with the highest height of
            // all the blocks which have sequence locked prevouts.
            // This hash needs to still be on the chain
            // for these LockPoint calculations to be valid
            // Note: It is impossible to correctly calculate a maxInputBlock
            // if any of the sequence locked inputs depend on unconfirmed txs,
            // except in the special case where the relative lock time/height
            // is 0, which is equivalent to no sequence lock. Since we assume
            // input height of tip+1 for mempool txs and test the resulting
            // lockPair from CalculateSequenceLocks against tip+1.  We know
            // EvaluateSequenceLocks will fail if there was a non-zero sequence
            // lock on a mempool input, so we can use the return value of
            // CheckSequenceLocks to indicate the LockPoints validity
            int maxInputHeight = 0;
            for (auto height: prevheights) {
                // Can ignore mempool inputs since we'll fail if they had non-zero locks
                if (height != tip->nHeight+1) {
                    maxInputHeight = std::max(maxInputHeight, height);
                }
            }
            lp->maxInputBlock = tip->GetAncestor(maxInputHeight);
        }
    }
    return EvaluateSequenceLocks(index, lockPair);
}


unsigned int GetLegacySigOpCount(const CTransaction& tx)
{
    unsigned int nSigOps = 0;
    for (auto const& txin: tx.vin)
    {
        nSigOps += txin.scriptSig.GetSigOpCount(false);
    }
    for (auto const& txout: tx.vout)
    {
        nSigOps += txout.scriptPubKey.GetSigOpCount(false);
    }
    return nSigOps;
}

unsigned int GetP2SHSigOpCount(const CTransaction& tx, const CCoinsViewCache& inputs)
{
    if (tx.IsCoinBase())
        return 0;

    unsigned int nSigOps = 0;
    for (unsigned int i = 0; i < tx.vin.size(); i++)
    {
        const CTxOut &prevout = inputs.GetOutputFor(tx.vin[i]);
        if (prevout.scriptPubKey.IsPayToScriptHash())
            nSigOps += prevout.scriptPubKey.GetSigOpCount(tx.vin[i].scriptSig);
    }
    return nSigOps;
}








bool CheckTransaction(const CTransaction& tx, CValidationState &state)
{
    // Basic checks that don't depend on any context
    if (tx.vin.empty())
        return state.DoS(10, false, REJECT_INVALID, "bad-txns-vin-empty");
    if (tx.vout.empty())
        return state.DoS(10, false, REJECT_INVALID, "bad-txns-vout-empty");
    // Size limits
    if (::GetSerializeSize(tx, SER_NETWORK, PROTOCOL_VERSION) > MAX_BLOCK_SIZE)
        return state.DoS(100, false, REJECT_INVALID, "bad-txns-oversize");

    // Check for negative or overflow output values
    CAmount nValueOut = 0;
    for (auto const& txout: tx.vout)
    {
        if (txout.nValue < 0)
            return state.DoS(100, false, REJECT_INVALID, "bad-txns-vout-negative");
        if (txout.nValue > MAX_MONEY)
            return state.DoS(100, false, REJECT_INVALID, "bad-txns-vout-toolarge");
        nValueOut += txout.nValue;
        if (!MoneyRange(nValueOut))
            return state.DoS(100, false, REJECT_INVALID, "bad-txns-txouttotal-toolarge");
    }

    // Check for duplicate inputs
    std::set<COutPoint> vInOutPoints;
    for (auto const& txin: tx.vin)
    {
        if (vInOutPoints.count(txin.prevout))
            return state.DoS(100, false, REJECT_INVALID, "bad-txns-inputs-duplicate");
        vInOutPoints.insert(txin.prevout);
    }

    if (tx.IsCoinBase())
    {
        if (tx.vin[0].scriptSig.size() < 2 || tx.vin[0].scriptSig.size() > 100)
            return state.DoS(100, false, REJECT_INVALID, "bad-cb-length");
    }
    else
    {
        for (auto const& txin: tx.vin)
            if (txin.prevout.IsNull())
                return state.DoS(10, false, REJECT_INVALID, "bad-txns-prevout-null");
    }

    return true;
}

void LimitMempoolSize(CTxMemPool& pool, size_t limit, unsigned long age)
{
    int expired = pool.Expire(GetTime() - age);
    if (expired != 0)
        LogPrint("mempool", "Expired %i transactions from the memory pool\n", expired);

    std::vector<uint256> vNoSpendsRemaining;
    pool.TrimToSize(limit, &vNoSpendsRemaining);
    for(auto const& removed: vNoSpendsRemaining)
        pcoinsTip->Uncache(removed);
}

/** Convert CValidationState to a human-readable message for logging */
std::string FormatStateMessage(const CValidationState &state)
{
    return strprintf("%s%s (code %i)",
        state.GetRejectReason(),
        state.GetDebugMessage().empty() ? "" : ", "+state.GetDebugMessage(),
        state.GetRejectCode());
}

bool AcceptToMemoryPoolWorker(CTxMemPool& pool, CValidationState &state, const CTransaction &tx, bool fLimitFree,
                              bool* pfMissingInputs, bool fOverrideMempoolLimit, bool fRejectAbsurdFee,
                              std::vector<uint256>& vHashTxnToUncache)
{
    AssertLockHeld(cs_main);
    if (pfMissingInputs)
        *pfMissingInputs = false;

    if (!CheckTransaction(tx, state))
        return false;

    // Coinbase is only valid in a block, not as a loose transaction
    if (tx.IsCoinBase())
        return state.DoS(100, false, REJECT_INVALID, "coinbase");

    // Rather not work on nonstandard transactions (unless -testnet/-regtest)
    std::string reason;
    if (fRequireStandard && !IsStandardTx(tx, reason))
        return state.DoS(0, false, REJECT_NONSTANDARD, reason);

    // Don't relay version 2 transactions until CSV is active, and we can be
    // sure that such transactions will be mined (unless we're on
    // -testnet/-regtest).
    const CChainParams& chainparams = Params();
    if (fRequireStandard && tx.nVersion >= 2 && VersionBitsTipState(chainparams.GetConsensus(), Consensus::DEPLOYMENT_CSV) != THRESHOLD_ACTIVE) {
        return state.DoS(0, false, REJECT_NONSTANDARD, "premature-version2-tx");
    }

    // Only accept nLockTime-using transactions that can be mined in the next
    // block; we don't want our mempool filled up with transactions that can't
    // be mined yet.
    if (!CheckFinalTx(tx, STANDARD_LOCKTIME_VERIFY_FLAGS))
        return state.DoS(0, false, REJECT_NONSTANDARD, "non-final");

    // is it already in the memory pool?
    uint256 hash = tx.GetHash();
    if (pool.exists(hash))
        return state.Invalid(false, REJECT_ALREADY_KNOWN, "txn-already-in-mempool");

    // Check for conflicts with in-memory transactions
    std::set<uint256> setConflicts;
    {
    LOCK(pool.cs); // protect pool.mapNextTx
    for (auto const& txin: tx.vin)
    {
        if (pool.mapNextTx.count(txin.prevout))
        {
            const CTransaction *ptxConflicting = pool.mapNextTx[txin.prevout].ptx;
            if (!setConflicts.count(ptxConflicting->GetHash()))
            {
                // Allow opt-out of transaction replacement by setting
                // nSequence >= maxint-1 on all inputs.
                //
                // maxint-1 is picked to still allow use of nLockTime by
                // non-replacable transactions. All inputs rather than just one
                // is for the sake of multi-party protocols, where we don't
                // want a single party to be able to disable replacement.
                //
                // The opt-out ignores descendants as anyone relying on
                // first-seen mempool behavior should be checking all
                // unconfirmed ancestors anyway; doing otherwise is hopelessly
                // insecure.
                bool fReplacementOptOut = true;
                if (fEnableReplacement)
                {
                    for (auto const& txin: ptxConflicting->vin)
                    {
                        if (txin.nSequence < std::numeric_limits<unsigned int>::max()-1)
                        {
                            fReplacementOptOut = false;
                            break;
                        }
                    }
                }
                if (fReplacementOptOut)
                    return state.Invalid(false, REJECT_CONFLICT, "txn-mempool-conflict");

                setConflicts.insert(ptxConflicting->GetHash());
            }
        }
    }
    }

    {
        CCoinsView dummy;
        CCoinsViewCache view(&dummy);

        CAmount nValueIn = 0;
        LockPoints lp;
        {
        LOCK(pool.cs);
        CCoinsViewMemPool viewMemPool(pcoinsTip, pool);
        view.SetBackend(viewMemPool);

        // do we already have it?
        bool fHadTxInCache = pcoinsTip->HaveCoinsInCache(hash);
        if (view.HaveCoins(hash)) {
            if (!fHadTxInCache)
                vHashTxnToUncache.push_back(hash);
            return state.Invalid(false, REJECT_ALREADY_KNOWN, "txn-already-known");
        }

        // do all inputs exist?
        // Note that this does not check for the presence of actual outputs (see the next check for that),
        // and only helps with filling in pfMissingInputs (to determine missing vs spent).
        for (auto const txin: tx.vin) {
            if (!pcoinsTip->HaveCoinsInCache(txin.prevout.hash))
                vHashTxnToUncache.push_back(txin.prevout.hash);
            if (!view.HaveCoins(txin.prevout.hash)) {
                if (pfMissingInputs)
                    *pfMissingInputs = true;
                return false; // fMissingInputs and !state.IsInvalid() is used to detect this condition, don't set state.Invalid()
            }
        }

        // are the actual inputs available?
        if (!view.HaveInputs(tx))
            return state.Invalid(false, REJECT_DUPLICATE, "bad-txns-inputs-spent");

        // Bring the best block into scope
        view.GetBestBlock();

        nValueIn = view.GetValueIn(tx);

        // we have all inputs cached now, so switch back to dummy, so we don't need to keep lock on mempool
        view.SetBackend(dummy);

        // Only accept BIP68 sequence locked transactions that can be mined in the next
        // block; we don't want our mempool filled up with transactions that can't
        // be mined yet.
        // Must keep pool.cs for this unless we change CheckSequenceLocks to take a
        // CoinsViewCache instead of create its own
        if (!CheckSequenceLocks(tx, STANDARD_LOCKTIME_VERIFY_FLAGS, &lp))
            return state.DoS(0, false, REJECT_NONSTANDARD, "non-BIP68-final");
        }

        // Check for non-standard pay-to-script-hash in inputs
        if (fRequireStandard && !AreInputsStandard(tx, view))
            return state.Invalid(false, REJECT_NONSTANDARD, "bad-txns-nonstandard-inputs");

        unsigned int nSigOps = GetLegacySigOpCount(tx);
        nSigOps += GetP2SHSigOpCount(tx, view);

        CAmount nValueOut = tx.GetValueOut();
        CAmount nFees = nValueIn-nValueOut;
        // nModifiedFees includes any fee deltas from PrioritiseTransaction
        CAmount nModifiedFees = nFees;
        double nPriorityDummy = 0;
        pool.ApplyDeltas(hash, nPriorityDummy, nModifiedFees);

        CAmount inChainInputValue;
        double dPriority = view.GetPriority(tx, chainActive.Height(), inChainInputValue);

        // Keep track of transactions that spend a coinbase, which we re-scan
        // during reorgs to ensure COINBASE_MATURITY is still met.
        bool fSpendsCoinbase = false;
        for (auto const& txin: tx.vin) {
            const CCoins *coins = view.AccessCoins(txin.prevout.hash);
            if (coins->IsCoinBase()) {
                fSpendsCoinbase = true;
                break;
            }
        }

        CTxMemPoolEntry entry(tx, nFees, GetTime(), dPriority, chainActive.Height(), pool.HasNoInputsOf(tx), inChainInputValue, fSpendsCoinbase, nSigOps, lp);
        unsigned int nSize = entry.GetTxSize();

        // Check that the transaction doesn't have an excessive number of
        // sigops, making it impossible to mine. Since the coinbase transaction
        // itself can contain sigops MAX_STANDARD_TX_SIGOPS is less than
        // MAX_BLOCK_SIGOPS; we still consider this an invalid rather than
        // merely non-standard transaction.
        if ((nSigOps > MAX_STANDARD_TX_SIGOPS) || (nBytesPerSigOp && nSigOps > nSize / nBytesPerSigOp))
            return state.DoS(0, false, REJECT_NONSTANDARD, "bad-txns-too-many-sigops", false,
                strprintf("%d", nSigOps));

        CAmount mempoolRejectFee = pool.GetMinFee(gArgs.GetArg("-maxmempool", DEFAULT_MAX_MEMPOOL_SIZE) * 1000000).GetFee(nSize);
        if (mempoolRejectFee > 0 && nModifiedFees < mempoolRejectFee) {
            return state.DoS(0, false, REJECT_INSUFFICIENTFEE, "mempool min fee not met", false, strprintf("%d < %d", nFees, mempoolRejectFee));
        } else if (gArgs.GetBoolArg("-relaypriority", DEFAULT_RELAYPRIORITY) && nModifiedFees < ::minRelayTxFee.GetFee(nSize) && !AllowFree(entry.GetPriority(chainActive.Height() + 1))) {
            // Require that free transactions have sufficient priority to be mined in the next block.
            return state.DoS(0, false, REJECT_INSUFFICIENTFEE, "insufficient priority");
        }

        // Continuously rate-limit free (really, very-low-fee) transactions
        // This mitigates 'penny-flooding' -- sending thousands of free transactions just to
        // be annoying or make others' transactions take longer to confirm.
        if (fLimitFree && nModifiedFees < ::minRelayTxFee.GetFee(nSize))
        {
            static CCriticalSection csFreeLimiter;
            static double dFreeCount;
            static int64_t nLastTime;
            int64_t nNow = GetTime();

            LOCK(csFreeLimiter);

            // Use an exponentially decaying ~10-minute window:
            dFreeCount *= pow(1.0 - 1.0/600.0, (double)(nNow - nLastTime));
            nLastTime = nNow;
            // -limitfreerelay unit is thousand-bytes-per-minute
            // At default rate it would take over a month to fill 1GB
            if (dFreeCount >= gArgs.GetArg("-limitfreerelay", DEFAULT_LIMITFREERELAY) * 10 * 1000)
                return state.DoS(0, false, REJECT_INSUFFICIENTFEE, "rate limited free transaction");
            LogPrint("mempool", "Rate limit dFreeCount: %g => %g\n", dFreeCount, dFreeCount+nSize);
            dFreeCount += nSize;
        }

        if (fRejectAbsurdFee && nFees > ::minRelayTxFee.GetFee(nSize) * 10000)
            return state.Invalid(false,
                REJECT_HIGHFEE, "absurdly-high-fee",
                strprintf("%d > %d", nFees, ::minRelayTxFee.GetFee(nSize) * 10000));

        // Calculate in-mempool ancestors, up to a limit.
        CTxMemPool::setEntries setAncestors;
        size_t nLimitAncestors = gArgs.GetArg("-limitancestorcount", DEFAULT_ANCESTOR_LIMIT);
        size_t nLimitAncestorSize = gArgs.GetArg("-limitancestorsize", DEFAULT_ANCESTOR_SIZE_LIMIT)*1000;
        size_t nLimitDescendants = gArgs.GetArg("-limitdescendantcount", DEFAULT_DESCENDANT_LIMIT);
        size_t nLimitDescendantSize = gArgs.GetArg("-limitdescendantsize", DEFAULT_DESCENDANT_SIZE_LIMIT)*1000;
        std::string errString;
        if (!pool.CalculateMemPoolAncestors(entry, setAncestors, nLimitAncestors, nLimitAncestorSize, nLimitDescendants, nLimitDescendantSize, errString)) {
            return state.DoS(0, false, REJECT_NONSTANDARD, "too-long-mempool-chain", false, errString);
        }

        // A transaction that spends outputs that would be replaced by it is invalid. Now
        // that we have the set of all ancestors we can detect this
        // pathological case by making sure setConflicts and setAncestors don't
        // intersect.
        for (auto ancestorIt: setAncestors)
        {
            const uint256 &hashAncestor = ancestorIt->GetTx().GetHash();
            if (setConflicts.count(hashAncestor))
            {
                return state.DoS(10, error("AcceptToMemoryPool: %s spends conflicting transaction %s",
                                           hash.ToString(),
                                           hashAncestor.ToString()),
                                 REJECT_INVALID, "bad-txns-spends-conflicting-tx");
            }
        }

        // Check if it's economically rational to mine this transaction rather
        // than the ones it replaces.
        CAmount nConflictingFees = 0;
        size_t nConflictingSize = 0;
        uint64_t nConflictingCount = 0;
        CTxMemPool::setEntries allConflicting;

        // If we don't hold the lock allConflicting might be incomplete; the
        // subsequent RemoveStaged() and addUnchecked() calls don't guarantee
        // mempool consistency for us.
        LOCK(pool.cs);
        if (setConflicts.size())
        {
            CFeeRate newFeeRate(nModifiedFees, nSize);
            std::set<uint256> setConflictsParents;
            const int maxDescendantsToVisit = 100;
            CTxMemPool::setEntries setIterConflicting;
            for (auto const& hashConflicting: setConflicts)
            {
                CTxMemPool::txiter mi = pool.mapTx.find(hashConflicting);
                if (mi == pool.mapTx.end())
                    continue;

                // Save these to avoid repeated lookups
                setIterConflicting.insert(mi);

                // If this entry is "dirty", then we don't have descendant
                // state for this transaction, which means we probably have
                // lots of in-mempool descendants.
                // Don't allow replacements of dirty transactions, to ensure
                // that we don't spend too much time walking descendants.
                // This should be rare.
                if (mi->IsDirty()) {
                    return state.DoS(0,
                            error("AcceptToMemoryPool: rejecting replacement %s; cannot replace tx %s with untracked descendants",
                                hash.ToString(),
                                mi->GetTx().GetHash().ToString()),
                            REJECT_NONSTANDARD, "too many potential replacements");
                }

                // Don't allow the replacement to reduce the feerate of the
                // mempool.
                //
                // We usually don't want to accept replacements with lower
                // feerates than what they replaced as that would lower the
                // feerate of the next block. Requiring that the feerate always
                // be increased is also an easy-to-reason about way to prevent
                // DoS attacks via replacements.
                //
                // The mining code doesn't (currently) take children into
                // account (CPFP) so we only consider the feerates of
                // transactions being directly replaced, not their indirect
                // descendants. While that does mean high feerate children are
                // ignored when deciding whether or not to replace, we do
                // require the replacement to pay more overall fees too,
                // mitigating most cases.
                CFeeRate oldFeeRate(mi->GetModifiedFee(), mi->GetTxSize());
                if (newFeeRate <= oldFeeRate)
                {
                    return state.DoS(0,
                            error("AcceptToMemoryPool: rejecting replacement %s; new feerate %s <= old feerate %s",
                                  hash.ToString(),
                                  newFeeRate.ToString(),
                                  oldFeeRate.ToString()),
                            REJECT_INSUFFICIENTFEE, "insufficient fee");
                }

                for (auto const& txin: mi->GetTx().vin)
                {
                    setConflictsParents.insert(txin.prevout.hash);
                }

                nConflictingCount += mi->GetCountWithDescendants();
            }
            // This potentially overestimates the number of actual descendants
            // but we just want to be conservative to avoid doing too much
            // work.
            if (nConflictingCount <= maxDescendantsToVisit) {
                // If not too many to replace, then calculate the set of
                // transactions that would have to be evicted
                for (auto it: setIterConflicting) {
                    pool.CalculateDescendants(it, allConflicting);
                }
                for (auto it: allConflicting) {
                    nConflictingFees += it->GetModifiedFee();
                    nConflictingSize += it->GetTxSize();
                }
            } else {
                return state.DoS(0,
                        error("AcceptToMemoryPool: rejecting replacement %s; too many potential replacements (%d > %d)\n",
                            hash.ToString(),
                            nConflictingCount,
                            maxDescendantsToVisit),
                        REJECT_NONSTANDARD, "too many potential replacements");
            }

            for (unsigned int j = 0; j < tx.vin.size(); j++)
            {
                // We don't want to accept replacements that require low
                // feerate junk to be mined first. Ideally we'd keep track of
                // the ancestor feerates and make the decision based on that,
                // but for now requiring all new inputs to be confirmed works.
                if (!setConflictsParents.count(tx.vin[j].prevout.hash))
                {
                    // Rather than check the UTXO set - potentially expensive -
                    // it's cheaper to just check if the new input refers to a
                    // tx that's in the mempool.
                    if (pool.mapTx.find(tx.vin[j].prevout.hash) != pool.mapTx.end())
                        return state.DoS(0, error("AcceptToMemoryPool: replacement %s adds unconfirmed input, idx %d",
                                                  hash.ToString(), j),
                                         REJECT_NONSTANDARD, "replacement-adds-unconfirmed");
                }
            }

            // The replacement must pay greater fees than the transactions it
            // replaces - if we did the bandwidth used by those conflicting
            // transactions would not be paid for.
            if (nModifiedFees < nConflictingFees)
            {
                return state.DoS(0, error("AcceptToMemoryPool: rejecting replacement %s, less fees than conflicting txs; %s < %s",
                                          hash.ToString(), FormatMoney(nModifiedFees), FormatMoney(nConflictingFees)),
                                 REJECT_INSUFFICIENTFEE, "insufficient fee");
            }

            // Finally in addition to paying more fees than the conflicts the
            // new transaction must pay for its own bandwidth.
            CAmount nDeltaFees = nModifiedFees - nConflictingFees;
            if (nDeltaFees < ::minRelayTxFee.GetFee(nSize))
            {
                return state.DoS(0,
                        error("AcceptToMemoryPool: rejecting replacement %s, not enough additional fees to relay; %s < %s",
                              hash.ToString(),
                              FormatMoney(nDeltaFees),
                              FormatMoney(::minRelayTxFee.GetFee(nSize))),
                        REJECT_INSUFFICIENTFEE, "insufficient fee");
            }
        }

        // Check against previous transactions
        // This is done last to help prevent CPU exhaustion denial-of-service attacks.
        if (!CheckInputs(tx, state, view, true, STANDARD_SCRIPT_VERIFY_FLAGS, true))
            return false;

        // Check again against just the consensus-critical mandatory script
        // verification flags, in case of bugs in the standard flags that cause
        // transactions to pass as valid when they're actually invalid. For
        // instance the STRICTENC flag was incorrectly allowing certain
        // CHECKSIG NOT scripts to pass, even though they were invalid.
        //
        // There is a similar check in CreateNewBlock() to prevent creating
        // invalid blocks, however allowing such transactions into the mempool
        // can be exploited as a DoS attack.
        if (!CheckInputs(tx, state, view, true, MANDATORY_SCRIPT_VERIFY_FLAGS, true))
        {
            return error("%s: BUG! PLEASE REPORT THIS! ConnectInputs failed against MANDATORY but not STANDARD flags %s, %s",
                __func__, hash.ToString(), FormatStateMessage(state));
        }

        // Remove conflicting transactions from the mempool
        for (auto const it: allConflicting)
        {
            LogPrint("mempool", "replacing tx %s with %s for %s BTC additional fees, %d delta bytes\n",
                    it->GetTx().GetHash().ToString(),
                    hash.ToString(),
                    FormatMoney(nModifiedFees - nConflictingFees),
                    (int)nSize - (int)nConflictingSize);
        }
        pool.RemoveStaged(allConflicting);

        // Store transaction in memory
        pool.addUnchecked(hash, entry, setAncestors, !IsInitialBlockDownload());

        // trim mempool and check if tx was trimmed
        if (!fOverrideMempoolLimit) {
            LimitMempoolSize(pool, gArgs.GetArg("-maxmempool", DEFAULT_MAX_MEMPOOL_SIZE) * 1000000, gArgs.GetArg("-mempoolexpiry", DEFAULT_MEMPOOL_EXPIRY) * 60 * 60);
            if (!pool.exists(hash))
                return state.DoS(0, false, REJECT_INSUFFICIENTFEE, "mempool full");
        }
    }

    SyncWithWallets(tx, NULL);

    return true;
}

bool AcceptToMemoryPool(CTxMemPool& pool, CValidationState &state, const CTransaction &tx, bool fLimitFree,
                        bool* pfMissingInputs, bool fOverrideMempoolLimit, bool fRejectAbsurdFee)
{
    std::vector<uint256> vHashTxToUncache;
    bool res = AcceptToMemoryPoolWorker(pool, state, tx, fLimitFree, pfMissingInputs, fOverrideMempoolLimit, fRejectAbsurdFee, vHashTxToUncache);
    if (!res) {
        for (auto const& hashTx: vHashTxToUncache)
            pcoinsTip->Uncache(hashTx);
    }
    return res;
}

/** Return transaction in tx, and if it was found inside a block, its hash is placed in hashBlock */
bool GetTransaction(const uint256 &hash, CTransaction &txOut, const Consensus::Params& consensusParams, uint256 &hashBlock, bool fAllowSlow)
{
    CBlockIndex *pindexSlow = NULL;

    LOCK(cs_main);

    if (mempool.lookup(hash, txOut))
    {
        return true;
    }

    CDiskTxPos postx;
    if (pblocktree->ReadTxIndex(hash, postx)) {
        CAutoFile file(OpenBlockFile(postx, true), SER_DISK, CLIENT_VERSION);
        if (file.IsNull())
            return error("%s: OpenBlockFile failed", __func__);
        CBlockHeader header;
        try {
            file >> header;
            fseek(file.Get(), postx.nTxOffset, SEEK_CUR);
            file >> txOut;
        } catch (const std::exception& e) {
            return error("%s: Deserialize or I/O error - %s", __func__, e.what());
        }
        hashBlock = header.GetHash();
        if (txOut.GetHash() != hash)
            return error("%s: txid mismatch", __func__);
        return true;
    }

    if (fAllowSlow) { // use coin database to locate block that contains transaction, and scan it
        int nHeight = -1;
        {
            CCoinsViewCache &view = *pcoinsTip;
            const CCoins* coins = view.AccessCoins(hash);
            if (coins)
                nHeight = coins->nHeight;
        }
        if (nHeight > 0)
            pindexSlow = chainActive[nHeight];
    }

    if (pindexSlow) {
        CBlock block;
        if (ReadBlockFromDisk(block, pindexSlow, consensusParams)) {
            for (auto const& tx: block.vtx) {
                if (tx.GetHash() == hash) {
                    txOut = tx;
                    hashBlock = pindexSlow->GetBlockHash();
                    return true;
                }
            }
        }
    }

    return false;
}






//////////////////////////////////////////////////////////////////////////////
//
// CBlock and CBlockIndex
//

bool WriteBlockToDisk(const CBlock& block, CDiskBlockPos& pos, const CMessageHeader::MessageStartChars& messageStart)
{
    // Open history file to append
    CAutoFile fileout(OpenBlockFile(pos), SER_DISK, CLIENT_VERSION);
    if (fileout.IsNull())
        return error("WriteBlockToDisk: OpenBlockFile failed");

    // Write index header
    unsigned int nSize = fileout.GetSerializeSize(block);
    fileout << FLATDATA(messageStart) << nSize;

    // Write block
    long fileOutPos = ftell(fileout.Get());
    if (fileOutPos < 0)
        return error("WriteBlockToDisk: ftell failed");
    pos.nPos = (unsigned int)fileOutPos;
    fileout << block;

    return true;
}

bool ReadBlockFromDisk(CBlock& block, const CDiskBlockPos& pos, const Consensus::Params& consensusParams)
{
    block.SetNull();

    // Open history file to read
    CAutoFile filein(OpenBlockFile(pos, true), SER_DISK, CLIENT_VERSION);
    if (filein.IsNull())
        return error("ReadBlockFromDisk: OpenBlockFile failed for %s", pos.ToString());

    // Read block
    try {
        filein >> block;
    }
    catch (const std::exception& e) {
        return error("%s: Deserialize or I/O error - %s at %s", __func__, e.what(), pos.ToString());
    }

    // Check the header
    if(block.IsProofOfWork())
    {
        if (!CheckProofOfWork(block.GetHash(), block.nBits, consensusParams))
            return error("ReadBlockFromDisk: Errors in block header at %s", pos.ToString());
    }
    return true;
}

bool ReadBlockFromDisk(CBlock& block, const CBlockIndex* pindex, const Consensus::Params& consensusParams)
{
    if (!ReadBlockFromDisk(block, pindex->GetBlockPos(), consensusParams))
        return false;
    if (block.GetHash() != pindex->GetBlockHash())
        return error("ReadBlockFromDisk(CBlock&, CBlockIndex*): GetHash() doesn't match index for %s at %s",
                pindex->ToString(), pindex->GetBlockPos().ToString());
    return true;
}

CAmount GetBlockSubsidy(int nHeight, const Consensus::Params& consensusParams)
{
    int halvings = nHeight / consensusParams.nSubsidyHalvingInterval;
    // Force block reward to zero when right shift is undefined.
    if (halvings >= 64)
        return 0;

    CAmount nSubsidy = 50 * COIN;
    // Subsidy is cut in half every 210,000 blocks which will occur approximately every 4 years.
    nSubsidy >>= halvings;
    return nSubsidy;
}

bool IsInitialBlockDownload()
{
    const CChainParams& chainParams = Params();
    LOCK(cs_main);
    if (fImporting || fReindex)
        return true;
    if (fCheckpointsEnabled && chainActive.Height() < Checkpoints::GetTotalBlocksEstimate(chainParams.Checkpoints()))
        return true;
    static bool lockIBDState = false;
    if (lockIBDState)
        return false;
    bool state = (chainActive.Height() < pindexBestHeader->nHeight - 24 * 6 ||
            pindexBestHeader->GetBlockTime() < GetTime() - chainParams.MaxTipAge());
    if (!state)
        lockIBDState = true;
    return state;
}

// Requires cs_main.
void Misbehaving(NodeId pnode, int howmuch)
{
    if (howmuch == 0)
        return;

    CNodeState *state = State(pnode);
    if (state == NULL)
        return;

    state->nMisbehavior += howmuch;
    int banscore = gArgs.GetArg("-banscore", DEFAULT_BANSCORE_THRESHOLD);
    if (state->nMisbehavior >= banscore && state->nMisbehavior - howmuch < banscore)
    {
        LogPrintf("%s: %s (%d -> %d) BAN THRESHOLD EXCEEDED\n", __func__, state->name, state->nMisbehavior-howmuch, state->nMisbehavior);
        state->fShouldBan = true;
    } else
        LogPrintf("%s: %s (%d -> %d)\n", __func__, state->name, state->nMisbehavior-howmuch, state->nMisbehavior);
}

void UpdateCoins(const CTransaction& tx, CValidationState &state, CCoinsViewCache &inputs, CTxUndo &txundo, int nHeight)
{
    // mark inputs spent
    if (!tx.IsCoinBase()) {
        txundo.vprevout.reserve(tx.vin.size());
        for (auto const& txin: tx.vin) {
            CCoinsModifier coins = inputs.ModifyCoins(txin.prevout.hash);
            unsigned nPos = txin.prevout.n;

            if (nPos >= coins->vout.size() || coins->vout[nPos].IsNull())
                assert(false);
            // mark an outpoint spent, and construct undo information
            txundo.vprevout.push_back(CTxInUndo(coins->vout[nPos]));
            coins->Spend(nPos);
            if (coins->vout.size() == 0) {
                CTxInUndo& undo = txundo.vprevout.back();
                undo.nHeight = coins->nHeight;
                undo.fCoinBase = coins->fCoinBase;
                undo.nVersion = coins->nVersion;
            }
        }
        // add outputs
        inputs.ModifyNewCoins(tx.GetHash())->FromTx(tx, nHeight);
    }
    else {
        // add outputs for coinbase tx
        // In this case call the full ModifyCoins which will do a database
        // lookup to be sure the coins do not already exist otherwise we do not
        // know whether to mark them fresh or not.  We want the duplicate coinbases
        // before BIP30 to still be properly overwritten.
        inputs.ModifyCoins(tx.GetHash())->FromTx(tx, nHeight);
    }
}

void UpdateCoins(const CTransaction& tx, CValidationState &state, CCoinsViewCache &inputs, int nHeight)
{
    CTxUndo txundo;
    UpdateCoins(tx, state, inputs, txundo, nHeight);
}

bool CScriptCheck::operator()() {
    const CScript &scriptSig = ptxTo->vin[nIn].scriptSig;
    if (!VerifyScript(scriptSig, scriptPubKey, nFlags, CachingTransactionSignatureChecker(ptxTo, nIn, cacheStore), &error)) {
        return false;
    }
    return true;
}

int GetSpendHeight(const CCoinsViewCache& inputs)
{
    LOCK(cs_main);
    CBlockIndex* pindexPrev = mapBlockIndex.find(inputs.GetBestBlock())->second;
    return pindexPrev->nHeight + 1;
}

namespace Consensus {
bool CheckTxInputs(const CTransaction& tx, CValidationState& state, const CCoinsViewCache& inputs, int nSpendHeight)
{
        // This doesn't trigger the DoS code on purpose; if it did, it would make it easier
        // for an attacker to attempt to split the network.
        if (!inputs.HaveInputs(tx))
            return state.Invalid(false, 0, "", "Inputs unavailable");

        CAmount nValueIn = 0;
        CAmount nFees = 0;
        for (unsigned int i = 0; i < tx.vin.size(); i++)
        {
            const COutPoint &prevout = tx.vin[i].prevout;
            const CCoins *coins = inputs.AccessCoins(prevout.hash);
            assert(coins);

            // If prev is coinbase, check that it's matured
            if (coins->IsCoinBase()) {
                if (nSpendHeight - coins->nHeight < COINBASE_MATURITY)
                    return state.Invalid(false,
                        REJECT_INVALID, "bad-txns-premature-spend-of-coinbase",
                        strprintf("tried to spend coinbase at depth %d", nSpendHeight - coins->nHeight));
            }

            // Check for negative or overflow input values
            nValueIn += coins->vout[prevout.n].nValue;
            if (!MoneyRange(coins->vout[prevout.n].nValue) || !MoneyRange(nValueIn))
                return state.DoS(100, false, REJECT_INVALID, "bad-txns-inputvalues-outofrange");

        }

        if(!tx.IsCoinStake())
        {
            if (nValueIn < tx.GetValueOut())
                return state.DoS(100, false, REJECT_INVALID, "bad-txns-in-belowout", false,
                    strprintf("value in (%s) < value out (%s)", FormatMoney(nValueIn), FormatMoney(tx.GetValueOut())));
            // Tally transaction fees
            CAmount nTxFee = nValueIn - tx.GetValueOut();
            if (nTxFee < 0)
                return state.DoS(100, false, REJECT_INVALID, "bad-txns-fee-negative");
            nFees += nTxFee;
            if (!MoneyRange(nFees))
                return state.DoS(100, false, REJECT_INVALID, "bad-txns-fee-outofrange");
        }
        else
        {
            // ppcoin: coin stake tx earns reward instead of paying fee
            uint64_t nCoinAge;
            if (!tx.GetCoinAge(nCoinAge))
                return state.DoS(100, false, REJECT_INVALID, "bad-txns-cant-get-coin-age", false , strprintf("ConnectInputs() : %s unable to get coin age for coinstake", tx.GetHash().ToString().substr(0,10).c_str()));

            int64_t nStakeReward = tx.GetValueOut() - nValueIn;
            if (nStakeReward > GetProofOfStakeReward(tx.GetCoinAge(nCoinAge, true), nSpendHeight) - tx.GetMinFee() + MIN_TX_FEE(tx.nTime))
            {
                if(fDebug)
                {
                    LogPrintf("nStakeReward = %d , CoinAge = %d \n", nStakeReward, nCoinAge);
                }
                return state.DoS(100, false, REJECT_INVALID, "bad-txns-stake-reward-too-high", false, strprintf("ConnectInputs() : %s stake reward exceeded", tx.GetHash().ToString().substr(0,10).c_str()));
            }
        }
    return true;
}
}// namespace Consensus

bool CheckInputs(const CTransaction& tx, CValidationState &state, const CCoinsViewCache &inputs, bool fScriptChecks, unsigned int flags, bool cacheStore, std::vector<CScriptCheck> *pvChecks)
{
    if (!tx.IsCoinBase())
    {
        if (!Consensus::CheckTxInputs(tx, state, inputs, GetSpendHeight(inputs)))
            return false;

        if (pvChecks)
            pvChecks->reserve(tx.vin.size());

        // The first loop above does all the inexpensive checks.
        // Only if ALL inputs pass do we perform expensive ECDSA signature checks.
        // Helps prevent CPU exhaustion attacks.

        // Skip ECDSA signature verification when connecting blocks
        // before the last block chain checkpoint. This is safe because block merkle hashes are
        // still computed and checked, and any change will be caught at the next checkpoint.
        if (fScriptChecks) {
            for (unsigned int i = 0; i < tx.vin.size(); i++) {
                const COutPoint &prevout = tx.vin[i].prevout;
                const CCoins* coins = inputs.AccessCoins(prevout.hash);
                assert(coins);

                // Verify signature
                CScriptCheck check(*coins, tx, i, flags, cacheStore);
                if (pvChecks) {
                    pvChecks->push_back(CScriptCheck());
                    check.swap(pvChecks->back());
                } else if (!check()) {
                    if (flags & STANDARD_NOT_MANDATORY_VERIFY_FLAGS) {
                        // Check whether the failure was caused by a
                        // non-mandatory script verification check, such as
                        // non-standard DER encodings or non-null dummy
                        // arguments; if so, don't trigger DoS protection to
                        // avoid splitting the network between upgraded and
                        // non-upgraded nodes.
                        CScriptCheck check2(*coins, tx, i,
                                flags & ~STANDARD_NOT_MANDATORY_VERIFY_FLAGS, cacheStore);
                        if (check2())
                            return state.Invalid(false, REJECT_NONSTANDARD, strprintf("non-mandatory-script-verify-flag (%s)", ScriptErrorString(check.GetScriptError())));
                    }
                    // Failures of other flags indicate a transaction that is
                    // invalid in new blocks, e.g. a invalid P2SH. We DoS ban
                    // such nodes as they are not following the protocol. That
                    // said during an upgrade careful thought should be taken
                    // as to the correct behavior - we may want to continue
                    // peering with non-upgraded nodes even after a soft-fork
                    // super-majority vote has passed.
                    return state.DoS(100,false, REJECT_INVALID, strprintf("mandatory-script-verify-flag-failed (%s)", ScriptErrorString(check.GetScriptError())));
                }
            }
        }
    }

    return true;
}

bool UndoWriteToDisk(const CBlockUndo& blockundo, CDiskBlockPos& pos, const uint256& hashBlock, const CMessageHeader::MessageStartChars& messageStart)
{
    // Open history file to append
    CAutoFile fileout(OpenUndoFile(pos), SER_DISK, CLIENT_VERSION);
    if (fileout.IsNull())
        return error("%s: OpenUndoFile failed", __func__);

    // Write index header
    unsigned int nSize = fileout.GetSerializeSize(blockundo);
    fileout << FLATDATA(messageStart) << nSize;

    // Write undo data
    long fileOutPos = ftell(fileout.Get());
    if (fileOutPos < 0)
        return error("%s: ftell failed", __func__);
    pos.nPos = (unsigned int)fileOutPos;
    fileout << blockundo;

    // calculate & write checksum
    CHashWriter hasher(SER_GETHASH, PROTOCOL_VERSION);
    hasher << hashBlock;
    hasher << blockundo;
    fileout << hasher.GetHash();

    return true;
}

bool UndoReadFromDisk(CBlockUndo& blockundo, const CDiskBlockPos& pos, const uint256& hashBlock)
{
    // Open history file to read
    CAutoFile filein(OpenUndoFile(pos, true), SER_DISK, CLIENT_VERSION);
    if (filein.IsNull())
        return error("%s: OpenBlockFile failed", __func__);

    // Read block
    uint256 hashChecksum;
    try {
        filein >> blockundo;
        filein >> hashChecksum;
    }
    catch (const std::exception& e) {
        return error("%s: Deserialize or I/O error - %s", __func__, e.what());
    }

    // Verify checksum
    CHashWriter hasher(SER_GETHASH, PROTOCOL_VERSION);
    hasher << hashBlock;
    hasher << blockundo;
    if (hashChecksum != hasher.GetHash())
        return error("%s: Checksum mismatch", __func__);

    return true;
}

/** Abort with a message */
bool AbortNode(const std::string& strMessage, const std::string& userMessage="")
{
    strMiscWarning = strMessage;
    LogPrintf("*** %s\n", strMessage);
    uiInterface.ThreadSafeMessageBox(
        userMessage.empty() ? _("Error: A fatal internal error occurred, see debug.log for details") : userMessage,
        "", CClientUIInterface::MSG_ERROR);
    StartShutdown();
    return false;
}

bool AbortNode(CValidationState& state, const std::string& strMessage, const std::string& userMessage)
{
    AbortNode(strMessage, userMessage);
    return state.Error(strMessage);
}

/**
 * Apply the undo operation of a CTxInUndo to the given chain state.
 * @param undo The undo object.
 * @param view The coins view to which to apply the changes.
 * @param out The out point that corresponds to the tx input.
 * @return True on success.
 */
static bool ApplyTxInUndo(const CTxInUndo& undo, CCoinsViewCache& view, const COutPoint& out)
{
    bool fClean = true;

    CCoinsModifier coins = view.ModifyCoins(out.hash);
    if (undo.nHeight != 0) {
        // undo data contains height: this is the last output of the prevout tx being spent
        if (!coins->IsPruned())
            fClean = fClean && error("%s: undo data overwriting existing transaction", __func__);
        coins->Clear();
        coins->fCoinBase = undo.fCoinBase;
        coins->nHeight = undo.nHeight;
        coins->nVersion = undo.nVersion;
    } else {
        if (coins->IsPruned())
            fClean = fClean && error("%s: undo data adding output to missing transaction", __func__);
    }
    if (coins->IsAvailable(out.n))
        fClean = fClean && error("%s: undo data overwriting existing output", __func__);
    if (coins->vout.size() < out.n+1)
        coins->vout.resize(out.n+1);
    coins->vout[out.n] = undo.txout;

    return fClean;
}

bool DisconnectBlock(const CBlock& block, CValidationState& state, const CBlockIndex* pindex, CCoinsViewCache& view, bool* pfClean)
{
    assert(pindex->GetBlockHash() == view.GetBestBlock());

    if (pfClean)
        *pfClean = false;

    bool fClean = true;

    CBlockUndo blockUndo;
    CDiskBlockPos pos = pindex->GetUndoPos();
    if (pos.IsNull())
        return error("DisconnectBlock(): no undo data available");
    if (!UndoReadFromDisk(blockUndo, pos, pindex->pprev->GetBlockHash()))
        return error("DisconnectBlock(): failure reading undo data");

    if (blockUndo.vtxundo.size() + 1 != block.vtx.size())
        return error("DisconnectBlock(): block and undo data inconsistent");

    // undo transactions in reverse order
    for (int i = block.vtx.size() - 1; i >= 0; i--) {
        const CTransaction &tx = block.vtx[i];
        uint256 hash = tx.GetHash();

        // Check that all outputs are available and match the outputs in the block itself
        // exactly.
        {
        CCoinsModifier outs = view.ModifyCoins(hash);
        outs->ClearUnspendable();

        CCoins outsBlock(tx, pindex->nHeight);
        // The CCoins serialization does not serialize negative numbers.
        // No network rules currently depend on the version here, so an inconsistency is harmless
        // but it must be corrected before txout nversion ever influences a network rule.
        if (outsBlock.nVersion < 0)
            outs->nVersion = outsBlock.nVersion;
        if (*outs != outsBlock)
            fClean = fClean && error("DisconnectBlock(): added transaction mismatch? database corrupted");

        // remove outputs
        outs->Clear();
        }

        // restore inputs
        if (i > 0) { // not coinbases
            const CTxUndo &txundo = blockUndo.vtxundo[i-1];
            if (txundo.vprevout.size() != tx.vin.size())
                return error("DisconnectBlock(): transaction and undo data inconsistent");
            for (unsigned int j = tx.vin.size(); j-- > 0;) {
                const COutPoint &out = tx.vin[j].prevout;
                const CTxInUndo &undo = txundo.vprevout[j];
                if (!ApplyTxInUndo(undo, view, out))
                    fClean = false;
            }
        }
    }

    // move best block pointer to prevout block
    view.SetBestBlock(pindex->pprev->GetBlockHash());

    if (pfClean) {
        *pfClean = fClean;
        return true;
    }

    return fClean;
}

void static FlushBlockFile(bool fFinalize = false)
{
    LOCK(cs_LastBlockFile);

    CDiskBlockPos posOld(nLastBlockFile, 0);

    FILE *fileOld = OpenBlockFile(posOld);
    if (fileOld) {
        if (fFinalize)
            TruncateFile(fileOld, vinfoBlockFile[nLastBlockFile].nSize);
        FileCommit(fileOld);
        fclose(fileOld);
    }

    fileOld = OpenUndoFile(posOld);
    if (fileOld) {
        if (fFinalize)
            TruncateFile(fileOld, vinfoBlockFile[nLastBlockFile].nUndoSize);
        FileCommit(fileOld);
        fclose(fileOld);
    }
}

bool FindUndoPos(CValidationState &state, int nFile, CDiskBlockPos &pos, unsigned int nAddSize);

static CCheckQueue<CScriptCheck> scriptcheckqueue(128);

void ThreadScriptCheck() {
    RenameThread("bitcoin-scriptch");
    scriptcheckqueue.Thread();
}

//
// Called periodically asynchronously; alerts if it smells like
// we're being fed a bad chain (blocks being generated much
// too slowly or too quickly).
//
void PartitionCheck(bool (*initialDownloadCheck)(), CCriticalSection& cs, const CBlockIndex *const &bestHeader,
                    int64_t nTargetSpacing)
{
    if (bestHeader == NULL || initialDownloadCheck()) return;

    static int64_t lastAlertTime = 0;
    int64_t now = GetAdjustedTime();
    if (lastAlertTime > now-60*60*24) return; // Alert at most once per day

    const int SPAN_HOURS=4;
    const int SPAN_SECONDS=SPAN_HOURS*60*60;
    int BLOCKS_EXPECTED = SPAN_SECONDS / nTargetSpacing;

    boost::math::poisson_distribution<double> poisson(BLOCKS_EXPECTED);

    std::string strWarning;
    int64_t startTime = GetAdjustedTime()-SPAN_SECONDS;

    LOCK(cs);
    const CBlockIndex* i = bestHeader;
    int nBlocks = 0;
    while (i->GetBlockTime() >= startTime) {
        ++nBlocks;
        i = i->pprev;
        if (i == NULL) return; // Ran out of chain, we must not be fully sync'ed
    }

    // How likely is it to find that many by chance?
    double p = boost::math::pdf(poisson, nBlocks);

    LogPrint("partitioncheck", "%s: Found %d blocks in the last %d hours\n", __func__, nBlocks, SPAN_HOURS);
    LogPrint("partitioncheck", "%s: likelihood: %g\n", __func__, p);

    // Aim for one false-positive about every fifty years of normal running:
    const int FIFTY_YEARS = 50*365*24*60*60;
    double alertThreshold = 1.0 / (FIFTY_YEARS / SPAN_SECONDS);

    if (p <= alertThreshold && nBlocks < BLOCKS_EXPECTED)
    {
        // Many fewer blocks than expected: alert!
        strWarning = strprintf(_("WARNING: check your network connection, %d blocks received in the last %d hours (%d expected)"),
                               nBlocks, SPAN_HOURS, BLOCKS_EXPECTED);
    }
    else if (p <= alertThreshold && nBlocks > BLOCKS_EXPECTED)
    {
        // Many more blocks than expected: alert!
        strWarning = strprintf(_("WARNING: abnormally high number of blocks generated, %d blocks received in the last %d hours (%d expected)"),
                               nBlocks, SPAN_HOURS, BLOCKS_EXPECTED);
    }
    if (!strWarning.empty())
    {
        strMiscWarning = strWarning;
        lastAlertTime = now;
    }
}

// Protected by cs_main
static VersionBitsCache versionbitscache;

int32_t ComputeBlockVersion(const CBlockIndex* pindexPrev, const Consensus::Params& params)
{
    LOCK(cs_main);
    int32_t nVersion = VERSIONBITS_TOP_BITS;

    for (int i = 0; i < (int)Consensus::MAX_VERSION_BITS_DEPLOYMENTS; i++) {
        ThresholdState state = VersionBitsState(pindexPrev, params, (Consensus::DeploymentPos)i, versionbitscache);
        if (state == THRESHOLD_LOCKED_IN || state == THRESHOLD_STARTED) {
            nVersion |= VersionBitsMask(params, (Consensus::DeploymentPos)i);
        }
    }

    return nVersion;
}

// Protected by cs_main
ThresholdConditionCache warningcache[VERSIONBITS_NUM_BITS];

static int64_t nTimeCheck = 0;
static int64_t nTimeForks = 0;
static int64_t nTimeVerify = 0;
static int64_t nTimeConnect = 0;
static int64_t nTimeIndex = 0;
static int64_t nTimeCallbacks = 0;

bool ConnectBlock(const CBlock& block, CValidationState& state, CBlockIndex* pindex, CCoinsViewCache& view, bool fJustCheck)
{
    const CChainParams& chainparams = Params();
    AssertLockHeld(cs_main);

    int64_t nTimeStart = GetTimeMicros();

    if(pindex->GetBlockHash() != chainparams.GetConsensus().hashGenesisBlock)
    {
        /// once updateForPos runs the only flags that should be enabled are the ones that determine if PoS block or not
        /// before this runs there should have been no flags set. so it is ok to reset the flags to 0
        pindex->updateForPos(block);
    }

    // Check it again in case a previous version let a bad block in
    if (!CheckBlock(block, state, !fJustCheck, !fJustCheck))
        return false;

    // verify that the view's current state corresponds to the previous block
    uint256 hashPrevBlock = pindex->pprev == NULL ? uint256() : pindex->pprev->GetBlockHash();
    assert(hashPrevBlock == view.GetBestBlock());

    // Special case for the genesis block, skipping connection of its transactions
    // (its coinbase is unspendable)
    if (block.GetHash() == chainparams.GetConsensus().hashGenesisBlock) {
        if (!fJustCheck)
            view.SetBestBlock(pindex->GetBlockHash());
        return true;
    }

    bool fScriptChecks = true;
    if (fCheckpointsEnabled) {
        CBlockIndex *pindexLastCheckpoint = Checkpoints::GetLastCheckpoint(chainparams.Checkpoints());
        if (pindexLastCheckpoint && pindexLastCheckpoint->GetAncestor(pindex->nHeight) == pindex) {
            // This block is an ancestor of a checkpoint: disable script checks
            fScriptChecks = false;
        }
    }


    int64_t nTime1 = GetTimeMicros(); nTimeCheck += nTime1 - nTimeStart;
    LogPrint("bench", "    - Sanity checks: %.2fms [%.2fs]\n", 0.001 * (nTime1 - nTimeStart), nTimeCheck * 0.000001);
    {
        for(auto const& tx: block.vtx)
        {
            const CCoins* coins = view.AccessCoins(tx.GetHash());
            if (coins && !coins->IsPruned())
                return state.DoS(100, error("ConnectBlock(): tried to overwrite transaction"),
                                 REJECT_INVALID, "bad-txns-BIP30");
        }
    }

    unsigned int flags = SCRIPT_VERIFY_P2SH;

    // Start enforcing the DERSIG (BIP66) rules, for block.nVersion=3 blocks,
    // when 75% of the network has upgraded:
    if (block.nVersion >= 3 && IsSuperMajority(3, pindex->pprev, chainparams.GetConsensus().nMajorityEnforceBlockUpgrade, chainparams.GetConsensus())) {
        flags |= SCRIPT_VERIFY_DERSIG;
    }

    // Start enforcing CHECKLOCKTIMEVERIFY, (BIP65) for block.nVersion=4
    // blocks, when 75% of the network has upgraded:
    if (block.nVersion >= 4 && IsSuperMajority(4, pindex->pprev, chainparams.GetConsensus().nMajorityEnforceBlockUpgrade, chainparams.GetConsensus())) {
        flags |= SCRIPT_VERIFY_CHECKLOCKTIMEVERIFY;
    }

    // Start enforcing BIP68 (sequence locks) and BIP112 (CHECKSEQUENCEVERIFY) using versionbits logic.
    int nLockTimeFlags = 0;
    if (VersionBitsState(pindex->pprev, chainparams.GetConsensus(), Consensus::DEPLOYMENT_CSV, versionbitscache) == THRESHOLD_ACTIVE) {
        flags |= SCRIPT_VERIFY_CHECKSEQUENCEVERIFY;
        nLockTimeFlags |= LOCKTIME_VERIFY_SEQUENCE;
    }

    int64_t nTime2 = GetTimeMicros(); nTimeForks += nTime2 - nTime1;
    LogPrint("bench", "    - Fork checks: %.2fms [%.2fs]\n", 0.001 * (nTime2 - nTime1), nTimeForks * 0.000001);

    CBlockUndo blockundo;

    CCheckQueueControl<CScriptCheck> control(fScriptChecks && nScriptCheckThreads ? &scriptcheckqueue : NULL);

    std::vector<int> prevheights;
    CAmount nFees = 0;
    CAmount nValueIn = 0;
    CAmount nValueOut = 0;
    int nInputs = 0;
    unsigned int nSigOps = 0;
    CDiskTxPos pos(pindex->GetBlockPos(), GetSizeOfCompactSize(block.vtx.size()));
    std::vector<std::pair<uint256, CDiskTxPos> > vPos;
    vPos.reserve(block.vtx.size());
    blockundo.vtxundo.reserve(block.vtx.size() - 1);
    for (unsigned int i = 0; i < block.vtx.size(); i++)
    {
        const CTransaction &tx = block.vtx[i];

        nInputs += tx.vin.size();
        nSigOps += GetLegacySigOpCount(tx);
        if (nSigOps > MAX_BLOCK_SIGOPS)
            return state.DoS(100, error("ConnectBlock(): too many sigops"),
                             REJECT_INVALID, "bad-blk-sigops");

        if (!tx.IsCoinBase())
        {
            if (!view.HaveInputs(tx))
            {
                return state.DoS(100, error("ConnectBlock(): inputs missing/spent"),
                                 REJECT_INVALID, "bad-txns-inputs-missingorspent");
            }

            // Check that transaction is BIP68 final
            // BIP68 lock checks (as opposed to nLockTime checks) must
            // be in ConnectBlock because they require the UTXO set
            prevheights.resize(tx.vin.size());
            for (size_t j = 0; j < tx.vin.size(); j++) {
                prevheights[j] = view.AccessCoins(tx.vin[j].prevout.hash)->nHeight;
            }

            if (!SequenceLocks(tx, nLockTimeFlags, &prevheights, *pindex)) {
                return state.DoS(100, error("%s: contains a non-BIP68-final transaction", __func__),
                                 REJECT_INVALID, "bad-txns-nonfinal");
            }

            {
                // Add in sigops done by pay-to-script-hash inputs;
                // this is to prevent a "rogue miner" from creating
                // an incredibly-expensive-to-validate block.
                nSigOps += GetP2SHSigOpCount(tx, view);
                if (nSigOps > MAX_BLOCK_SIGOPS)
                    return state.DoS(100, error("ConnectBlock(): too many sigops"),
                                     REJECT_INVALID, "bad-blk-sigops");
            }

            CAmount nTxValueIn = view.GetValueIn(tx);
            CAmount nTxValueOut = tx.GetValueOut();

            if (!tx.IsCoinStake())
            {
                nFees += nTxValueIn - nTxValueOut;
            }

            nValueIn += nTxValueIn;
            nValueOut += nTxValueOut;

            std::vector<CScriptCheck> vChecks;
            bool fCacheResults = fJustCheck; /* Don't cache results if we're actually connecting blocks (still consult the cache, though) */
            if (!CheckInputs(tx, state, view, fScriptChecks, flags, fCacheResults, nScriptCheckThreads ? &vChecks : NULL))
                return error("ConnectBlock(): CheckInputs on %s failed with %s",
                    tx.GetHash().ToString(), FormatStateMessage(state));
            control.Add(vChecks);
        }

        CTxUndo undoDummy;
        if (i > 0) {
            blockundo.vtxundo.push_back(CTxUndo());
        }
        UpdateCoins(tx, state, view, i == 0 ? undoDummy : blockundo.vtxundo.back(), pindex->nHeight);

        vPos.push_back(std::make_pair(tx.GetHash(), pos));
        pos.nTxOffset += ::GetSerializeSize(tx, SER_DISK, CLIENT_VERSION);
    }


    int64_t nTime3 = GetTimeMicros();
    nTimeConnect += nTime3 - nTime2;
    LogPrint("bench", "      - Connect %u transactions: %.2fms (%.3fms/tx, %.3fms/txin) [%.2fs]\n", (unsigned)block.vtx.size(), 0.001 * (nTime3 - nTime2), 0.001 * (nTime3 - nTime2) / block.vtx.size(), nInputs <= 1 ? 0 : 0.001 * (nTime3 - nTime2) / (nInputs-1), nTimeConnect * 0.000001);
    CAmount blockReward = 0;

    /// height >= 1504000 for legacy compatibility
    /// someone made some blocks at 1493605 to roughly 1495000 that which didnt conform to the ideal blocks, but at the time the client allowed it
    /// that person didnt break any rules and no funds were stolen from other people.
    /// but we need to have this check now to prevent future blocks from doing the same thing.

    if(block.IsProofOfWork() && pindex->nHeight >= 1504000)
    {
        blockReward = GetProofOfWorkReward(nFees, pindex->nHeight, block.hashPrevBlock);
        if (block.vtx[0].GetValueOut() > blockReward)
        {
            return state.DoS(100,
                         error("ConnectBlock(): coinbase pays too much (actual=%d vs limit=%d)",
                               block.vtx[0].GetValueOut(), blockReward), REJECT_INVALID, "bad-cb-amount");
        }
    }
    else
    {
        for(auto tx : block.vtx)
        {
            if(tx.IsCoinStake())
            {
                uint64_t nCoinAge;
                if (!tx.GetCoinAge(nCoinAge))
                    return state.DoS(100, error("ConnectBlock() : %s unable to get coin age for coinstake", tx.GetHash().ToString().substr(0,10).c_str()));
                blockReward = blockReward + GetProofOfStakeReward(tx.GetCoinAge(nCoinAge, true), pindex->nHeight);
            }
        }
        if (block.vtx[0].GetValueOut() > blockReward && pindex->nHeight >= 1504000)
        {
            return state.DoS(100,
                         error("ConnectBlock(): coinstake pays too much"), REJECT_INVALID, "bad-cb-amount");
        }
    }
    retry:
    if (!control.Wait())
    {
        MilliSleep(50);
        goto retry;
        //return state.DoS(100, false);
    }
    int64_t nTime4 = GetTimeMicros(); nTimeVerify += nTime4 - nTime2;
    LogPrint("bench", "    - Verify %u txins: %.2fms (%.3fms/txin) [%.2fs]\n", nInputs - 1, 0.001 * (nTime4 - nTime2), nInputs <= 1 ? 0 : 0.001 * (nTime4 - nTime2) / (nInputs-1), nTimeVerify * 0.000001);


    // ppcoin: track money supply and mint amount info
    pindex->nMint = nValueOut - nValueIn + nFees;
    pindex->nMoneySupply = (pindex->pprev? pindex->pprev->nMoneySupply : 0) + nValueOut - nValueIn;

    // Verify hash target and signature of coinstake tx
    uint256 hashProofOfStake;
    hashProofOfStake.SetNull();
    if (block.IsProofOfStake())
    {
        if (!CheckProofOfStake(pindex->nHeight, block.vtx[1], block.nBits, hashProofOfStake))
        {
            LogPrintf("WARNING: ProcessBlock(): check proof-of-stake failed for block %s\n", block.GetHash().ToString().c_str());
            return false; // do not error here as we expect this during initial block download
        }
    }

    // ppcoin: compute stake entropy bit for stake modifier
    if (!pindex->SetStakeEntropyBit(block.GetStakeEntropyBit()))
    {
        return error("AddToBlockIndex() : SetStakeEntropyBit() failed");
    }
    // ppcoin: record proof-of-stake hash value
    pindex->hashProofOfStake = hashProofOfStake;

    // ppcoin: compute stake modifier
    uint256 nStakeModifier;
    nStakeModifier.SetNull();
    if(block.IsProofOfStake())
    {
        if (!ComputeNextStakeModifier(pindex->pprev, block.vtx[1], nStakeModifier))
            return error("ConnectBlock() : ComputeNextStakeModifier() failed");
    }
    else
    {
        if (!ComputeNextStakeModifier(pindex->pprev, block.vtx[0], nStakeModifier))
            return error("ConnectBlock() : ComputeNextStakeModifier() failed");
    }
    pindex->SetStakeModifier(nStakeModifier);
    if (fJustCheck)
        return true;

    // Write undo information to disk
    if (pindex->GetUndoPos().IsNull() || !pindex->IsValid(BLOCK_VALID_SCRIPTS))
    {
        if (pindex->GetUndoPos().IsNull()) {
            CDiskBlockPos pos;
            if (!FindUndoPos(state, pindex->nFile, pos, ::GetSerializeSize(blockundo, SER_DISK, CLIENT_VERSION) + 40))
                return error("ConnectBlock(): FindUndoPos failed");
            if (!UndoWriteToDisk(blockundo, pos, pindex->pprev->GetBlockHash(), chainparams.MessageStart()))
                return AbortNode(state, "Failed to write undo data");

            // update nUndoPos in block index
            pindex->nUndoPos = pos.nPos;
            pindex->nStatus |= BLOCK_HAVE_UNDO;
        }
        pindex->RaiseValidity(BLOCK_VALID_SCRIPTS);
        setDirtyBlockIndex.insert(pindex);
    }

    if (!pblocktree->WriteTxIndex(vPos))
    {
        return AbortNode(state, "Failed to write transaction index");
    }

    // add this block to the view's block chain
    view.SetBestBlock(pindex->GetBlockHash());

    int64_t nTime5 = GetTimeMicros(); nTimeIndex += nTime5 - nTime4;
    LogPrint("bench", "    - Index writing: %.2fms [%.2fs]\n", 0.001 * (nTime5 - nTime4), nTimeIndex * 0.000001);

    // Watch for changes to the previous coinbase transaction.
    static uint256 hashPrevBestCoinBase;
    GetMainSignals().UpdatedTransaction(hashPrevBestCoinBase);
    hashPrevBestCoinBase = block.vtx[0].GetHash();

    int64_t nTime6 = GetTimeMicros(); nTimeCallbacks += nTime6 - nTime5;
    LogPrint("bench", "    - Callbacks: %.2fms [%.2fs]\n", 0.001 * (nTime6 - nTime5), nTimeCallbacks * 0.000001);

    return true;
}

/**
 * Update the on-disk chain state.
 * The caches and indexes are flushed depending on the mode we're called with
 * if they're too large, if it's been a while since the last write,
 * or always and in all cases if we're in prune mode and are deleting files.
 */
bool FlushStateToDisk(CValidationState &state, FlushStateMode mode)
{
    const CChainParams& chainparams = Params();
    LOCK2(cs_main, cs_LastBlockFile);
    static int64_t nLastWrite = 0;
    static int64_t nLastFlush = 0;
    static int64_t nLastSetChain = 0;
    std::set<int> setFilesToPrune;
    bool fFlushForPrune = false;
    try
    {
        int64_t nNow = GetTimeMicros();
        // Avoid writing/flushing immediately after startup.
        if (nLastWrite == 0) {
            nLastWrite = nNow;
        }
        if (nLastFlush == 0) {
            nLastFlush = nNow;
        }
        if (nLastSetChain == 0) {
            nLastSetChain = nNow;
        }
        size_t cacheSize = pcoinsTip->DynamicMemoryUsage();
        // The cache is large and close to the limit, but we have time now (not in the middle of a block processing).
        bool fCacheLarge = mode == FLUSH_STATE_PERIODIC && cacheSize * (10.0/9) > nCoinCacheUsage;
        // The cache is over the limit, we have to write now.
        bool fCacheCritical = mode == FLUSH_STATE_IF_NEEDED && cacheSize > nCoinCacheUsage;
        // It's been a while since we wrote the block index to disk. Do this frequently, so we don't need to redownload after a crash.
        bool fPeriodicWrite = mode == FLUSH_STATE_PERIODIC && nNow > nLastWrite + (int64_t)DATABASE_WRITE_INTERVAL * 1000000;
        // It's been very long since we flushed the cache. Do this infrequently, to optimize cache usage.
        bool fPeriodicFlush = mode == FLUSH_STATE_PERIODIC && nNow > nLastFlush + (int64_t)DATABASE_FLUSH_INTERVAL * 1000000;
        // Combine all conditions that result in a full cache flush.
        bool fDoFullFlush = (mode == FLUSH_STATE_ALWAYS) || fCacheLarge || fCacheCritical || fPeriodicFlush || fFlushForPrune;
        // Write blocks and block index to disk.
        if (fDoFullFlush || fPeriodicWrite) {
            // Depend on nMinDiskSpace to ensure we can write block index
            if (!CheckDiskSpace(0))
                return state.Error("out of disk space");
            // First make sure all block and undo data is flushed to disk.
            FlushBlockFile();
            // Then update all block file information (which may refer to block and undo files).
            {
                std::vector<std::pair<int, const CBlockFileInfo*> > vFiles;
                vFiles.reserve(setDirtyFileInfo.size());
                for (std::set<int>::iterator it = setDirtyFileInfo.begin(); it != setDirtyFileInfo.end(); ) {
                    vFiles.push_back(std::make_pair(*it, &vinfoBlockFile[*it]));
                    setDirtyFileInfo.erase(it++);
                }
                std::vector<const CBlockIndex*> vBlocks;
                vBlocks.reserve(setDirtyBlockIndex.size());
                for (std::set<CBlockIndex*>::iterator it = setDirtyBlockIndex.begin(); it != setDirtyBlockIndex.end(); ) {
                    vBlocks.push_back(*it);
                    setDirtyBlockIndex.erase(it++);
                }
                if (!pblocktree->WriteBatchSync(vFiles, nLastBlockFile, vBlocks)) {
                    return AbortNode(state, "Files to write to block index database");
                }
            }
            // Finally remove any pruned files
            if (fFlushForPrune)
                UnlinkPrunedFiles(setFilesToPrune);
            nLastWrite = nNow;
        }
        // Flush best chain related state. This can only be done if the blocks / block index write was also done.
        if (fDoFullFlush) {
            // Typical CCoins structures on disk are around 128 bytes in size.
            // Pushing a new one to the database can cause it to be written
            // twice (once in the log, and once in the tables). This is already
            // an overestimation, as most will delete an existing entry or
            // overwrite one. Still, use a conservative safety factor of 2.
            if (!CheckDiskSpace(128 * 2 * 2 * pcoinsTip->GetCacheSize()))
                return state.Error("out of disk space");
            // Flush the chainstate (which may refer to block index entries).
            if (!pcoinsTip->Flush())
                return AbortNode(state, "Failed to write to coin database");
            nLastFlush = nNow;
        }
        if (fDoFullFlush || ((mode == FLUSH_STATE_ALWAYS || mode == FLUSH_STATE_PERIODIC) && nNow > nLastSetChain + (int64_t)DATABASE_WRITE_INTERVAL * 1000000)) {
            // Update best block in wallet (so we can detect restored wallets).
            GetMainSignals().SetBestChain(chainActive.GetLocator());
            nLastSetChain = nNow;
        }
    } catch (const std::runtime_error& e)
    {
        return AbortNode(state, std::string("System error while flushing: ") + e.what());
    }
    return true;
}

void FlushStateToDisk() {
    CValidationState state;
    FlushStateToDisk(state, FLUSH_STATE_ALWAYS);
}

void PruneAndFlush() {
    CValidationState state;
    fCheckForPruning = true;
    FlushStateToDisk(state, FLUSH_STATE_NONE);
}

/** Delete all entries in setBlockIndexCandidates that are worse than the current tip. */
void PruneBlockIndexCandidates()
{
    // Note that we can't delete the current block itself, as we may need to return to it later in case a
    // reorganization to a better block fails.
    std::set<CBlockIndex*, CBlockIndexWorkComparator>::iterator it = setBlockIndexCandidates.begin();
    while (it != setBlockIndexCandidates.end() && setBlockIndexCandidates.value_comp()(*it, chainActive.Tip())) {
        setBlockIndexCandidates.erase(it++);
    }
    // Either the current tip or a successor of it we're working towards is left in setBlockIndexCandidates.
    assert(!setBlockIndexCandidates.empty());
}


bool InvalidateBlock(CValidationState& state, const Consensus::Params& consensusParams, CBlockIndex *pindex)
{
    AssertLockHeld(cs_main);

    // Mark the block itself as invalid.
    pindex->nStatus |= BLOCK_FAILED_VALID;
    setDirtyBlockIndex.insert(pindex);
    setBlockIndexCandidates.erase(pindex);

    while (chainActive.Contains(pindex)) {
        CBlockIndex *pindexWalk = chainActive.Tip();
        pindexWalk->nStatus |= BLOCK_FAILED_CHILD;
        setDirtyBlockIndex.insert(pindexWalk);
        setBlockIndexCandidates.erase(pindexWalk);
        // ActivateBestChain considers blocks already in chainActive
        // unconditionally valid already, so force disconnect away from it.
        if (!DisconnectTip(state, consensusParams)) {
            mempool.removeForReorg(pcoinsTip, chainActive.Tip()->nHeight + 1, STANDARD_LOCKTIME_VERIFY_FLAGS);
            return false;
        }
    }

    LimitMempoolSize(mempool, gArgs.GetArg("-maxmempool", DEFAULT_MAX_MEMPOOL_SIZE) * 1000000, gArgs.GetArg("-mempoolexpiry", DEFAULT_MEMPOOL_EXPIRY) * 60 * 60);

    // The resulting new best tip may not be in setBlockIndexCandidates anymore, so
    // add it again.
    BlockMap::iterator it = mapBlockIndex.begin();
    while (it != mapBlockIndex.end()) {
        if (it->second->IsValid(BLOCK_VALID_TRANSACTIONS) && it->second->nChainTx && !setBlockIndexCandidates.value_comp()(it->second, chainActive.Tip())) {
            setBlockIndexCandidates.insert(it->second);
        }
        it++;
    }

    InvalidChainFound(pindex);
    mempool.removeForReorg(pcoinsTip, chainActive.Tip()->nHeight + 1, STANDARD_LOCKTIME_VERIFY_FLAGS);
    return true;
}

bool ReconsiderBlock(CValidationState& state, CBlockIndex *pindex) {
    AssertLockHeld(cs_main);

    int nHeight = pindex->nHeight;

    // Remove the invalidity flag from this block and all its descendants.
    BlockMap::iterator it = mapBlockIndex.begin();
    while (it != mapBlockIndex.end()) {
        if (!it->second->IsValid() && it->second->GetAncestor(nHeight) == pindex) {
            it->second->nStatus &= ~BLOCK_FAILED_MASK;
            setDirtyBlockIndex.insert(it->second);
            if (it->second->IsValid(BLOCK_VALID_TRANSACTIONS) && it->second->nChainTx && setBlockIndexCandidates.value_comp()(chainActive.Tip(), it->second)) {
                setBlockIndexCandidates.insert(it->second);
            }
            if (it->second == pindexBestInvalid) {
                // Reset invalid block marker if it was pointing to one of those.
                pindexBestInvalid = NULL;
            }
        }
        it++;
    }

    // Remove the invalidity flag from all ancestors too.
    while (pindex != NULL) {
        if (pindex->nStatus & BLOCK_FAILED_MASK) {
            pindex->nStatus &= ~BLOCK_FAILED_MASK;
            setDirtyBlockIndex.insert(pindex);
        }
        pindex = pindex->pprev;
    }
    return true;
}

CBlockIndex* AddToBlockIndex(const CBlockHeader& block)
{
    // Check for duplicate
    uint256 hash = block.GetHash();
    BlockMap::iterator it = mapBlockIndex.find(hash);
    if (it != mapBlockIndex.end())
        return it->second;

    // Construct new block index object
    CBlockIndex* pindexNew = new CBlockIndex(block);
    assert(pindexNew);
    // We assign the sequence id to blocks only when the full data is available,
    // to avoid miners withholding blocks but broadcasting headers, to get a
    // competitive advantage.
    pindexNew->nSequenceId = 0;
    BlockMap::iterator mi = mapBlockIndex.insert(std::make_pair(hash, pindexNew)).first;
    pindexNew->phashBlock = &((*mi).first);
    BlockMap::iterator miPrev = mapBlockIndex.find(block.hashPrevBlock);
    if (miPrev != mapBlockIndex.end())
    {
        pindexNew->pprev = (*miPrev).second;
        pindexNew->nHeight = pindexNew->pprev->nHeight + 1;
        pindexNew->BuildSkip();
    }
    pindexNew->nChainWork = (pindexNew->pprev ? pindexNew->pprev->nChainWork : 0) + GetBlockProof(*pindexNew);
    pindexNew->RaiseValidity(BLOCK_VALID_TREE);
    if (pindexBestHeader == NULL || pindexBestHeader->nChainWork < pindexNew->nChainWork)
        pindexBestHeader = pindexNew;

    setDirtyBlockIndex.insert(pindexNew);

    return pindexNew;
}

/** Mark a block as having its data received and checked (up to BLOCK_VALID_TRANSACTIONS). */
bool ReceivedBlockTransactions(const CBlock &block, CValidationState& state, CBlockIndex *pindexNew, const CDiskBlockPos& pos)
{
    pindexNew->nTx = block.vtx.size();
    pindexNew->nChainTx = 0;
    pindexNew->nFile = pos.nFile;
    pindexNew->nDataPos = pos.nPos;
    pindexNew->nUndoPos = 0;
    pindexNew->nStatus |= BLOCK_HAVE_DATA;
    pindexNew->RaiseValidity(BLOCK_VALID_TRANSACTIONS);
    setDirtyBlockIndex.insert(pindexNew);

    if (pindexNew->pprev == NULL || pindexNew->pprev->nChainTx) {
        // If pindexNew is the genesis block or all parents are BLOCK_VALID_TRANSACTIONS.
        std::deque<CBlockIndex*> queue;
        queue.push_back(pindexNew);

        // Recursively process any descendant blocks that now may be eligible to be connected.
        while (!queue.empty()) {
            CBlockIndex *pindex = queue.front();
            queue.pop_front();
            pindex->nChainTx = (pindex->pprev ? pindex->pprev->nChainTx : 0) + pindex->nTx;
            {
                LOCK(cs_nBlockSequenceId);
                pindex->nSequenceId = nBlockSequenceId++;
            }
            if (chainActive.Tip() == NULL || !setBlockIndexCandidates.value_comp()(pindex, chainActive.Tip())) {
                setBlockIndexCandidates.insert(pindex);
            }
            std::pair<std::multimap<CBlockIndex*, CBlockIndex*>::iterator, std::multimap<CBlockIndex*, CBlockIndex*>::iterator> range = mapBlocksUnlinked.equal_range(pindex);
            while (range.first != range.second) {
                std::multimap<CBlockIndex*, CBlockIndex*>::iterator it = range.first;
                queue.push_back(it->second);
                range.first++;
                mapBlocksUnlinked.erase(it);
            }
        }
    } else {
        if (pindexNew->pprev && pindexNew->pprev->IsValid(BLOCK_VALID_TREE)) {
            mapBlocksUnlinked.insert(std::make_pair(pindexNew->pprev, pindexNew));
        }
    }

    return true;
}

bool FindBlockPos(CValidationState &state, CDiskBlockPos &pos, unsigned int nAddSize, unsigned int nHeight, uint64_t nTime, bool fKnown = false)
{
    LOCK(cs_LastBlockFile);

    unsigned int nFile = fKnown ? pos.nFile : nLastBlockFile;
    if (vinfoBlockFile.size() <= nFile) {
        vinfoBlockFile.resize(nFile + 1);
    }

    if (!fKnown) {
        while (vinfoBlockFile[nFile].nSize + nAddSize >= MAX_BLOCKFILE_SIZE) {
            nFile++;
            if (vinfoBlockFile.size() <= nFile) {
                vinfoBlockFile.resize(nFile + 1);
            }
        }
        pos.nFile = nFile;
        pos.nPos = vinfoBlockFile[nFile].nSize;
    }

    if ((int)nFile != nLastBlockFile) {
        if (!fKnown) {
            LogPrintf("Leaving block file %i: %s\n", nLastBlockFile, vinfoBlockFile[nLastBlockFile].ToString());
        }
        FlushBlockFile(!fKnown);
        nLastBlockFile = nFile;
    }

    vinfoBlockFile[nFile].AddBlock(nHeight, nTime);
    if (fKnown)
        vinfoBlockFile[nFile].nSize = std::max(pos.nPos + nAddSize, vinfoBlockFile[nFile].nSize);
    else
        vinfoBlockFile[nFile].nSize += nAddSize;

    if (!fKnown) {
        unsigned int nOldChunks = (pos.nPos + BLOCKFILE_CHUNK_SIZE - 1) / BLOCKFILE_CHUNK_SIZE;
        unsigned int nNewChunks = (vinfoBlockFile[nFile].nSize + BLOCKFILE_CHUNK_SIZE - 1) / BLOCKFILE_CHUNK_SIZE;
        if (nNewChunks > nOldChunks) {
            if (CheckDiskSpace(nNewChunks * BLOCKFILE_CHUNK_SIZE - pos.nPos)) {
                FILE *file = OpenBlockFile(pos);
                if (file) {
                    LogPrintf("Pre-allocating up to position 0x%x in blk%05u.dat\n", nNewChunks * BLOCKFILE_CHUNK_SIZE, pos.nFile);
                    AllocateFileRange(file, pos.nPos, nNewChunks * BLOCKFILE_CHUNK_SIZE - pos.nPos);
                    fclose(file);
                }
            }
            else
                return state.Error("out of disk space");
        }
    }

    setDirtyFileInfo.insert(nFile);
    return true;
}

bool FindUndoPos(CValidationState &state, int nFile, CDiskBlockPos &pos, unsigned int nAddSize)
{
    pos.nFile = nFile;

    LOCK(cs_LastBlockFile);

    unsigned int nNewSize;
    pos.nPos = vinfoBlockFile[nFile].nUndoSize;
    nNewSize = vinfoBlockFile[nFile].nUndoSize += nAddSize;
    setDirtyFileInfo.insert(nFile);

    unsigned int nOldChunks = (pos.nPos + UNDOFILE_CHUNK_SIZE - 1) / UNDOFILE_CHUNK_SIZE;
    unsigned int nNewChunks = (nNewSize + UNDOFILE_CHUNK_SIZE - 1) / UNDOFILE_CHUNK_SIZE;
    if (nNewChunks > nOldChunks) {
        if (CheckDiskSpace(nNewChunks * UNDOFILE_CHUNK_SIZE - pos.nPos)) {
            FILE *file = OpenUndoFile(pos);
            if (file) {
                LogPrintf("Pre-allocating up to position 0x%x in rev%05u.dat\n", nNewChunks * UNDOFILE_CHUNK_SIZE, pos.nFile);
                AllocateFileRange(file, pos.nPos, nNewChunks * UNDOFILE_CHUNK_SIZE - pos.nPos);
                fclose(file);
            }
        }
        else
            return state.Error("out of disk space");
    }

    return true;
}


bool CheckBlock(const CBlock& block, CValidationState& state, bool fCheckPOW, bool fCheckMerkleRoot)
{
    // These are checks that are independent of context.

    if (block.fChecked)
        return true;

    if (block.IsProofOfWork() && fCheckPOW && !CheckProofOfWork(block.GetHash(), block.nBits, Params().GetConsensus()))
        return state.DoS(50, error("CheckBlockHeader(): proof of work failed"),
                         REJECT_INVALID, "high-hash");

    // Check that the header is valid (particularly PoW).  This is mostly
    // redundant with the call in AcceptBlockHeader.
    if (!CheckBlockHeader(block, state, fCheckPOW))
        return false;

    // Check the merkle root.
    if (fCheckMerkleRoot) {
        bool mutated;
        uint256 hashMerkleRoot2 = BlockMerkleRoot(block, &mutated);
        if (block.hashMerkleRoot != hashMerkleRoot2)
            return state.DoS(100, error("CheckBlock(): hashMerkleRoot mismatch"),
                             REJECT_INVALID, "bad-txnmrklroot", true);

        // Check for merkle tree malleability (CVE-2012-2459): repeating sequences
        // of transactions in a block without affecting the merkle root of a block,
        // while still invalidating it.
        if (mutated)
            return state.DoS(100, error("CheckBlock(): duplicate transaction"),
                             REJECT_INVALID, "bad-txns-duplicate", true);
    }

    // All potential-corruption validation must be done before we do any
    // transaction validation, as otherwise we may mark the header as invalid
    // because we receive the wrong transactions for it.

    // Size limits
    if (block.vtx.empty() || block.vtx.size() > MAX_BLOCK_SIZE || ::GetSerializeSize(block, SER_NETWORK, PROTOCOL_VERSION) > MAX_BLOCK_SIZE)
        return state.DoS(100, error("CheckBlock(): size limits failed"),
                         REJECT_INVALID, "bad-blk-length");

    // First transaction must be coinbase, the rest must not be
    if (block.vtx.empty() || !block.vtx[0].IsCoinBase())
        return state.DoS(100, error("CheckBlock(): first tx is not coinbase"),
                         REJECT_INVALID, "bad-cb-missing");

    for (unsigned int i = 1; i < block.vtx.size(); i++)
        if (block.vtx[i].IsCoinBase())
            return state.DoS(100, error("CheckBlock(): more than one coinbase"),
                             REJECT_INVALID, "bad-cb-multiple");

    // PoS: only the second transaction can be the optional coinstake
    for (unsigned int i = 2; i < block.vtx.size(); i++)
        if (block.vtx[i].IsCoinStake())
            return state.DoS(100, error("CheckBlock() : coinstake in wrong position"));

    // PoS: coinbase output should be empty if proof-of-stake block
    if (block.IsProofOfStake() && (block.vtx[0].vout.size() != 1 || !block.vtx[0].vout[0].IsEmpty()))
        return state.DoS(0, error("CheckBlock() : coinbase output not empty for proof-of-stake block"));

    // Check transactions
    for (auto const& tx: block.vtx)
    {
        if (!CheckTransaction(tx, state))
        {
            return error("CheckBlock(): CheckTransaction of %s failed with %s",
                tx.GetHash().ToString(),
                FormatStateMessage(state));
        }

        // PoS: check transaction timestamp
        if (block.GetBlockTime() < (int64_t)tx.nTime)
            return state.DoS(50, error("CheckBlock() : block timestamp earlier than transaction timestamp"));
    }

    unsigned int nSigOps = 0;
    for (auto const& tx: block.vtx)
    {
        nSigOps += GetLegacySigOpCount(tx);
    }
    if (nSigOps > MAX_BLOCK_SIGOPS)
        return state.DoS(100, error("CheckBlock(): out-of-bounds SigOpCount"),
                         REJECT_INVALID, "bad-blk-sigops");

    // PoS: check block signature
    if (!block.CheckBlockSignature())
        return state.DoS(100, error("CheckBlock() : bad block signature"), REJECT_INVALID, "bad-block-sig");

    if (fCheckPOW && fCheckMerkleRoot)
        block.fChecked = true;

    return true;
}

bool CheckIndexAgainstCheckpoint(const CBlockIndex* pindexPrev, CValidationState& state, const CChainParams& chainparams, const uint256& hash)
{
    if (*pindexPrev->phashBlock == chainparams.GetConsensus().hashGenesisBlock)
        return true;

    int nHeight = pindexPrev->nHeight+1;
    // Don't accept any forks from the main chain prior to last checkpoint
    CBlockIndex* pcheckpoint = Checkpoints::GetLastCheckpoint(chainparams.Checkpoints());
    if (pcheckpoint && nHeight < pcheckpoint->nHeight)
        return state.DoS(100, error("%s: forked chain older than last checkpoint (height %d)", __func__, nHeight));

    return true;
}

bool ContextualCheckBlock(const CBlock& block, CValidationState& state, CBlockIndex * const pindexPrev)
{
    const int nHeight = pindexPrev == NULL ? 0 : pindexPrev->nHeight + 1;
    const Consensus::Params& consensusParams = Params().GetConsensus();

    // Start enforcing BIP113 (Median Time Past) using versionbits logic.
    int nLockTimeFlags = 0;
    if (VersionBitsState(pindexPrev, consensusParams, Consensus::DEPLOYMENT_CSV, versionbitscache) == THRESHOLD_ACTIVE) {
        nLockTimeFlags |= LOCKTIME_MEDIAN_TIME_PAST;
    }

    int64_t nLockTimeCutoff = (nLockTimeFlags & LOCKTIME_MEDIAN_TIME_PAST)
                              ? pindexPrev->GetMedianTimePast()
                              : block.GetBlockTime();

    // Check that all transactions are finalized
    for (auto const& tx: block.vtx) {
        if (!IsFinalTx(tx, nHeight, nLockTimeCutoff)) {
            return state.DoS(10, error("%s: contains a non-final transaction", __func__), REJECT_INVALID, "bad-txns-nonfinal");
        }
    }

    // Enforce block.nVersion=2 rule that the coinbase starts with serialized block height
    // if 750 of the last 1,000 blocks are version 2 or greater (51/100 if testnet):
    if (block.nVersion >= 2 && IsSuperMajority(2, pindexPrev, consensusParams.nMajorityEnforceBlockUpgrade, consensusParams))
    {
        CScript expect = CScript() << nHeight;
        if (block.vtx[0].vin[0].scriptSig.size() < expect.size() ||
            !std::equal(expect.begin(), expect.end(), block.vtx[0].vin[0].scriptSig.begin())) {
            return state.DoS(100, error("%s: block height mismatch in coinbase", __func__), REJECT_INVALID, "bad-cb-height");
        }
    }

    return true;
}


/** Store block on disk. If dbp is non-NULL, the file is known to already reside on disk */
bool AcceptBlock(const CBlock& block, CValidationState& state, const CChainParams& chainparams, CBlockIndex** ppindex, bool fRequested, CDiskBlockPos* dbp)
{
    AssertLockHeld(cs_main);

    CBlockIndex *&pindex = *ppindex;

    if (!AcceptBlockHeader(block, state, chainparams, &pindex))
        return false;

    // Try to process all requested blocks that we don't have, but only
    // process an unrequested block if it's new and has enough work to
    // advance our tip, and isn't too many blocks ahead.
    bool fAlreadyHave = pindex->nStatus & BLOCK_HAVE_DATA;
    bool fHasMoreWork = (chainActive.Tip() ? pindex->nChainWork > chainActive.Tip()->nChainWork : true);
    // Blocks that are too out-of-order needlessly limit the effectiveness of
    // pruning, because pruning will not delete block files that contain any
    // blocks which are too close in height to the tip.  Apply this test
    // regardless of whether pruning is enabled; it should generally be safe to
    // not process unrequested blocks.
    bool fTooFarAhead = (pindex->nHeight > int(chainActive.Height() + MIN_BLOCKS_TO_KEEP));

    // TODO: deal better with return value and error conditions for duplicate
    // and unrequested blocks.
    if (fAlreadyHave) return true;
    if (!fRequested) {  // If we didn't ask for it:
        if (pindex->nTx != 0) return true;  // This is a previously-processed block that was pruned
        if (!fHasMoreWork) return true;     // Don't process less-work chains
        if (fTooFarAhead) return true;      // Block height is too high
    }

    if ((!CheckBlock(block, state)) || !ContextualCheckBlock(block, state, pindex->pprev)) {
        if (state.IsInvalid() && !state.CorruptionPossible()) {
            pindex->nStatus |= BLOCK_FAILED_VALID;
            setDirtyBlockIndex.insert(pindex);
        }
        return false;
    }

    int nHeight = pindex->nHeight;

    // Write block to history file
    try {
        unsigned int nBlockSize = ::GetSerializeSize(block, SER_DISK, CLIENT_VERSION);
        CDiskBlockPos blockPos;
        if (dbp != NULL)
            blockPos = *dbp;
        if (!FindBlockPos(state, blockPos, nBlockSize+8, nHeight, block.GetBlockTime(), dbp != NULL))
            return error("AcceptBlock(): FindBlockPos failed");
        if (dbp == NULL)
            if (!WriteBlockToDisk(block, blockPos, chainparams.MessageStart()))
                AbortNode(state, "Failed to write block");
        if (!ReceivedBlockTransactions(block, state, pindex, blockPos))
            return error("AcceptBlock(): ReceivedBlockTransactions failed");
    } catch (const std::runtime_error& e) {
        return AbortNode(state, std::string("System error: ") + e.what());
    }

    if (fCheckForPruning)
        FlushStateToDisk(state, FLUSH_STATE_NONE); // we just allocated more disk space for block files

    return true;
}

bool IsSuperMajority(int minVersion, const CBlockIndex* pstart, unsigned nRequired, const Consensus::Params& consensusParams)
{
    unsigned int nFound = 0;
    for (int i = 0; i < consensusParams.nMajorityWindow && nFound < nRequired && pstart != NULL; i++)
    {
        if (pstart->nVersion >= minVersion)
            ++nFound;
        pstart = pstart->pprev;
    }
    return (nFound >= nRequired);
}


/**
 * BLOCK PRUNING CODE
 */

/* Calculate the amount of disk space the block & undo files currently use */
uint64_t CalculateCurrentUsage()
{
    uint64_t retval = 0;
    for (auto const& file: vinfoBlockFile) {
        retval += file.nSize + file.nUndoSize;
    }
    return retval;
}

void UnlinkPrunedFiles(std::set<int>& setFilesToPrune)
{
    for (std::set<int>::iterator it = setFilesToPrune.begin(); it != setFilesToPrune.end(); ++it) {
        CDiskBlockPos pos(*it, 0);
        boost::filesystem::remove(GetBlockPosFilename(pos, "blk"));
        boost::filesystem::remove(GetBlockPosFilename(pos, "rev"));
        LogPrintf("Prune: %s deleted blk/rev (%05u)\n", __func__, *it);
    }
}

bool CheckDiskSpace(uint64_t nAdditionalBytes)
{
    uint64_t nFreeBytesAvailable = boost::filesystem::space(GetDataDir()).available;

    // Check for nMinDiskSpace bytes (currently 50MB)
    if (nFreeBytesAvailable < nMinDiskSpace + nAdditionalBytes)
        return AbortNode("Disk space is low!", _("Error: Disk space is low!"));

    return true;
}

FILE* OpenDiskFile(const CDiskBlockPos &pos, const char *prefix, bool fReadOnly)
{
    if (pos.IsNull())
        return NULL;
    boost::filesystem::path path = GetBlockPosFilename(pos, prefix);
    boost::filesystem::create_directories(path.parent_path());
    FILE* file = fopen(path.string().c_str(), "rb+");
    if (!file && !fReadOnly)
        file = fopen(path.string().c_str(), "wb+");
    if (!file) {
        LogPrintf("Unable to open file %s\n", path.string());
        return NULL;
    }
    if (pos.nPos) {
        if (fseek(file, pos.nPos, SEEK_SET)) {
            LogPrintf("Unable to seek to position %u of %s\n", pos.nPos, path.string());
            fclose(file);
            return NULL;
        }
    }
    return file;
}

FILE* OpenBlockFile(const CDiskBlockPos &pos, bool fReadOnly) {
    return OpenDiskFile(pos, "blk", fReadOnly);
}

FILE* OpenUndoFile(const CDiskBlockPos &pos, bool fReadOnly) {
    return OpenDiskFile(pos, "rev", fReadOnly);
}

boost::filesystem::path GetBlockPosFilename(const CDiskBlockPos &pos, const char *prefix)
{
    return GetDataDir() / "blocks" / strprintf("%s%05u.dat", prefix, pos.nFile);
}

CBlockIndex * InsertBlockIndex(uint256 hash)
{
    if (hash.IsNull())
        return NULL;

    // Return existing
    BlockMap::iterator mi = mapBlockIndex.find(hash);
    if (mi != mapBlockIndex.end())
        return (*mi).second;

    // Create new
    CBlockIndex* pindexNew = new CBlockIndex();
    if (!pindexNew)
        throw std::runtime_error("LoadBlockIndex(): new CBlockIndex failed");
    mi = mapBlockIndex.insert(std::make_pair(hash, pindexNew)).first;
    pindexNew->phashBlock = &((*mi).first);

    return pindexNew;
}

bool static LoadBlockIndexDB()
{
    const CChainParams& chainparams = Params();
    if (!pblocktree->LoadBlockIndexGuts())
        return false;

    boost::this_thread::interruption_point();

    // Calculate nChainWork
    std::vector<std::pair<int, CBlockIndex*> > vSortedByHeight;
    vSortedByHeight.reserve(mapBlockIndex.size());
    for (auto const& item: mapBlockIndex)
    {
        CBlockIndex* pindex = item.second;
        vSortedByHeight.push_back(std::make_pair(pindex->nHeight, pindex));
    }
    std::sort(vSortedByHeight.begin(), vSortedByHeight.end());
    for (auto const& item: vSortedByHeight)
    {
        CBlockIndex* pindex = item.second;
        pindex->nChainWork = (pindex->pprev ? pindex->pprev->nChainWork : 0) + GetBlockProof(*pindex);
        // We can link the chain of blocks for which we've received transactions at some point.
        // Pruned nodes may have deleted the block.
        if (pindex->nTx > 0) {
            if (pindex->pprev) {
                if (pindex->pprev->nChainTx) {
                    pindex->nChainTx = pindex->pprev->nChainTx + pindex->nTx;
                } else {
                    pindex->nChainTx = 0;
                    mapBlocksUnlinked.insert(std::make_pair(pindex->pprev, pindex));
                }
            } else {
                pindex->nChainTx = pindex->nTx;
            }
        }
        if (pindex->IsValid(BLOCK_VALID_TRANSACTIONS) && (pindex->nChainTx || pindex->pprev == NULL))
            setBlockIndexCandidates.insert(pindex);
        if (pindex->nStatus & BLOCK_FAILED_MASK && (!pindexBestInvalid || pindex->nChainWork > pindexBestInvalid->nChainWork))
            pindexBestInvalid = pindex;
        if (pindex->pprev)
            pindex->BuildSkip();
        if (pindex->IsValid(BLOCK_VALID_TREE) && (pindexBestHeader == NULL || CBlockIndexWorkComparator()(pindexBestHeader, pindex)))
            pindexBestHeader = pindex;
    }

    // Load block file info
    pblocktree->ReadLastBlockFile(nLastBlockFile);
    vinfoBlockFile.resize(nLastBlockFile + 1);
    LogPrintf("%s: last block file = %i\n", __func__, nLastBlockFile);
    for (int nFile = 0; nFile <= nLastBlockFile; nFile++) {
        pblocktree->ReadBlockFileInfo(nFile, vinfoBlockFile[nFile]);
    }
    LogPrintf("%s: last block file info: %s\n", __func__, vinfoBlockFile[nLastBlockFile].ToString());
    for (int nFile = nLastBlockFile + 1; true; nFile++) {
        CBlockFileInfo info;
        if (pblocktree->ReadBlockFileInfo(nFile, info)) {
            vinfoBlockFile.push_back(info);
        } else {
            break;
        }
    }

    // Check presence of blk files
    LogPrintf("Checking all blk files are present...\n");
    std::set<int> setBlkDataFiles;
    for (auto const& item: mapBlockIndex)
    {
        CBlockIndex* pindex = item.second;
        if (pindex->nStatus & BLOCK_HAVE_DATA) {
            setBlkDataFiles.insert(pindex->nFile);
        }
    }
    for (std::set<int>::iterator it = setBlkDataFiles.begin(); it != setBlkDataFiles.end(); it++)
    {
        CDiskBlockPos pos(*it, 0);
        if (CAutoFile(OpenBlockFile(pos, true), SER_DISK, CLIENT_VERSION).IsNull()) {
            return false;
        }
    }

    // Check whether we need to continue reindexing
    bool fReindexing = false;
    pblocktree->ReadReindexing(fReindexing);
    fReindex |= fReindexing;

    // Load pointer to end of best chain
    BlockMap::iterator it = mapBlockIndex.find(pcoinsTip->GetBestBlock());
    if (it == mapBlockIndex.end())
        return true;
    chainActive.SetTip(it->second);

    PruneBlockIndexCandidates();

    LogPrintf("%s: hashBestChain=%s height=%d date=%s progress=%f\n", __func__,
        chainActive.Tip()->GetBlockHash().ToString(), chainActive.Height(),
        DateTimeStrFormat("%Y-%m-%d %H:%M:%S", chainActive.Tip()->GetBlockTime()),
        Checkpoints::GuessVerificationProgress(chainparams.Checkpoints(), chainActive.Tip()));

    return true;
}

CVerifyDB::CVerifyDB()
{
    uiInterface.ShowProgress(_("Verifying blocks..."), 0);
}

CVerifyDB::~CVerifyDB()
{
    uiInterface.ShowProgress("", 100);
}

bool CVerifyDB::VerifyDB(const CChainParams& chainparams, CCoinsView *coinsview, int nCheckLevel, int nCheckDepth)
{
    LOCK(cs_main);
    if (chainActive.Tip() == NULL || chainActive.Tip()->pprev == NULL)
        return true;

    // Verify blocks in the best chain
    if (nCheckDepth <= 0)
        nCheckDepth = 1000000000; // suffices until the year 19000
    if (nCheckDepth > chainActive.Height())
        nCheckDepth = chainActive.Height();
    nCheckLevel = std::max(0, std::min(4, nCheckLevel));
    LogPrintf("Verifying last %i blocks at level %i\n", nCheckDepth, nCheckLevel);
    CCoinsViewCache coins(coinsview);
    CBlockIndex* pindexState = chainActive.Tip();
    CBlockIndex* pindexFailure = NULL;
    int nGoodTransactions = 0;
    CValidationState state;
    for (CBlockIndex* pindex = chainActive.Tip(); pindex && pindex->pprev; pindex = pindex->pprev)
    {
        boost::this_thread::interruption_point();
        uiInterface.ShowProgress(_("Verifying blocks..."), std::max(1, std::min(99, (int)(((double)(chainActive.Height() - pindex->nHeight)) / (double)nCheckDepth * (nCheckLevel >= 4 ? 50 : 100)))));
        if (pindex->nHeight < chainActive.Height()-nCheckDepth)
            break;
        CBlock block;
        // check level 0: read from disk
        if (!ReadBlockFromDisk(block, pindex, chainparams.GetConsensus()))
            return error("VerifyDB(): *** ReadBlockFromDisk failed at %d, hash=%s", pindex->nHeight, pindex->GetBlockHash().ToString());
        // check level 1: verify block validity
        if (nCheckLevel >= 1 && !CheckBlock(block, state))
            return error("VerifyDB(): *** found bad block at %d, hash=%s\n", pindex->nHeight, pindex->GetBlockHash().ToString());
        // check level 2: verify undo validity
        if (nCheckLevel >= 2 && pindex) {
            CBlockUndo undo;
            CDiskBlockPos pos = pindex->GetUndoPos();
            if (!pos.IsNull()) {
                if (!UndoReadFromDisk(undo, pos, pindex->pprev->GetBlockHash()))
                    return error("VerifyDB(): *** found bad undo data at %d, hash=%s\n", pindex->nHeight, pindex->GetBlockHash().ToString());
            }
        }
        // check level 3: check for inconsistencies during memory-only disconnect of tip blocks
        if (nCheckLevel >= 3 && pindex == pindexState && (coins.DynamicMemoryUsage() + pcoinsTip->DynamicMemoryUsage()) <= nCoinCacheUsage) {
            bool fClean = true;
            if (!DisconnectBlock(block, state, pindex, coins, &fClean))
                return error("VerifyDB(): *** irrecoverable inconsistency in block data at %d, hash=%s", pindex->nHeight, pindex->GetBlockHash().ToString());
            pindexState = pindex->pprev;
            if (!fClean) {
                nGoodTransactions = 0;
                pindexFailure = pindex;
            } else
                nGoodTransactions += block.vtx.size();
        }
        if (ShutdownRequested())
            return true;
    }
    if (pindexFailure)
        return error("VerifyDB(): *** coin database inconsistencies found (last %i blocks, %i good transactions before that)\n", chainActive.Height() - pindexFailure->nHeight + 1, nGoodTransactions);

    // check level 4: try reconnecting blocks
    if (nCheckLevel >= 4) {
        CBlockIndex *pindex = pindexState;
        while (pindex != chainActive.Tip()) {
            boost::this_thread::interruption_point();
            uiInterface.ShowProgress(_("Verifying blocks..."), std::max(1, std::min(99, 100 - (int)(((double)(chainActive.Height() - pindex->nHeight)) / (double)nCheckDepth * 50))));
            pindex = chainActive.Next(pindex);
            CBlock block;
            if (!ReadBlockFromDisk(block, pindex, chainparams.GetConsensus()))
                return error("VerifyDB(): *** ReadBlockFromDisk failed at %d, hash=%s", pindex->nHeight, pindex->GetBlockHash().ToString());
            if (!ConnectBlock(block, state, pindex, coins))
                return error("VerifyDB(): *** found unconnectable block at %d, hash=%s", pindex->nHeight, pindex->GetBlockHash().ToString());
        }
    }

    LogPrintf("No coin database inconsistencies in last %i blocks (%i transactions)\n", chainActive.Height() - pindexState->nHeight, nGoodTransactions);

    return true;
}

void UnloadBlockIndex()
{
    LOCK(cs_main);
    setBlockIndexCandidates.clear();
    chainActive.SetTip(NULL);
    pindexBestInvalid = NULL;
    pindexBestHeader = NULL;
    mempool.clear();
    mapOrphanTransactions.clear();
    mapOrphanTransactionsByPrev.clear();
    nSyncStarted = 0;
    mapBlocksUnlinked.clear();
    vinfoBlockFile.clear();
    nLastBlockFile = 0;
    nBlockSequenceId = 1;
    mapBlockSource.clear();
    mapBlocksInFlight.clear();
    nPreferredDownload = 0;
    setDirtyBlockIndex.clear();
    setDirtyFileInfo.clear();
    mapNodeState.clear();
    recentRejects.reset(NULL);
    versionbitscache.Clear();
    for (int b = 0; b < VERSIONBITS_NUM_BITS; b++) {
        warningcache[b].clear();
    }

    for (auto& entry: mapBlockIndex) {
        delete entry.second;
    }
    mapBlockIndex.clear();
}

bool LoadBlockIndex()
{
    // Load block index from databases
    if (!fReindex && !LoadBlockIndexDB())
        return false;
    return true;
}

bool InitBlockIndex(const CChainParams& chainparams)
{
    LOCK(cs_main);

    // Initialize global variables that cannot be constructed at startup.
    recentRejects.reset(new CRollingBloomFilter(120000, 0.000001));

    // Check whether we're already initialized
    if (chainActive.Genesis() != NULL)
        return true;

    // Use the provided setting for -txindex in the new database
    pblocktree->WriteFlag("txindex", true);
    LogPrintf("Initializing databases...\n");

    // Only add the genesis block if not reindexing (in which case we reuse the one already on disk)
    if (!fReindex) {
        try {
            CBlock &block = const_cast<CBlock&>(chainparams.GenesisBlock());
            // Start new block file
            unsigned int nBlockSize = ::GetSerializeSize(block, SER_DISK, CLIENT_VERSION);
            CDiskBlockPos blockPos;
            CValidationState state;
            if (!FindBlockPos(state, blockPos, nBlockSize+8, 0, block.GetBlockTime()))
                return error("InitBlockIndex(): FindBlockPos failed");
            if (!WriteBlockToDisk(block, blockPos, chainparams.MessageStart()))
                return error("InitBlockIndex(): writing genesis block to disk failed");
            CBlockIndex *pindex = AddToBlockIndex(block);

            // ppcoin: compute stake entropy bit for stake modifier
            if (!pindex->SetStakeEntropyBit(block.GetStakeEntropyBit()))
            {
                return error("InitBlockIndex() : SetStakeEntropyBit() failed");
            }
            // ppcoin: compute stake modifier
            uint256 nStakeModifier;
            nStakeModifier.SetNull();
            CTransaction nullTx;
            if (!ComputeNextStakeModifier(pindex->pprev, nullTx, nStakeModifier))
                return error("InitBlockIndex() : ComputeNextStakeModifier() failed");
            pindex->SetStakeModifier(nStakeModifier);
            if (!ReceivedBlockTransactions(block, state, pindex, blockPos))
                return error("InitBlockIndex(): genesis block not accepted");
            if (!ActivateBestChain(state, chainparams, &block))
                return error("InitBlockIndex(): genesis block cannot be activated");
            // Force a chainstate write so that when we VerifyDB in a moment, it doesn't check stale data
            return FlushStateToDisk(state, FLUSH_STATE_ALWAYS);
        } catch (const std::runtime_error& e) {
            return error("InitBlockIndex(): failed to initialize block database: %s", e.what());
        }
    }

    return true;
}

bool LoadExternalBlockFile(const CChainParams& chainparams, FILE* fileIn, CDiskBlockPos *dbp)
{
    // std::map of disk positions for blocks with unknown parent (only used for reindex)
    static std::multimap<uint256, CDiskBlockPos> mapBlocksUnknownParent;
    int64_t nStart = GetTimeMillis();

    int nLoaded = 0;
    try {
        // This takes over fileIn and calls fclose() on it in the CBufferedFile destructor
        CBufferedFile blkdat(fileIn, 2*MAX_BLOCK_SIZE, MAX_BLOCK_SIZE+8, SER_DISK, CLIENT_VERSION);
        uint64_t nRewind = blkdat.GetPos();
        while (!blkdat.eof()) {
            boost::this_thread::interruption_point();

            blkdat.SetPos(nRewind);
            nRewind++; // start one byte further next time, in case of failure
            blkdat.SetLimit(); // remove former limit
            unsigned int nSize = 0;
            try {
                // locate a header
                unsigned char buf[MESSAGE_START_SIZE];
                blkdat.FindByte(chainparams.MessageStart()[0]);
                nRewind = blkdat.GetPos()+1;
                blkdat >> FLATDATA(buf);
                if (memcmp(buf, chainparams.MessageStart(), MESSAGE_START_SIZE))
                    continue;
                // read size
                blkdat >> nSize;
                if (nSize < 80 || nSize > MAX_BLOCK_SIZE)
                    continue;
            } catch (const std::exception&) {
                // no valid block header found; don't complain
                break;
            }
            try {
                // read block
                uint64_t nBlockPos = blkdat.GetPos();
                if (dbp)
                    dbp->nPos = nBlockPos;
                blkdat.SetLimit(nBlockPos + nSize);
                blkdat.SetPos(nBlockPos);
                CBlock block;
                blkdat >> block;
                nRewind = blkdat.GetPos();

                // detect out of order blocks, and store them for later
                uint256 hash = block.GetHash();
                if (hash != chainparams.GetConsensus().hashGenesisBlock && mapBlockIndex.find(block.hashPrevBlock) == mapBlockIndex.end()) {
                    LogPrint("reindex", "%s: Out of order block %s, parent %s not known\n", __func__, hash.ToString(),
                            block.hashPrevBlock.ToString());
                    if (dbp)
                        mapBlocksUnknownParent.insert(std::make_pair(block.hashPrevBlock, *dbp));
                    continue;
                }

                // process in case the block isn't known yet
                if (mapBlockIndex.count(hash) == 0 || (mapBlockIndex[hash]->nStatus & BLOCK_HAVE_DATA) == 0) {
                    CValidationState state;
                    if (ProcessNewBlock(state, chainparams, NULL, &block, true, dbp))
                        nLoaded++;
                    if (state.IsError())
                        break;
                } else if (hash != chainparams.GetConsensus().hashGenesisBlock && mapBlockIndex[hash]->nHeight % 1000 == 0) {
                    LogPrintf("Block Import: already had block %s at height %d\n", hash.ToString(), mapBlockIndex[hash]->nHeight);
                }

                // Recursively process earlier encountered successors of this block
                std::deque<uint256> queue;
                queue.push_back(hash);
                while (!queue.empty()) {
                    uint256 head = queue.front();
                    queue.pop_front();
                    std::pair<std::multimap<uint256, CDiskBlockPos>::iterator, std::multimap<uint256, CDiskBlockPos>::iterator> range = mapBlocksUnknownParent.equal_range(head);
                    while (range.first != range.second) {
                        std::multimap<uint256, CDiskBlockPos>::iterator it = range.first;
                        if (ReadBlockFromDisk(block, it->second, chainparams.GetConsensus()))
                        {
                            LogPrintf("%s: Processing out of order child %s of %s\n", __func__, block.GetHash().ToString(),
                                    head.ToString());
                            CValidationState dummy;
                            if (ProcessNewBlock(dummy, chainparams, NULL, &block, true, &it->second))
                            {
                                nLoaded++;
                                queue.push_back(block.GetHash());
                            }
                        }
                        range.first++;
                        mapBlocksUnknownParent.erase(it);
                    }
                }
            } catch (const std::exception& e) {
                LogPrintf("%s: Deserialize or I/O error - %s\n", __func__, e.what());
            }
        }
    } catch (const std::runtime_error& e) {
        AbortNode(std::string("System error: ") + e.what());
    }
    if (nLoaded > 0)
        LogPrintf("Loaded %i blocks from external file in %dms\n", nLoaded, GetTimeMillis() - nStart);
    return nLoaded > 0;
}

//////////////////////////////////////////////////////////////////////////////
//
// CAlert
//

std::string GetWarnings(const std::string& strFor)
{
    int nPriority = 0;
    std::string strStatusBar;
    std::string strRPC;
    std::string strGUI;

    if (!CLIENT_VERSION_IS_RELEASE) {
        strStatusBar = "This is a pre-release test build - use at your own risk - do not use for mining or merchant applications";
        strGUI = _("This is a pre-release test build - use at your own risk - do not use for mining or merchant applications");
    }

    if (gArgs.GetBoolArg("-testsafemode", DEFAULT_TESTSAFEMODE))
        strStatusBar = strRPC = strGUI = "testsafemode enabled";

    // Misc warnings like out of disk space and clock is wrong
    if (strMiscWarning != "")
    {
        nPriority = 1000;
        strStatusBar = strGUI = strMiscWarning;
    }

    if (fLargeWorkForkFound)
    {
        nPriority = 2000;
        strStatusBar = strRPC = "Warning: The network does not appear to fully agree! Some miners appear to be experiencing issues.";
        strGUI = _("Warning: The network does not appear to fully agree! Some miners appear to be experiencing issues.");
    }
    else if (fLargeWorkInvalidChainFound)
    {
        nPriority = 2000;
        strStatusBar = strRPC = "Warning: We do not appear to fully agree with our peers! You may need to upgrade, or other nodes may need to upgrade.";
        strGUI = _("Warning: We do not appear to fully agree with our peers! You may need to upgrade, or other nodes may need to upgrade.");
    }

    if (strFor == "gui")
        return strGUI;
    else if (strFor == "statusbar")
        return strStatusBar;
    else if (strFor == "rpc")
        return strRPC;
    assert(!"GetWarnings(): invalid parameter");
    return "error";
}

std::string CBlockFileInfo::ToString() const {
     return strprintf("CBlockFileInfo(blocks=%u, size=%u, heights=%u...%u, time=%s...%s)", nBlocks, nSize, nHeightFirst, nHeightLast, DateTimeStrFormat("%Y-%m-%d", nTimeFirst), DateTimeStrFormat("%Y-%m-%d", nTimeLast));
 }

ThresholdState VersionBitsTipState(const Consensus::Params& params, Consensus::DeploymentPos pos)
{
    LOCK(cs_main);
    return VersionBitsState(chainActive.Tip(), params, pos, versionbitscache);
}

class CMainCleanup
{
public:
    CMainCleanup() {}
    ~CMainCleanup() {
        // block headers
        BlockMap::iterator it1 = mapBlockIndex.begin();
        for (; it1 != mapBlockIndex.end(); it1++)
            delete (*it1).second;
        mapBlockIndex.clear();

        // orphan transactions
        mapOrphanTransactions.clear();
        mapOrphanTransactionsByPrev.clear();
    }
} instance_of_cmaincleanup;

// ppcoin: find last block index up to pindex
const CBlockIndex* GetLastBlockIndex(const CBlockIndex* pindex, bool fProofOfStake)
{
    while (pindex && pindex->pprev && (pindex->IsProofOfStake() != fProofOfStake))
        pindex = pindex->pprev;
    return pindex;
}


unsigned int GetNextTargetRequired(const CBlockIndex* pindexLast, bool fProofOfStake)
{
        CBigNum bnTargetLimit = CBigNum(Params().GetConsensus().powLimit);

        if(fProofOfStake)
        {
            // Proof-of-Stake blocks has own target limit since nVersion=3 supermajority on mainNet and always on testNet
            bnTargetLimit = CBigNum(Params().GetConsensus().posLimit);
        }

        if (pindexLast == NULL)
            return bnTargetLimit.GetCompact(); // genesis block

        const CBlockIndex* pindexPrev = GetLastBlockIndex(pindexLast, fProofOfStake);
        if (pindexPrev->pprev == NULL)
            return bnTargetLimit.GetCompact(); // first block
        const CBlockIndex* pindexPrevPrev = GetLastBlockIndex(pindexPrev->pprev, fProofOfStake);
        if (pindexPrevPrev->pprev == NULL)
            return bnTargetLimit.GetCompact(); // second block

        int64_t nActualSpacing = pindexPrev->GetBlockTime() - pindexPrevPrev->GetBlockTime();
        if(nActualSpacing < 0)
        {
            nActualSpacing = 1;
        }
        else if(nActualSpacing > Params().GetConsensus().nTargetTimespan)
        {
            nActualSpacing = Params().GetConsensus().nTargetTimespan;
        }

        // ppcoin: target change every block
        // ppcoin: retarget with exponential moving toward target spacing
        CBigNum bnNew;
        bnNew.SetCompact(pindexPrev->nBits);
        int64_t spacing;
        if (fProofOfStake)
        {
            spacing = Params().GetConsensus().nTargetSpacing;
        }
        else
        {
            spacing =  std::min( (3 * (int64_t) Params().GetConsensus().nTargetSpacing), ((int64_t) Params().GetConsensus().nTargetSpacing * (1 + pindexLast->nHeight - pindexPrev->nHeight)) );
        }
        int64_t nTargetSpacing = spacing;
        int64_t nInterval = Params().GetConsensus().nTargetTimespan / nTargetSpacing;
        bnNew *= ((nInterval - 1) * nTargetSpacing + nActualSpacing + nActualSpacing);
        bnNew /= ((nInterval + 1) * nTargetSpacing);

        if (bnNew > bnTargetLimit)
        {
            bnNew = bnTargetLimit;
        }

        return bnNew.GetCompact();
}

int generateMTRandom(unsigned int s, int range)
{
    std::mt19937 gen(s);
    std::uniform_int_distribution<> dist(0, range);
    return dist(gen);
}

static const int64_t nMinSubsidy = 1 * COIN;
// miner's coin base reward
int64_t GetProofOfWorkReward(int64_t nFees, const int nHeight, uint256 prevHash)
{
    int64_t nSubsidy = 100000 * COIN;

    if(nHeight == 1)
    {
        nSubsidy = 0.0099 * MAX_MONEY;
        return nSubsidy + nFees;
    }
    else if(nHeight > 86400)	// will be blocked all the pow after CUTOFF_HEIGHT
    {
        return nMinSubsidy + nFees;
    }

    std::string cseed_str = prevHash.ToString().substr(15,7);
    const char* cseed = cseed_str.c_str();
    long seed = hex2long(cseed);
    nSubsidy += generateMTRandom(seed, 200000) * COIN;

    return nSubsidy + nFees;
}

int64_t ValueFromAmountAsInt(int64_t amount)
{
    return amount / COIN;
}

const int YEARLY_BLOCKCOUNT = 700800;
// miner's coin stake reward based on coin age spent (coin-days)
int64_t GetProofOfStakeReward(int64_t nCoinAge, int nHeight)
{
    int64_t nRewardCoinYear = 2.5 * MAX_MINT_PROOF_OF_STAKE;
    int64_t CMS = chainActive.Tip()->nMoneySupply;
    if (nHeight > 500000 && nHeight < 1005000)
    {
        int64_t nextMoney = (ValueFromAmountAsInt(CMS) + nRewardCoinYear) ;
        if(nextMoney > (MAX_MONEY / 2))
        {
            int64_t difference = (nextMoney - (MAX_MONEY / 2));
            nRewardCoinYear = nextMoney - difference;
        }
        if(nextMoney == (MAX_MONEY / 2))
        {
            nRewardCoinYear = 0;
        }
        int64_t nSubsidy = nCoinAge * nRewardCoinYear / 365;
        return nSubsidy;
    }
    nRewardCoinYear = 25 * CENT; // 25%
    int64_t nSubsidy = nCoinAge * nRewardCoinYear / 365;
    if(nHeight >= 1005000)
    {
        int64_t nextMoney = CMS + nSubsidy;
        if(nextMoney > (MAX_MONEY / 2))
        {
            int64_t difference = (nextMoney - (MAX_MONEY / 2));
            nSubsidy = nextMoney - difference;
        }
        if(nextMoney == (MAX_MONEY / 2))
        {
            nSubsidy = 0;
        }
    }
<<<<<<< HEAD
    if (fDebug && gArgs.GetBoolArg("-printcreation", false))
=======
    if (fDebug)
>>>>>>> f2e56e66
    {
        LogPrintf("GetProofOfStakeReward(): create=%s nCoinAge=%d\n", FormatMoney(nSubsidy).c_str(), nCoinAge);
    }
    return nSubsidy;
}<|MERGE_RESOLUTION|>--- conflicted
+++ resolved
@@ -3262,11 +3262,7 @@
             nSubsidy = 0;
         }
     }
-<<<<<<< HEAD
-    if (fDebug && gArgs.GetBoolArg("-printcreation", false))
-=======
     if (fDebug)
->>>>>>> f2e56e66
     {
         LogPrintf("GetProofOfStakeReward(): create=%s nCoinAge=%d\n", FormatMoney(nSubsidy).c_str(), nCoinAge);
     }
